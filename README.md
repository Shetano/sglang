--- conflicted
+++ resolved
@@ -259,12 +259,8 @@
 - ChatGLM
 - InternLM 2
 - Exaone 3
-<<<<<<< HEAD
 - BaiChuan2
-=======
 - MiniCPM / MiniCPM 3
-
->>>>>>> 144bc70f
 **Embedding Models**
 
 - e5-mistral
