# Apply SGLang on NVIDIA Jetson Orin

## Prerequisites

Before starting, ensure the following:

- [**NVIDIA Jetson AGX Orin Devkit**](https://www.nvidia.com/en-us/autonomous-machines/embedded-systems/jetson-orin/) is set up with **JetPack 6.1** or later.
- **CUDA Toolkit** and **cuDNN** are installed.
- Verify that the Jetson AGX Orin is in **high-performance mode**:
```bash
sudo nvpmodel -m 0
```
* * * * *
## Installing and running SGLang with Jetson Containers
Clone the jetson-containers github repository:
```
git clone https://github.com/dusty-nv/jetson-containers.git
```
Run the installation script:
```
bash jetson-containers/install.sh
```
<<<<<<< HEAD
Build the container image:
```
jetson-containers build sglang
```
Run the container:
```
jetson-containers run $(autotag sglang)
```
Or you can also manually run a container with this command:
```
=======
Build the container:
```
CUDA_VERSION=12.6 jetson-containers build sglang
```
Run the container:
```
>>>>>>> f2ab37e5
docker run --runtime nvidia -it --rm --network=host IMAGE_NAME
```
* * * * *
Prebuilt docker container images of SGLang can be found [here](https://hub.docker.com/r/dustynv/sglang/tags).

Running Inference
-----------------------------------------

Launch the server:
```bash
python -m sglang.launch_server \
  --model-path deepseek-ai/DeepSeek-R1-Distill-Llama-8B \
  --device cuda \
  --dtype half \
  --attention-backend flashinfer \
  --mem-fraction-static 0.8 \
  --context-length 8192
```
The quantization and limited context length (`--dtype half --context-length 8192`) are due to the limited computational resources in [Nvidia jetson kit](https://www.nvidia.com/en-us/autonomous-machines/embedded-systems/jetson-orin/). A detailed explanation can be found in [Server Arguments](../backend/server_arguments.md).

After launching the engine, refer to [Chat completions](https://docs.sglang.ai/backend/openai_api_completions.html#Usage) to test the usability.
* * * * *
Running quantization with TorchAO
-------------------------------------
TorchAO is suggested to NVIDIA Jetson Orin.
```bash
python -m sglang.launch_server \
    --model-path meta-llama/Meta-Llama-3.1-8B-Instruct \
    --device cuda \
    --dtype bfloat16 \
    --attention-backend flashinfer \
    --mem-fraction-static 0.8 \
    --context-length 8192 \
    --torchao-config int4wo-128
```
This enables TorchAO's int4 weight-only quantization with a 128-group size. The usage of `--torchao-config int4wo-128` is also for memory efficiency.


* * * * *
Structured output with XGrammar
-------------------------------
Please refer to [SGLang doc structured output](../backend/structured_outputs.ipynb).
* * * * *

Thanks to the support from [Nurgaliyev Shakhizat](https://github.com/shahizat), [Dustin Franklin](https://github.com/dusty-nv) and [Johnny Núñez Cano](https://github.com/johnnynunez).

References
----------
-   [NVIDIA Jetson AGX Orin Documentation](https://developer.nvidia.com/embedded/jetson-agx-orin)<|MERGE_RESOLUTION|>--- conflicted
+++ resolved
@@ -20,7 +20,6 @@
 ```
 bash jetson-containers/install.sh
 ```
-<<<<<<< HEAD
 Build the container image:
 ```
 jetson-containers build sglang
@@ -31,14 +30,6 @@
 ```
 Or you can also manually run a container with this command:
 ```
-=======
-Build the container:
-```
-CUDA_VERSION=12.6 jetson-containers build sglang
-```
-Run the container:
-```
->>>>>>> f2ab37e5
 docker run --runtime nvidia -it --rm --network=host IMAGE_NAME
 ```
 * * * * *
