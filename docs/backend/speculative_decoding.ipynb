{
 "cells": [
  {
   "cell_type": "markdown",
   "metadata": {},
   "source": [
    "# Speculative Decoding\n",
    "\n",
<<<<<<< HEAD
    "SGLang now provides an EAGLE3-based speculative decoding option. Our implementation aims to maximize speed and efficiency and is considered to be among the fastest in open-source LLM engines.\n",
    "\n",
    "Additionaly the older EAGLE2-based speculative decoding option is still available.\n",
    "\n",
=======
    "SGLang now provides an EAGLE-based (EAGLE-2/EAGLE-3) speculative decoding option. Our implementation aims to maximize speed and efficiency and is considered to be among the fastest in open-source LLM engines.\n",
>>>>>>> 95ccec8d
    "**Note:** Currently, Speculative Decoding in SGLang is compatible with radix cache and chunked prefill.\n",
    "\n",
    "### Performance Highlights\n",
    "\n",
<<<<<<< HEAD
    "Please see below for the huge improvements on latency for LLaMA-Instruct 3.1 8B tested on MT bench that can be archieved via EAGLE3 decoding.\n",
    "For further details please see the [EAGLE3 paper](https://arxiv.org/pdf/2503.01840).\n",
=======
    "- Official EAGLE code ([SafeAILab/EAGLE](https://github.com/SafeAILab/EAGLE)): ~200 tokens/s (EAGLE-2)\n",
    "- Standard SGLang Decoding: ~156 tokens/s\n",
    "- EAGLE Decoding in SGLang: ~297 tokens/s (EAGLE-2)\n",
    "- EAGLE Decoding in SGLang (w/ `torch.compile`) (EAGLE-2): ~316 tokens/s\n",
>>>>>>> 95ccec8d
    "\n",
    "| Method | Latency (bs=1) |\n",
    "|--------|----------------|\n",
    "| SGLang (w/o speculative, 1x H100) | 158.34 tokens/s |\n",
    "| SGLang + EAGLE-2 (1x H100) | 244.10 tokens/s |\n",
    "| SGLang + EAGLE-3 (1x H100) | 373.25 tokens/s |\n"
   ]
  },
  {
   "cell_type": "markdown",
   "metadata": {},
   "source": [
    "## EAGLE Decoding\n",
    "\n",
    "To enable EAGLE speculative decoding the following parameters are relevant:\n",
    "* `speculative_draft_model_path`: Specifies draft model. This parameter is required.\n",
    "* `speculative_num_steps`: Depth of autoregressive drafting. Increases speculation range but risks rejection cascades. Default is 5.\n",
    "\n",
    "* `speculative_eagle_topk`: Branching factor per step. Improves candidate diversity, will lead to higher acceptance rate, but more lead to higher memory/compute consumption. Default is 4.\n",
    "\n",
    "* `speculative_num_draft_tokens`: Maximum parallel verification capacity. Allows deeper tree evaluation but will lead to higher GPU memory usage. Default is 8.\n",
    "\n",
    "These parameters are the same for EAGLE-2 and EAGLE-3."
   ]
  },
  {
   "cell_type": "markdown",
   "metadata": {},
   "source": [
    "### EAGLE-3 Decoding\n",
    "\n",
    "You can enable EAGLE-3 decoding by setting `--speculative_algorithm EAGLE3` and choosing an appropriate model."
   ]
  },
  {
   "cell_type": "code",
   "execution_count": null,
   "metadata": {},
   "outputs": [],
   "source": [
    "from sglang.test.test_utils import is_in_ci\n",
    "\n",
    "if is_in_ci():\n",
    "    from patch import launch_server_cmd\n",
    "else:\n",
    "    from sglang.utils import launch_server_cmd\n",
    "\n",
    "from sglang.utils import wait_for_server, print_highlight, terminate_process\n",
    "\n",
    "import openai"
   ]
  },
  {
   "cell_type": "code",
   "execution_count": null,
   "metadata": {},
   "outputs": [],
   "source": [
    "server_process, port = launch_server_cmd(\n",
    "    \"\"\"\n",
    "python3 -m sglang.launch_server --model meta-llama/Llama-3.1-8B-Instruct  --speculative-algorithm EAGLE3 \\\n",
    "    --speculative-draft-model-path jamesliu1/sglang-EAGLE3-Llama-3.1-Instruct-8B --speculative-num-steps 5 \\\n",
    "        --speculative-eagle-topk 8 --speculative-num-draft-tokens 32 --mem-fraction 0.6 \\\n",
    "        --cuda-graph-max-bs 2 --dtype float16\n",
    "\"\"\"\n",
    ")\n",
    "\n",
    "wait_for_server(f\"http://localhost:{port}\")"
   ]
  },
  {
   "cell_type": "code",
   "execution_count": null,
   "metadata": {},
   "outputs": [],
   "source": [
    "client = openai.Client(base_url=f\"http://127.0.0.1:{port}/v1\", api_key=\"None\")\n",
    "\n",
    "response = client.chat.completions.create(\n",
    "    model=\"meta-llama/Meta-Llama-3.1-8B-Instruct\",\n",
    "    messages=[\n",
    "        {\"role\": \"user\", \"content\": \"List 3 countries and their capitals.\"},\n",
    "    ],\n",
    "    temperature=0,\n",
    "    max_tokens=64,\n",
    ")\n",
    "\n",
    "print_highlight(f\"Response: {response}\")"
   ]
  },
  {
   "cell_type": "code",
   "execution_count": null,
   "metadata": {},
   "outputs": [],
   "source": [
    "terminate_process(server_process)"
   ]
  },
  {
   "cell_type": "markdown",
   "metadata": {},
   "source": [
    "### EAGLE-2 decoding\n",
    "\n",
    "You can enable EAGLE-2 decoding by setting `--speculative_algorithm EAGLE` and choosing an appropriate model."
   ]
  },
  {
   "cell_type": "code",
   "execution_count": null,
   "metadata": {},
   "outputs": [],
   "source": [
    "server_process, port = launch_server_cmd(\n",
    "    \"\"\"\n",
    "python3 -m sglang.launch_server --model meta-llama/Llama-2-7b-chat-hf  --speculative-algorithm EAGLE \\\n",
    "    --speculative-draft-model-path lmsys/sglang-EAGLE-llama2-chat-7B --speculative-num-steps 3 \\\n",
    "    --speculative-eagle-topk 4 --speculative-num-draft-tokens 16 --cuda-graph-max-bs 8\n",
    "\"\"\"\n",
    ")\n",
    "\n",
    "wait_for_server(f\"http://localhost:{port}\")"
   ]
  },
  {
   "cell_type": "code",
   "execution_count": null,
   "metadata": {},
   "outputs": [],
   "source": [
    "client = openai.Client(base_url=f\"http://127.0.0.1:{port}/v1\", api_key=\"None\")\n",
    "\n",
    "response = client.chat.completions.create(\n",
    "    model=\"meta-llama/Meta-Llama-3.1-8B-Instruct\",\n",
    "    messages=[\n",
    "        {\"role\": \"user\", \"content\": \"List 3 countries and their capitals.\"},\n",
    "    ],\n",
    "    temperature=0,\n",
    "    max_tokens=64,\n",
    ")\n",
    "\n",
    "print_highlight(f\"Response: {response}\")"
   ]
  },
  {
   "cell_type": "code",
   "execution_count": null,
   "metadata": {},
   "outputs": [],
   "source": [
    "terminate_process(server_process)"
   ]
  },
  {
   "cell_type": "markdown",
   "metadata": {},
   "source": [
    "### EAGLE-2 Decoding with `torch.compile`\n",
    "\n",
    "You can also enable `torch.compile` for further optimizations and optionally set `--cuda-graph-max-bs`:\n"
   ]
  },
  {
   "cell_type": "code",
   "execution_count": null,
   "metadata": {},
   "outputs": [],
   "source": [
    "server_process, port = launch_server_cmd(\n",
    "    \"\"\"\n",
    "python3 -m sglang.launch_server --model meta-llama/Llama-2-7b-chat-hf  --speculative-algorithm EAGLE \\\n",
    "    --speculative-draft-model-path lmsys/sglang-EAGLE-llama2-chat-7B --speculative-num-steps 5 \\\n",
    "        --speculative-eagle-topk 8 --speculative-num-draft-tokens 64 --mem-fraction 0.6 \\\n",
    "            --enable-torch-compile --cuda-graph-max-bs 2\n",
    "\"\"\"\n",
    ")\n",
    "\n",
    "wait_for_server(f\"http://localhost:{port}\")"
   ]
  },
  {
   "cell_type": "code",
   "execution_count": null,
   "metadata": {},
   "outputs": [],
   "source": [
    "client = openai.Client(base_url=f\"http://127.0.0.1:{port}/v1\", api_key=\"None\")\n",
    "\n",
    "response = client.chat.completions.create(\n",
    "    model=\"meta-llama/Meta-Llama-3.1-8B-Instruct\",\n",
    "    messages=[\n",
    "        {\"role\": \"user\", \"content\": \"List 3 countries and their capitals.\"},\n",
    "    ],\n",
    "    temperature=0,\n",
    "    max_tokens=64,\n",
    ")\n",
    "\n",
    "print_highlight(f\"Response: {response}\")"
   ]
  },
  {
   "cell_type": "code",
   "execution_count": null,
   "metadata": {},
   "outputs": [],
   "source": [
    "terminate_process(server_process)"
   ]
  },
  {
   "cell_type": "markdown",
   "metadata": {},
   "source": [
    "### EAGLE-2 Decoding via Frequency-Ranked Speculative Sampling\n",
    "\n",
    "By employing a truncated high-frequency token vocabulary in the draft model, Eagle speculative decoding reduces `lm_head` computational overhead while accelerating the pipeline without quality degradation. For more details, checkout [the paper](https://arxiv.org/pdf/arXiv:2502.14856).\n",
    "\n",
    "In our implementation, set `--speculative-token-map` to enable the optimization. You can get the high-frequency token in FR-Spec from [this model](https://huggingface.co/thunlp/LLaMA3-Instruct-8B-FR-Spec). Or you can obtain high-frequency token by directly downloading these token from [this repo](https://github.com/thunlp/FR-Spec/tree/main?tab=readme-ov-file#prepare-fr-spec-vocabulary-subset).\n",
    "\n",
    "Thanks for the contribution from [Weilin Zhao](https://github.com/https://github.com/Achazwl) and [Zhousx](https://github.com/Zhou-sx). "
   ]
  },
  {
   "cell_type": "code",
   "execution_count": null,
   "metadata": {},
   "outputs": [],
   "source": [
    "server_process, port = launch_server_cmd(\n",
    "    \"\"\"\n",
    "python3 -m sglang.launch_server --model meta-llama/Meta-Llama-3-8B-Instruct --speculative-algorithm EAGLE \\\n",
    "    --speculative-draft-model-path lmsys/sglang-EAGLE-LLaMA3-Instruct-8B --speculative-num-steps 5 \\\n",
    "    --speculative-eagle-topk 8 --speculative-num-draft-tokens 64 --speculative-token-map thunlp/LLaMA3-Instruct-8B-FR-Spec/freq_32768.pt \\\n",
    "    --mem-fraction 0.7 --cuda-graph-max-bs 2 --dtype float16 \n",
    "\"\"\"\n",
    ")\n",
    "\n",
    "wait_for_server(f\"http://localhost:{port}\")"
   ]
  },
  {
   "cell_type": "code",
   "execution_count": null,
   "metadata": {},
   "outputs": [],
   "source": [
    "client = openai.Client(base_url=f\"http://127.0.0.1:{port}/v1\", api_key=\"None\")\n",
    "\n",
    "response = client.chat.completions.create(\n",
    "    model=\"meta-llama/Meta-Llama-3-8B-Instruct\",\n",
    "    messages=[\n",
    "        {\"role\": \"user\", \"content\": \"List 3 countries and their capitals.\"},\n",
    "    ],\n",
    "    temperature=0,\n",
    "    max_tokens=64,\n",
    ")\n",
    "\n",
    "print_highlight(f\"Response: {response}\")"
   ]
  },
  {
   "cell_type": "code",
   "execution_count": null,
   "metadata": {},
   "outputs": [],
   "source": [
    "terminate_process(server_process)"
   ]
  },
  {
   "cell_type": "markdown",
   "metadata": {},
   "source": [
    "## References\n",
    "\n",
    "EAGLE process is as follows:\n",
    "\n",
    "- Within EAGLE the draft model predicts the next feature vector, i.e. the last hidden state of the original LLM, using the feature sequence $(f_1, ..., f_k)$ and the token sequence $(t_2, ..., t_{k+1})$. \n",
    "- The next token is then sampled from $p_{k+2}=\\text{LMHead}(f_{k+1})$. Afterwards, the two sequences are extended in a tree style—branching out multiple potential continuations, with the branching factor per step controlled by the `speculative_eagle_topk` parameter—to ensure a more coherent connection of context, and are given as input again.\n",
    "- EAGLE-2 additionally uses the draft model to evaluate how probable certain branches in the draft tree are, dynamically stopping the expansion of unlikely branches. After the expansion phase, reranking is employed to select only the top `speculative_num_draft_tokens` final nodes as draft tokens.\n",
    "- EAGLE-3 removes the feature prediction objective, incorporates low and mid-layer features, and is trained in an on-policy manner.\n",
    "\n",
    "This enhances drafting accuracy by operating on the features instead of tokens for more regular inputs and passing the tokens from the next timestep additionaly to minimize randomness effects from sampling. Furthermore the dynamic adjustment of the draft tree and selection of reranked final nodes increases acceptance rate of draft tokens further. For more details see [EAGLE-2](https://arxiv.org/abs/2406.16858) and [EAGLE-3](https://arxiv.org/abs/2503.01840) paper.\n",
    "\n",
    "\n",
    "For guidance how to train your own EAGLE model please see the [EAGLE repo](https://github.com/SafeAILab/EAGLE/tree/main?tab=readme-ov-file#train)."
   ]
  }
 ],
 "metadata": {
  "language_info": {
   "codemirror_mode": {
    "name": "ipython",
    "version": 3
   },
   "file_extension": ".py",
   "mimetype": "text/x-python",
   "name": "python",
   "nbconvert_exporter": "python",
   "pygments_lexer": "ipython3"
  }
 },
 "nbformat": 4,
 "nbformat_minor": 2
}<|MERGE_RESOLUTION|>--- conflicted
+++ resolved
@@ -1,335 +1,321 @@
 {
- "cells": [
-  {
-   "cell_type": "markdown",
-   "metadata": {},
-   "source": [
-    "# Speculative Decoding\n",
-    "\n",
-<<<<<<< HEAD
-    "SGLang now provides an EAGLE3-based speculative decoding option. Our implementation aims to maximize speed and efficiency and is considered to be among the fastest in open-source LLM engines.\n",
-    "\n",
-    "Additionaly the older EAGLE2-based speculative decoding option is still available.\n",
-    "\n",
-=======
-    "SGLang now provides an EAGLE-based (EAGLE-2/EAGLE-3) speculative decoding option. Our implementation aims to maximize speed and efficiency and is considered to be among the fastest in open-source LLM engines.\n",
->>>>>>> 95ccec8d
-    "**Note:** Currently, Speculative Decoding in SGLang is compatible with radix cache and chunked prefill.\n",
-    "\n",
-    "### Performance Highlights\n",
-    "\n",
-<<<<<<< HEAD
-    "Please see below for the huge improvements on latency for LLaMA-Instruct 3.1 8B tested on MT bench that can be archieved via EAGLE3 decoding.\n",
-    "For further details please see the [EAGLE3 paper](https://arxiv.org/pdf/2503.01840).\n",
-=======
-    "- Official EAGLE code ([SafeAILab/EAGLE](https://github.com/SafeAILab/EAGLE)): ~200 tokens/s (EAGLE-2)\n",
-    "- Standard SGLang Decoding: ~156 tokens/s\n",
-    "- EAGLE Decoding in SGLang: ~297 tokens/s (EAGLE-2)\n",
-    "- EAGLE Decoding in SGLang (w/ `torch.compile`) (EAGLE-2): ~316 tokens/s\n",
->>>>>>> 95ccec8d
-    "\n",
-    "| Method | Latency (bs=1) |\n",
-    "|--------|----------------|\n",
-    "| SGLang (w/o speculative, 1x H100) | 158.34 tokens/s |\n",
-    "| SGLang + EAGLE-2 (1x H100) | 244.10 tokens/s |\n",
-    "| SGLang + EAGLE-3 (1x H100) | 373.25 tokens/s |\n"
-   ]
-  },
-  {
-   "cell_type": "markdown",
-   "metadata": {},
-   "source": [
-    "## EAGLE Decoding\n",
-    "\n",
-    "To enable EAGLE speculative decoding the following parameters are relevant:\n",
-    "* `speculative_draft_model_path`: Specifies draft model. This parameter is required.\n",
-    "* `speculative_num_steps`: Depth of autoregressive drafting. Increases speculation range but risks rejection cascades. Default is 5.\n",
-    "\n",
-    "* `speculative_eagle_topk`: Branching factor per step. Improves candidate diversity, will lead to higher acceptance rate, but more lead to higher memory/compute consumption. Default is 4.\n",
-    "\n",
-    "* `speculative_num_draft_tokens`: Maximum parallel verification capacity. Allows deeper tree evaluation but will lead to higher GPU memory usage. Default is 8.\n",
-    "\n",
-    "These parameters are the same for EAGLE-2 and EAGLE-3."
-   ]
-  },
-  {
-   "cell_type": "markdown",
-   "metadata": {},
-   "source": [
-    "### EAGLE-3 Decoding\n",
-    "\n",
-    "You can enable EAGLE-3 decoding by setting `--speculative_algorithm EAGLE3` and choosing an appropriate model."
-   ]
-  },
-  {
-   "cell_type": "code",
-   "execution_count": null,
-   "metadata": {},
-   "outputs": [],
-   "source": [
-    "from sglang.test.test_utils import is_in_ci\n",
-    "\n",
-    "if is_in_ci():\n",
-    "    from patch import launch_server_cmd\n",
-    "else:\n",
-    "    from sglang.utils import launch_server_cmd\n",
-    "\n",
-    "from sglang.utils import wait_for_server, print_highlight, terminate_process\n",
-    "\n",
-    "import openai"
-   ]
-  },
-  {
-   "cell_type": "code",
-   "execution_count": null,
-   "metadata": {},
-   "outputs": [],
-   "source": [
-    "server_process, port = launch_server_cmd(\n",
-    "    \"\"\"\n",
-    "python3 -m sglang.launch_server --model meta-llama/Llama-3.1-8B-Instruct  --speculative-algorithm EAGLE3 \\\n",
-    "    --speculative-draft-model-path jamesliu1/sglang-EAGLE3-Llama-3.1-Instruct-8B --speculative-num-steps 5 \\\n",
-    "        --speculative-eagle-topk 8 --speculative-num-draft-tokens 32 --mem-fraction 0.6 \\\n",
-    "        --cuda-graph-max-bs 2 --dtype float16\n",
-    "\"\"\"\n",
-    ")\n",
-    "\n",
-    "wait_for_server(f\"http://localhost:{port}\")"
-   ]
-  },
-  {
-   "cell_type": "code",
-   "execution_count": null,
-   "metadata": {},
-   "outputs": [],
-   "source": [
-    "client = openai.Client(base_url=f\"http://127.0.0.1:{port}/v1\", api_key=\"None\")\n",
-    "\n",
-    "response = client.chat.completions.create(\n",
-    "    model=\"meta-llama/Meta-Llama-3.1-8B-Instruct\",\n",
-    "    messages=[\n",
-    "        {\"role\": \"user\", \"content\": \"List 3 countries and their capitals.\"},\n",
-    "    ],\n",
-    "    temperature=0,\n",
-    "    max_tokens=64,\n",
-    ")\n",
-    "\n",
-    "print_highlight(f\"Response: {response}\")"
-   ]
-  },
-  {
-   "cell_type": "code",
-   "execution_count": null,
-   "metadata": {},
-   "outputs": [],
-   "source": [
-    "terminate_process(server_process)"
-   ]
-  },
-  {
-   "cell_type": "markdown",
-   "metadata": {},
-   "source": [
-    "### EAGLE-2 decoding\n",
-    "\n",
-    "You can enable EAGLE-2 decoding by setting `--speculative_algorithm EAGLE` and choosing an appropriate model."
-   ]
-  },
-  {
-   "cell_type": "code",
-   "execution_count": null,
-   "metadata": {},
-   "outputs": [],
-   "source": [
-    "server_process, port = launch_server_cmd(\n",
-    "    \"\"\"\n",
-    "python3 -m sglang.launch_server --model meta-llama/Llama-2-7b-chat-hf  --speculative-algorithm EAGLE \\\n",
-    "    --speculative-draft-model-path lmsys/sglang-EAGLE-llama2-chat-7B --speculative-num-steps 3 \\\n",
-    "    --speculative-eagle-topk 4 --speculative-num-draft-tokens 16 --cuda-graph-max-bs 8\n",
-    "\"\"\"\n",
-    ")\n",
-    "\n",
-    "wait_for_server(f\"http://localhost:{port}\")"
-   ]
-  },
-  {
-   "cell_type": "code",
-   "execution_count": null,
-   "metadata": {},
-   "outputs": [],
-   "source": [
-    "client = openai.Client(base_url=f\"http://127.0.0.1:{port}/v1\", api_key=\"None\")\n",
-    "\n",
-    "response = client.chat.completions.create(\n",
-    "    model=\"meta-llama/Meta-Llama-3.1-8B-Instruct\",\n",
-    "    messages=[\n",
-    "        {\"role\": \"user\", \"content\": \"List 3 countries and their capitals.\"},\n",
-    "    ],\n",
-    "    temperature=0,\n",
-    "    max_tokens=64,\n",
-    ")\n",
-    "\n",
-    "print_highlight(f\"Response: {response}\")"
-   ]
-  },
-  {
-   "cell_type": "code",
-   "execution_count": null,
-   "metadata": {},
-   "outputs": [],
-   "source": [
-    "terminate_process(server_process)"
-   ]
-  },
-  {
-   "cell_type": "markdown",
-   "metadata": {},
-   "source": [
-    "### EAGLE-2 Decoding with `torch.compile`\n",
-    "\n",
-    "You can also enable `torch.compile` for further optimizations and optionally set `--cuda-graph-max-bs`:\n"
-   ]
-  },
-  {
-   "cell_type": "code",
-   "execution_count": null,
-   "metadata": {},
-   "outputs": [],
-   "source": [
-    "server_process, port = launch_server_cmd(\n",
-    "    \"\"\"\n",
-    "python3 -m sglang.launch_server --model meta-llama/Llama-2-7b-chat-hf  --speculative-algorithm EAGLE \\\n",
-    "    --speculative-draft-model-path lmsys/sglang-EAGLE-llama2-chat-7B --speculative-num-steps 5 \\\n",
-    "        --speculative-eagle-topk 8 --speculative-num-draft-tokens 64 --mem-fraction 0.6 \\\n",
-    "            --enable-torch-compile --cuda-graph-max-bs 2\n",
-    "\"\"\"\n",
-    ")\n",
-    "\n",
-    "wait_for_server(f\"http://localhost:{port}\")"
-   ]
-  },
-  {
-   "cell_type": "code",
-   "execution_count": null,
-   "metadata": {},
-   "outputs": [],
-   "source": [
-    "client = openai.Client(base_url=f\"http://127.0.0.1:{port}/v1\", api_key=\"None\")\n",
-    "\n",
-    "response = client.chat.completions.create(\n",
-    "    model=\"meta-llama/Meta-Llama-3.1-8B-Instruct\",\n",
-    "    messages=[\n",
-    "        {\"role\": \"user\", \"content\": \"List 3 countries and their capitals.\"},\n",
-    "    ],\n",
-    "    temperature=0,\n",
-    "    max_tokens=64,\n",
-    ")\n",
-    "\n",
-    "print_highlight(f\"Response: {response}\")"
-   ]
-  },
-  {
-   "cell_type": "code",
-   "execution_count": null,
-   "metadata": {},
-   "outputs": [],
-   "source": [
-    "terminate_process(server_process)"
-   ]
-  },
-  {
-   "cell_type": "markdown",
-   "metadata": {},
-   "source": [
-    "### EAGLE-2 Decoding via Frequency-Ranked Speculative Sampling\n",
-    "\n",
-    "By employing a truncated high-frequency token vocabulary in the draft model, Eagle speculative decoding reduces `lm_head` computational overhead while accelerating the pipeline without quality degradation. For more details, checkout [the paper](https://arxiv.org/pdf/arXiv:2502.14856).\n",
-    "\n",
-    "In our implementation, set `--speculative-token-map` to enable the optimization. You can get the high-frequency token in FR-Spec from [this model](https://huggingface.co/thunlp/LLaMA3-Instruct-8B-FR-Spec). Or you can obtain high-frequency token by directly downloading these token from [this repo](https://github.com/thunlp/FR-Spec/tree/main?tab=readme-ov-file#prepare-fr-spec-vocabulary-subset).\n",
-    "\n",
-    "Thanks for the contribution from [Weilin Zhao](https://github.com/https://github.com/Achazwl) and [Zhousx](https://github.com/Zhou-sx). "
-   ]
-  },
-  {
-   "cell_type": "code",
-   "execution_count": null,
-   "metadata": {},
-   "outputs": [],
-   "source": [
-    "server_process, port = launch_server_cmd(\n",
-    "    \"\"\"\n",
-    "python3 -m sglang.launch_server --model meta-llama/Meta-Llama-3-8B-Instruct --speculative-algorithm EAGLE \\\n",
-    "    --speculative-draft-model-path lmsys/sglang-EAGLE-LLaMA3-Instruct-8B --speculative-num-steps 5 \\\n",
-    "    --speculative-eagle-topk 8 --speculative-num-draft-tokens 64 --speculative-token-map thunlp/LLaMA3-Instruct-8B-FR-Spec/freq_32768.pt \\\n",
-    "    --mem-fraction 0.7 --cuda-graph-max-bs 2 --dtype float16 \n",
-    "\"\"\"\n",
-    ")\n",
-    "\n",
-    "wait_for_server(f\"http://localhost:{port}\")"
-   ]
-  },
-  {
-   "cell_type": "code",
-   "execution_count": null,
-   "metadata": {},
-   "outputs": [],
-   "source": [
-    "client = openai.Client(base_url=f\"http://127.0.0.1:{port}/v1\", api_key=\"None\")\n",
-    "\n",
-    "response = client.chat.completions.create(\n",
-    "    model=\"meta-llama/Meta-Llama-3-8B-Instruct\",\n",
-    "    messages=[\n",
-    "        {\"role\": \"user\", \"content\": \"List 3 countries and their capitals.\"},\n",
-    "    ],\n",
-    "    temperature=0,\n",
-    "    max_tokens=64,\n",
-    ")\n",
-    "\n",
-    "print_highlight(f\"Response: {response}\")"
-   ]
-  },
-  {
-   "cell_type": "code",
-   "execution_count": null,
-   "metadata": {},
-   "outputs": [],
-   "source": [
-    "terminate_process(server_process)"
-   ]
-  },
-  {
-   "cell_type": "markdown",
-   "metadata": {},
-   "source": [
-    "## References\n",
-    "\n",
-    "EAGLE process is as follows:\n",
-    "\n",
-    "- Within EAGLE the draft model predicts the next feature vector, i.e. the last hidden state of the original LLM, using the feature sequence $(f_1, ..., f_k)$ and the token sequence $(t_2, ..., t_{k+1})$. \n",
-    "- The next token is then sampled from $p_{k+2}=\\text{LMHead}(f_{k+1})$. Afterwards, the two sequences are extended in a tree style—branching out multiple potential continuations, with the branching factor per step controlled by the `speculative_eagle_topk` parameter—to ensure a more coherent connection of context, and are given as input again.\n",
-    "- EAGLE-2 additionally uses the draft model to evaluate how probable certain branches in the draft tree are, dynamically stopping the expansion of unlikely branches. After the expansion phase, reranking is employed to select only the top `speculative_num_draft_tokens` final nodes as draft tokens.\n",
-    "- EAGLE-3 removes the feature prediction objective, incorporates low and mid-layer features, and is trained in an on-policy manner.\n",
-    "\n",
-    "This enhances drafting accuracy by operating on the features instead of tokens for more regular inputs and passing the tokens from the next timestep additionaly to minimize randomness effects from sampling. Furthermore the dynamic adjustment of the draft tree and selection of reranked final nodes increases acceptance rate of draft tokens further. For more details see [EAGLE-2](https://arxiv.org/abs/2406.16858) and [EAGLE-3](https://arxiv.org/abs/2503.01840) paper.\n",
-    "\n",
-    "\n",
-    "For guidance how to train your own EAGLE model please see the [EAGLE repo](https://github.com/SafeAILab/EAGLE/tree/main?tab=readme-ov-file#train)."
-   ]
-  }
- ],
- "metadata": {
-  "language_info": {
-   "codemirror_mode": {
-    "name": "ipython",
-    "version": 3
-   },
-   "file_extension": ".py",
-   "mimetype": "text/x-python",
-   "name": "python",
-   "nbconvert_exporter": "python",
-   "pygments_lexer": "ipython3"
-  }
- },
- "nbformat": 4,
- "nbformat_minor": 2
+    "cells": [
+        {
+            "cell_type": "markdown",
+            "metadata": {},
+            "source": [
+                "# Speculative Decoding\n",
+                "\n",
+                "SGLang now provides an EAGLE-based (EAGLE-2/EAGLE-3) speculative decoding option. Our implementation aims to maximize speed and efficiency and is considered to be among the fastest in open-source LLM engines.\n",
+                "**Note:** Currently, Speculative Decoding in SGLang is compatible with radix cache and chunked prefill.\n",
+                "\n",
+                "### Performance Highlights\n",
+                "\n",
+                "Please see below for the huge improvements on latency for LLaMA-Instruct 3.1 8B tested on MT bench that can be archieved via EAGLE3 decoding.\n",
+                "For further details please see the [EAGLE3 paper](https://arxiv.org/pdf/2503.01840).\n",
+                "\n",
+                "| Method | Latency (bs=1) |\n",
+                "|--------|----------------|\n",
+                "| SGLang (w/o speculative, 1x H100) | 158.34 tokens/s |\n",
+                "| SGLang + EAGLE-2 (1x H100) | 244.10 tokens/s |\n",
+                "| SGLang + EAGLE-3 (1x H100) | 373.25 tokens/s |\n"
+            ]
+        },
+        {
+            "cell_type": "markdown",
+            "metadata": {},
+            "source": [
+                "## EAGLE Decoding\n",
+                "\n",
+                "To enable EAGLE speculative decoding the following parameters are relevant:\n",
+                "* `speculative_draft_model_path`: Specifies draft model. This parameter is required.\n",
+                "* `speculative_num_steps`: Depth of autoregressive drafting. Increases speculation range but risks rejection cascades. Default is 5.\n",
+                "\n",
+                "* `speculative_eagle_topk`: Branching factor per step. Improves candidate diversity, will lead to higher acceptance rate, but more lead to higher memory/compute consumption. Default is 4.\n",
+                "\n",
+                "* `speculative_num_draft_tokens`: Maximum parallel verification capacity. Allows deeper tree evaluation but will lead to higher GPU memory usage. Default is 8.\n",
+                "\n",
+                "These parameters are the same for EAGLE-2 and EAGLE-3."
+            ]
+        },
+        {
+            "cell_type": "markdown",
+            "metadata": {},
+            "source": [
+                "### EAGLE-3 Decoding\n",
+                "\n",
+                "You can enable EAGLE-3 decoding by setting `--speculative_algorithm EAGLE3` and choosing an appropriate model."
+            ]
+        },
+        {
+            "cell_type": "code",
+            "execution_count": null,
+            "metadata": {},
+            "outputs": [],
+            "source": [
+                "from sglang.test.test_utils import is_in_ci\n",
+                "\n",
+                "if is_in_ci():\n",
+                "    from patch import launch_server_cmd\n",
+                "else:\n",
+                "    from sglang.utils import launch_server_cmd\n",
+                "\n",
+                "from sglang.utils import wait_for_server, print_highlight, terminate_process\n",
+                "\n",
+                "import openai"
+            ]
+        },
+        {
+            "cell_type": "code",
+            "execution_count": null,
+            "metadata": {},
+            "outputs": [],
+            "source": [
+                "server_process, port = launch_server_cmd(\n",
+                "    \"\"\"\n",
+                "python3 -m sglang.launch_server --model meta-llama/Llama-3.1-8B-Instruct  --speculative-algorithm EAGLE3 \\\n",
+                "    --speculative-draft-model-path jamesliu1/sglang-EAGLE3-Llama-3.1-Instruct-8B --speculative-num-steps 5 \\\n",
+                "        --speculative-eagle-topk 8 --speculative-num-draft-tokens 32 --mem-fraction 0.6 \\\n",
+                "        --cuda-graph-max-bs 2 --dtype float16\n",
+                "\"\"\"\n",
+                ")\n",
+                "\n",
+                "wait_for_server(f\"http://localhost:{port}\")"
+            ]
+        },
+        {
+            "cell_type": "code",
+            "execution_count": null,
+            "metadata": {},
+            "outputs": [],
+            "source": [
+                "client = openai.Client(base_url=f\"http://127.0.0.1:{port}/v1\", api_key=\"None\")\n",
+                "\n",
+                "response = client.chat.completions.create(\n",
+                "    model=\"meta-llama/Meta-Llama-3.1-8B-Instruct\",\n",
+                "    messages=[\n",
+                "        {\"role\": \"user\", \"content\": \"List 3 countries and their capitals.\"},\n",
+                "    ],\n",
+                "    temperature=0,\n",
+                "    max_tokens=64,\n",
+                ")\n",
+                "\n",
+                "print_highlight(f\"Response: {response}\")"
+            ]
+        },
+        {
+            "cell_type": "code",
+            "execution_count": null,
+            "metadata": {},
+            "outputs": [],
+            "source": [
+                "terminate_process(server_process)"
+            ]
+        },
+        {
+            "cell_type": "markdown",
+            "metadata": {},
+            "source": [
+                "### EAGLE-2 decoding\n",
+                "\n",
+                "You can enable EAGLE-2 decoding by setting `--speculative_algorithm EAGLE` and choosing an appropriate model."
+            ]
+        },
+        {
+            "cell_type": "code",
+            "execution_count": null,
+            "metadata": {},
+            "outputs": [],
+            "source": [
+                "server_process, port = launch_server_cmd(\n",
+                "    \"\"\"\n",
+                "python3 -m sglang.launch_server --model meta-llama/Llama-2-7b-chat-hf  --speculative-algorithm EAGLE \\\n",
+                "    --speculative-draft-model-path lmsys/sglang-EAGLE-llama2-chat-7B --speculative-num-steps 3 \\\n",
+                "    --speculative-eagle-topk 4 --speculative-num-draft-tokens 16 --cuda-graph-max-bs 8\n",
+                "\"\"\"\n",
+                ")\n",
+                "\n",
+                "wait_for_server(f\"http://localhost:{port}\")"
+            ]
+        },
+        {
+            "cell_type": "code",
+            "execution_count": null,
+            "metadata": {},
+            "outputs": [],
+            "source": [
+                "client = openai.Client(base_url=f\"http://127.0.0.1:{port}/v1\", api_key=\"None\")\n",
+                "\n",
+                "response = client.chat.completions.create(\n",
+                "    model=\"meta-llama/Meta-Llama-3.1-8B-Instruct\",\n",
+                "    messages=[\n",
+                "        {\"role\": \"user\", \"content\": \"List 3 countries and their capitals.\"},\n",
+                "    ],\n",
+                "    temperature=0,\n",
+                "    max_tokens=64,\n",
+                ")\n",
+                "\n",
+                "print_highlight(f\"Response: {response}\")"
+            ]
+        },
+        {
+            "cell_type": "code",
+            "execution_count": null,
+            "metadata": {},
+            "outputs": [],
+            "source": [
+                "terminate_process(server_process)"
+            ]
+        },
+        {
+            "cell_type": "markdown",
+            "metadata": {},
+            "source": [
+                "### EAGLE-2 Decoding with `torch.compile`\n",
+                "\n",
+                "You can also enable `torch.compile` for further optimizations and optionally set `--cuda-graph-max-bs`:\n"
+            ]
+        },
+        {
+            "cell_type": "code",
+            "execution_count": null,
+            "metadata": {},
+            "outputs": [],
+            "source": [
+                "server_process, port = launch_server_cmd(\n",
+                "    \"\"\"\n",
+                "python3 -m sglang.launch_server --model meta-llama/Llama-2-7b-chat-hf  --speculative-algorithm EAGLE \\\n",
+                "    --speculative-draft-model-path lmsys/sglang-EAGLE-llama2-chat-7B --speculative-num-steps 5 \\\n",
+                "        --speculative-eagle-topk 8 --speculative-num-draft-tokens 64 --mem-fraction 0.6 \\\n",
+                "            --enable-torch-compile --cuda-graph-max-bs 2\n",
+                "\"\"\"\n",
+                ")\n",
+                "\n",
+                "wait_for_server(f\"http://localhost:{port}\")"
+            ]
+        },
+        {
+            "cell_type": "code",
+            "execution_count": null,
+            "metadata": {},
+            "outputs": [],
+            "source": [
+                "client = openai.Client(base_url=f\"http://127.0.0.1:{port}/v1\", api_key=\"None\")\n",
+                "\n",
+                "response = client.chat.completions.create(\n",
+                "    model=\"meta-llama/Meta-Llama-3.1-8B-Instruct\",\n",
+                "    messages=[\n",
+                "        {\"role\": \"user\", \"content\": \"List 3 countries and their capitals.\"},\n",
+                "    ],\n",
+                "    temperature=0,\n",
+                "    max_tokens=64,\n",
+                ")\n",
+                "\n",
+                "print_highlight(f\"Response: {response}\")"
+            ]
+        },
+        {
+            "cell_type": "code",
+            "execution_count": null,
+            "metadata": {},
+            "outputs": [],
+            "source": [
+                "terminate_process(server_process)"
+            ]
+        },
+        {
+            "cell_type": "markdown",
+            "metadata": {},
+            "source": [
+                "### EAGLE-2 Decoding via Frequency-Ranked Speculative Sampling\n",
+                "\n",
+                "By employing a truncated high-frequency token vocabulary in the draft model, Eagle speculative decoding reduces `lm_head` computational overhead while accelerating the pipeline without quality degradation. For more details, checkout [the paper](https://arxiv.org/pdf/arXiv:2502.14856).\n",
+                "\n",
+                "In our implementation, set `--speculative-token-map` to enable the optimization. You can get the high-frequency token in FR-Spec from [this model](https://huggingface.co/thunlp/LLaMA3-Instruct-8B-FR-Spec). Or you can obtain high-frequency token by directly downloading these token from [this repo](https://github.com/thunlp/FR-Spec/tree/main?tab=readme-ov-file#prepare-fr-spec-vocabulary-subset).\n",
+                "\n",
+                "Thanks for the contribution from [Weilin Zhao](https://github.com/https://github.com/Achazwl) and [Zhousx](https://github.com/Zhou-sx). "
+            ]
+        },
+        {
+            "cell_type": "code",
+            "execution_count": null,
+            "metadata": {},
+            "outputs": [],
+            "source": [
+                "server_process, port = launch_server_cmd(\n",
+                "    \"\"\"\n",
+                "python3 -m sglang.launch_server --model meta-llama/Meta-Llama-3-8B-Instruct --speculative-algorithm EAGLE \\\n",
+                "    --speculative-draft-model-path lmsys/sglang-EAGLE-LLaMA3-Instruct-8B --speculative-num-steps 5 \\\n",
+                "    --speculative-eagle-topk 8 --speculative-num-draft-tokens 64 --speculative-token-map thunlp/LLaMA3-Instruct-8B-FR-Spec/freq_32768.pt \\\n",
+                "    --mem-fraction 0.7 --cuda-graph-max-bs 2 --dtype float16 \n",
+                "\"\"\"\n",
+                ")\n",
+                "\n",
+                "wait_for_server(f\"http://localhost:{port}\")"
+            ]
+        },
+        {
+            "cell_type": "code",
+            "execution_count": null,
+            "metadata": {},
+            "outputs": [],
+            "source": [
+                "client = openai.Client(base_url=f\"http://127.0.0.1:{port}/v1\", api_key=\"None\")\n",
+                "\n",
+                "response = client.chat.completions.create(\n",
+                "    model=\"meta-llama/Meta-Llama-3-8B-Instruct\",\n",
+                "    messages=[\n",
+                "        {\"role\": \"user\", \"content\": \"List 3 countries and their capitals.\"},\n",
+                "    ],\n",
+                "    temperature=0,\n",
+                "    max_tokens=64,\n",
+                ")\n",
+                "\n",
+                "print_highlight(f\"Response: {response}\")"
+            ]
+        },
+        {
+            "cell_type": "code",
+            "execution_count": null,
+            "metadata": {},
+            "outputs": [],
+            "source": [
+                "terminate_process(server_process)"
+            ]
+        },
+        {
+            "cell_type": "markdown",
+            "metadata": {},
+            "source": [
+                "## References\n",
+                "\n",
+                "EAGLE process is as follows:\n",
+                "\n",
+                "- Within EAGLE the draft model predicts the next feature vector, i.e. the last hidden state of the original LLM, using the feature sequence $(f_1, ..., f_k)$ and the token sequence $(t_2, ..., t_{k+1})$. \n",
+                "- The next token is then sampled from $p_{k+2}=\\text{LMHead}(f_{k+1})$. Afterwards, the two sequences are extended in a tree style—branching out multiple potential continuations, with the branching factor per step controlled by the `speculative_eagle_topk` parameter—to ensure a more coherent connection of context, and are given as input again.\n",
+                "- EAGLE-2 additionally uses the draft model to evaluate how probable certain branches in the draft tree are, dynamically stopping the expansion of unlikely branches. After the expansion phase, reranking is employed to select only the top `speculative_num_draft_tokens` final nodes as draft tokens.\n",
+                "- EAGLE-3 removes the feature prediction objective, incorporates low and mid-layer features, and is trained in an on-policy manner.\n",
+                "\n",
+                "This enhances drafting accuracy by operating on the features instead of tokens for more regular inputs and passing the tokens from the next timestep additionaly to minimize randomness effects from sampling. Furthermore the dynamic adjustment of the draft tree and selection of reranked final nodes increases acceptance rate of draft tokens further. For more details see [EAGLE-2](https://arxiv.org/abs/2406.16858) and [EAGLE-3](https://arxiv.org/abs/2503.01840) paper.\n",
+                "\n",
+                "\n",
+                "For guidance how to train your own EAGLE model please see the [EAGLE repo](https://github.com/SafeAILab/EAGLE/tree/main?tab=readme-ov-file#train)."
+            ]
+        }
+    ],
+    "metadata": {
+        "language_info": {
+            "codemirror_mode": {
+                "name": "ipython",
+                "version": 3
+            },
+            "file_extension": ".py",
+            "mimetype": "text/x-python",
+            "name": "python",
+            "nbconvert_exporter": "python",
+            "pygments_lexer": "ipython3"
+        }
+    },
+    "nbformat": 4,
+    "nbformat_minor": 2
 }