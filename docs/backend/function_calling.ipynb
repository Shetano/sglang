--- conflicted
+++ resolved
@@ -41,11 +41,7 @@
     "\n",
     "\n",
     "server_process, port = launch_server_cmd(\n",
-<<<<<<< HEAD
-    "    f\"python3 -m sglang.launch_server --model-path deepseek-ai/DeepSeek-R1-Distill-Qwen-14B --reasoning-parser deepseek-r1 --tool-call-parser qwen25 --host 0.0.0.0\"  # qwen25\n",
-=======
     "    f\"python3 -m sglang.launch_server --model-path Qwen/QwQ-32B --quantization fp8 --reasoning-parser deepseek-r1 --tool-call-parser qwen25 --host 0.0.0.0\"  # qwen25\n",
->>>>>>> 7f752d85
     ")\n",
     "wait_for_server(f\"http://localhost:{port}\")"
    ]
@@ -59,11 +55,7 @@
     "- llama3: Llama 3.1 / 3.2 (e.g. meta-llama/Llama-3.1-8B-Instruct, meta-llama/Llama-3.2-1B-Instruct).\n",
     "- mistral: Mistral (e.g. mistralai/Mistral-7B-Instruct-v0.3, mistralai/Mistral-Nemo-Instruct-2407, mistralai/\n",
     "Mistral-Nemo-Instruct-2407, mistralai/Mistral-7B-v0.3).\n",
-<<<<<<< HEAD
-    "- qwen25: Qwen 2.5 (e.g. Qwen/Qwen2.5-1.5B-Instruct, Qwen/Qwen2.5-7B-Instruct).\n",
-=======
     "- qwen25: Qwen 2.5 (e.g. Qwen/Qwen2.5-1.5B-Instruct, Qwen/Qwen2.5-7B-Instruct) and QwQ (i.e. Qwen/QwQ-32B).\n",
->>>>>>> 7f752d85
     "\n",
     "We enable the reasoning parser to show the behavior combining these features, details about reasoning parser can be found in [reasoning parser](https://docs.sglang.ai/backend/separate_reasoning.html)."
    ]
@@ -395,11 +387,7 @@
     "import requests\n",
     "\n",
     "# generate an answer\n",
-<<<<<<< HEAD
-    "tokenizer = AutoTokenizer.from_pretrained(f\"deepseek-ai/DeepSeek-R1-Distill-Qwen-14B\")\n",
-=======
     "tokenizer = AutoTokenizer.from_pretrained(\"Qwen/QwQ-32B\")\n",
->>>>>>> 7f752d85
     "\n",
     "messages = get_messages()\n",
     "\n",
@@ -481,11 +469,7 @@
     "from sglang.srt.reasoning_parser import ReasoningParser\n",
     "from sglang.srt.managers.io_struct import Tool, Function\n",
     "\n",
-<<<<<<< HEAD
-    "llm = sgl.Engine(model_path=f\"deepseek-ai/DeepSeek-R1-Distill-Qwen-14B\")\n",
-=======
     "llm = sgl.Engine(model_path=\"Qwen/QwQ-32B\", quantization=\"fp8\")\n",
->>>>>>> 7f752d85
     "tokenizer = llm.tokenizer_manager.tokenizer\n",
     "input_ids = tokenizer.apply_chat_template(\n",
     "    messages, tokenize=True, add_generation_prompt=True, tools=tools\n",
