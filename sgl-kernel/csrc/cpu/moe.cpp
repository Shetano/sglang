#include "common.h"
#include "gemm.h"
#include "vec.h"

namespace {

// [NOTE]: Fused MoE kernel with AMX
//
//   This file contains implementations for
//     * `moe_align_block_size`
//     * `fused_moe`
//
//   The functionality is identical to triton kernel, excepts:
//     * fuse silu_and_mul with gemm1, therefore this kernel
//       allocates 2 intermediate_caches instead of 3
//     * add `offsets` in `moe_align_block_size` which keeps track
//       of starting offset for each M block. this is for keeping
//       output of silu_and_mul in sorted order, thus load_A for
//       the 2nd gemm would be contiguous, therefore we can directly
//       load A from intermediate_cache1.
//
//  TODO:
//     1. tune BLOCK_M and BLOCK_N (BLOCK_N * K fit L2)
//     2. add prefetch for load A which is indexed access
//     3. abstract at::native::cpublas::brgemm with WoQ gemm (M = 1 & M != 1)
//

template <typename scalar_t>
inline void fill_stub(scalar_t* __restrict__ out, scalar_t val, int64_t size) {
  using Vec = at::vec::Vectorized<scalar_t>;
  const Vec data_vec(val);
  at::vec::map<scalar_t>([data_vec](Vec out) { return out = data_vec; }, out, out, size);
}

template <typename scalar_t>
inline void copy_stub(scalar_t* __restrict__ out, const scalar_t* __restrict__ input, int64_t size) {
  using Vec = at::vec::Vectorized<scalar_t>;
// no remainder
#pragma GCC unroll 4
  for (int64_t d = 0; d < size; d += Vec::size()) {
    Vec data = Vec::loadu(input + d);
    data.store(out + d);
  }
}

template <typename scalar_t>
inline void copy_mul_stub(scalar_t* __restrict__ out, const float* __restrict__ input, float weight, int64_t size) {
  using bVec = at::vec::Vectorized<scalar_t>;
  using fVec = at::vec::Vectorized<float>;
  constexpr int kVecSize = bVec::size();
  const fVec weight_vec = fVec(weight);
  int64_t d;
#pragma GCC unroll 4
  for (d = 0; d <= size - kVecSize; d += kVecSize) {
    fVec data0 = fVec::loadu(input + d) * weight_vec;
    fVec data1 = fVec::loadu(input + d + fVec::size()) * weight_vec;
    bVec out_vec = convert_from_float_ext<scalar_t>(data0, data1);
    out_vec.store(out + d);
  }
  for (; d < size; ++d) {
    out[d] = static_cast<scalar_t>(input[d] * weight);
  }
}

// acc from [topk, K] to [K]
template <typename scalar_t>
inline void sum_stub(scalar_t* __restrict__ out, const scalar_t* __restrict__ input, int64_t topk, int64_t K) {
  using bVec = at::vec::Vectorized<scalar_t>;
  using fVec = at::vec::Vectorized<float>;
  constexpr int kVecSize = bVec::size();
  if (topk == 1) {
    // do copy for topk = 1
    copy_stub(out, input, K);
  } else {
    // do sum for topk != 1
    int64_t d;
#pragma GCC unroll 4
    for (d = 0; d <= K - kVecSize; d += kVecSize) {
      fVec sum_fvec0 = fVec(0.f);
      fVec sum_fvec1 = fVec(0.f);
      for (int t = 0; t < topk; ++t) {
        bVec x_bvec = bVec::loadu(input + t * K + d);
        fVec x_fvec0, x_fvec1;
        std::tie(x_fvec0, x_fvec1) = at::vec::convert_to_float(x_bvec);

        sum_fvec0 += x_fvec0;
        sum_fvec1 += x_fvec1;
      }
      bVec out_bvec = convert_from_float_ext<scalar_t>(sum_fvec0, sum_fvec1);
      out_bvec.store(out + d);
    }
    for (; d < K; ++d) {
      float sum_val = 0.f;
      for (int t = 0; t < topk; ++t) {
        sum_val += static_cast<float>(input[t * K + d]);
      }
      out[d] = static_cast<scalar_t>(sum_val);
    }
  }
}

// out = input + input2 * scale
template <typename scalar_t>
inline void add_mul_stub(
    scalar_t* __restrict__ out,
    const float* __restrict__ input,
    const scalar_t* __restrict__ input2,
    float scale,
    int64_t size) {
  using bVec = at::vec::Vectorized<scalar_t>;
  using fVec = at::vec::Vectorized<float>;
  constexpr int kVecSize = bVec::size();
  const fVec s_vec = fVec(scale);
  int64_t d;
#pragma GCC unroll 4
  for (d = 0; d <= size - kVecSize; d += kVecSize) {
    fVec x0 = fVec::loadu(input + d);
    fVec x1 = fVec::loadu(input + d + fVec::size());

    bVec y_bvec = bVec::loadu(input2 + d);
    fVec y0, y1;
    std::tie(y0, y1) = at::vec::convert_to_float(y_bvec);

    x0 = x0 + y0 * s_vec;
    x1 = x1 + y1 * s_vec;
    bVec out_vec = convert_from_float_ext<scalar_t>(x0, x1);
    out_vec.store(out + d);
  }
  for (; d < size; ++d) {
    out[d] = static_cast<scalar_t>(input[d] + float(input2[d]) * scale);
  }
}

template <int BLOCK_M>
int moe_align_block_size(
    int32_t* __restrict__ sorted_ids,
    int32_t* __restrict__ expert_ids,
    int32_t* __restrict__ topk_ids,
    int32_t* __restrict__ total_cnts,
    int32_t* __restrict__ cumsums,
    int32_t* __restrict__ offsets,
    int num_experts,
    int numel,
    int num_threads) {
#define T_INDEX(tt) total_cnts + (tt) * num_experts

  // accumulate count of expert ids locally
  at::parallel_for(0, numel, 0, [&](int begin, int end) {
    int tid = at::get_thread_num();
    int32_t* __restrict__ local_cnts = T_INDEX(tid + 1);

    for (int i = begin; i < end; ++i) {
      local_cnts[topk_ids[i]]++;
    }
  });

  using iVec = at::vec::Vectorized<int32_t>;
  for (int t = 0; t < num_threads; ++t) {
    at::vec::map2<int32_t>(
        [](iVec x, iVec y) { return x + y; }, T_INDEX(t + 1), T_INDEX(t + 1), T_INDEX(t), num_experts);
  }

  // the last row holds sums of each experts
  int32_t* total_cnts_t_1 = T_INDEX(num_threads);

  cumsums[0] = 0;
  for (int e = 0; e < num_experts; ++e) {
    // accumulate `num_tokens_post_pad`, also as the expert offset
    cumsums[e + 1] = cumsums[e] + div_up(total_cnts_t_1[e], BLOCK_M) * BLOCK_M;

    for (int k = cumsums[e]; k < cumsums[e + 1]; k += BLOCK_M) {
      expert_ids[k / BLOCK_M] = e;
    }
  }
  int num_tokens_post_pad = cumsums[num_experts];

  at::parallel_for(0, numel, 0, [&](int begin, int end) {
    int tid = at::get_thread_num();
    // thread tid offsets in `total_cnts`
    int32_t* __restrict__ offsets = T_INDEX(tid);

    for (int i = begin; i < end; ++i) {
      int32_t expert_id = topk_ids[i];
      int32_t b_offset = cumsums[expert_id];
      int32_t t_offset = offsets[expert_id];
      sorted_ids[b_offset + t_offset] = i;
      offsets[expert_id]++;
    }
  });

  // debug: the offset for thread t_1 should be identical to t_2
  int32_t* total_cnts_t_2 = T_INDEX(num_threads - 1);
  for (int e = 0; e < num_experts; ++e) {
    TORCH_CHECK(total_cnts_t_1[e] == total_cnts_t_2[e]);
  }

  // padding value for sorted_ids: numel
  auto sorted_id_size = [=](const int32_t* sorted_ids_ptr) {
    for (int d = 0; d < BLOCK_M; ++d) {
      if (sorted_ids_ptr[d] == numel) {
        return d;
      }
    }
    return BLOCK_M;
  };

  // offsets holds starting offset for each valida M blocks
  //   shape : [num_token_blocks + 1]
  offsets[0] = 0;
  const int num_token_blocks = num_tokens_post_pad / BLOCK_M;
  at::parallel_for(0, num_token_blocks, GRAIN_SIZE / BLOCK_M, [&](int begin, int end) {
    for (int mb = begin; mb < end; ++mb) {
      offsets[mb + 1] = sorted_id_size(sorted_ids + mb * BLOCK_M);
    }
  });
  // TODO: do we need to vecterize this ?
  for (int mb = 0; mb < num_token_blocks; ++mb) {
    offsets[mb + 1] += offsets[mb];
  }
  // debug: the last value of offsets should be `numel`
  TORCH_CHECK(offsets[num_token_blocks] == numel);

  return num_tokens_post_pad;
}

//   silu :    shape          leading dimension
//  input0  [m_size, BLOCK_N]    BLOCK_N
//  input1  [m_size, BLOCK_N]    BLOCK_N
//  output  [M * topk, N]          N
template <typename scalar_t, int BLOCK_N>
inline void silu_and_mul(
    scalar_t* __restrict__ output,
    const float* __restrict__ input0,  // x: x0, x1
    const float* __restrict__ input1,  // y: y0, y1
    int64_t m_size,
    int64_t N) {
  using bVec = at::vec::Vectorized<scalar_t>;
  using fVec = at::vec::Vectorized<float>;

  const fVec one = fVec(1.f);

  // no remainder
  for (int64_t m = 0; m < m_size; ++m) {
    scalar_t* __restrict__ out = output + m * N;
    const float* __restrict__ x = input0 + m * BLOCK_N;
    const float* __restrict__ y = input1 + m * BLOCK_N;

    for (int64_t d = 0; d < BLOCK_N; d += bVec::size()) {
      fVec x0 = fVec::loadu(x + d);
      fVec x1 = fVec::loadu(x + d + fVec::size());
      fVec y0 = fVec::loadu(y + d);
      fVec y1 = fVec::loadu(y + d + fVec::size());
      // silu
      x0 = x0 / (one + x0.neg().exp_u20());
      x1 = x1 / (one + x1.neg().exp_u20());
      // mul
      x0 = x0 * y0;
      x1 = x1 * y1;
      // convert
      bVec out_vec = convert_from_float_ext<scalar_t>(x0, x1);
      out_vec.store(out + d);
    }
  }
}

template <typename scalar_t, int BLOCK_M, int BLOCK_N>
struct tinygemm_kernel_nn2 {
  static inline void apply(
      const scalar_t* __restrict__ A,
      const scalar_t* __restrict__ B0,
      const scalar_t* __restrict__ B1,
      scalar_t* __restrict__ C,
      int64_t K,
      int64_t lda,
      int64_t ldb,
      int64_t ldc) {
    TORCH_CHECK(false, "tinygemm_kernel_nn: scalar path not implemented!");
  }
};

#if defined(CPU_CAPABILITY_AVX512)
template <int BLOCK_M, int BLOCK_N>
struct tinygemm_kernel_nn2<at::BFloat16, BLOCK_M, BLOCK_N> {
  static inline void apply(
      const at::BFloat16* __restrict__ A,
      const at::BFloat16* __restrict__ B0,
      const at::BFloat16* __restrict__ B1,
      at::BFloat16* __restrict__ C,
      int64_t K,
      int64_t lda,
      int64_t ldb,
      int64_t ldc) {
    constexpr int ROWS = BLOCK_M;
    constexpr int COLS = BLOCK_N / 16;

    static_assert(COLS % 2 == 0);

    // prefetch distance
    constexpr int PREFETCH_SIZE_K = 0;

    __m512bh va;
    __m512bh vb0[COLS];
    __m512bh vb1[COLS];
    __m512 vc0[ROWS * COLS];
    __m512 vc1[ROWS * COLS];

    auto loadc = [&](auto i) {
      vc0[i] = _mm512_set1_ps(0.f);
      vc1[i] = _mm512_set1_ps(0.f);
    };
    Unroll<ROWS * COLS>{}(loadc);

    const int64_t K2 = K >> 1;
    const int64_t lda2 = lda >> 1;
    const int64_t ldb2 = ldb;  // ldb * 2 >> 1;
    const float* a_ptr = reinterpret_cast<const float*>(A);
    const float* b0_ptr = reinterpret_cast<const float*>(B0);
    const float* b1_ptr = reinterpret_cast<const float*>(B1);

    auto compute = [&](auto i, int64_t k) {
      constexpr int row = i / COLS;
      constexpr int col = i % COLS;

      if constexpr (col == 0) {
        va = (__m512bh)(_mm512_set1_ps(a_ptr[row * lda2 + k]));
      }
      if constexpr (row == 0) {
        vb0[col] = (__m512bh)(_mm512_loadu_si512(b0_ptr + k * ldb2 + col * 16));
        vb1[col] = (__m512bh)(_mm512_loadu_si512(b1_ptr + k * ldb2 + col * 16));
        if constexpr (PREFETCH_SIZE_K > 0) {
          _mm_prefetch(b0_ptr + (k + PREFETCH_SIZE_K) * ldb2 + col * 16, _MM_HINT_T0);
          _mm_prefetch(b1_ptr + (k + PREFETCH_SIZE_K) * ldb2 + col * 16, _MM_HINT_T0);
        }
      }
      vc0[i] = _mm512_dpbf16_ps(vc0[i], va, vb0[col]);
      vc1[i] = _mm512_dpbf16_ps(vc1[i], va, vb1[col]);
    };
    for (int64_t k = 0; k < K2; ++k) {
      Unroll<ROWS * COLS>{}(compute, k);
    }

    using Vec = at::vec::Vectorized<float>;
    const Vec one = Vec(1.f);
    auto storec = [&](auto i) {
      constexpr int row = i / COLS;
      constexpr int col = i % COLS;
      // for COLS = 2, 4 use 512bit store
      if constexpr (col % 2 == 0) {
        Vec x0 = vc0[row * COLS + col + 0];
        Vec x1 = vc0[row * COLS + col + 1];
        Vec y0 = vc1[row * COLS + col + 0];
        Vec y1 = vc1[row * COLS + col + 1];
        // silu
        x0 = x0 / (one + x0.neg().exp_u20());
        x1 = x1 / (one + x1.neg().exp_u20());
        // mul
        x0 = x0 * y0;
        x1 = x1 * y1;

        _mm512_storeu_si512(
            reinterpret_cast<__m512i*>((C + row * ldc + col * 16)),
            (__m512i)(_mm512_cvtne2ps_pbh(__m512(x1), __m512(x0))));
      }
    };
    Unroll<ROWS * COLS>{}(storec);
  }
};
#endif

#define LAUNCH_TINYGEMM_KERNEL_NN(MB_SIZE, NB_SIZE)       \
  tinygemm_kernel_nn2<scalar_t, MB_SIZE, NB_SIZE>::apply( \
      A + mb_start * lda, B0 + nb_start * 2, B1 + nb_start * 2, C + mb_start * ldc + nb_start, K, lda, ldb, ldc);

template <typename scalar_t>
void tinygemm_kernel(
    const scalar_t* __restrict__ A,
    const scalar_t* __restrict__ B0,
    const scalar_t* __restrict__ B1,
    scalar_t* __restrict__ C,
    int64_t M,
    int64_t N,
    int64_t K,
    int64_t lda,
    int64_t ldb,
    int64_t ldc) {
  // pattern: 1-(2+2)-(8+8)
  constexpr int64_t BLOCK_M = 4;
  constexpr int64_t BLOCK_N = 32;
  const int64_t MB = div_up(M, BLOCK_M);
  const int64_t NB = div_up(N, BLOCK_N);
  for (int mb = 0; mb < MB; ++mb) {
    int64_t mb_start = mb * BLOCK_M;
    int64_t mb_size = std::min(BLOCK_M, M - mb_start);
    for (int64_t nb = 0; nb < NB; ++nb) {
      int64_t nb_start = nb * BLOCK_N;
      int64_t nb_size = std::min(BLOCK_N, N - nb_start);

      switch (mb_size << 4 | nb_size >> 4) {
        // mb_size = 1
        case 0x12:
          LAUNCH_TINYGEMM_KERNEL_NN(1, 32);
          break;
        // mb_size = 2
        case 0x22:
          LAUNCH_TINYGEMM_KERNEL_NN(2, 32);
          break;
        // mb_size = 3
        case 0x32:
          LAUNCH_TINYGEMM_KERNEL_NN(3, 32);
          break;
        // mb_size = 4
        case 0x42:
          LAUNCH_TINYGEMM_KERNEL_NN(4, 32);
          break;
        default:
          TORCH_CHECK(false, "Unexpected block size, ", mb_size, "x", "nb_size");
      }
    }
  }
}

template <typename scalar_t, int BLOCK_M, int BLOCK_N>
struct tinygemm_kernel_nn {
  static inline void apply(
      const scalar_t* __restrict__ A,
      const scalar_t* __restrict__ B,
      float* __restrict__ C,
      int64_t K,
      int64_t lda,
      int64_t ldb,
      int64_t ldc) {
    TORCH_CHECK(false, "tinygemm_kernel_nn: scalar path not implemented!");
  }
};

#if defined(CPU_CAPABILITY_AVX512)
template <int BLOCK_M, int BLOCK_N>
struct tinygemm_kernel_nn<at::BFloat16, BLOCK_M, BLOCK_N> {
  static inline void apply(
      const at::BFloat16* __restrict__ A,
      const at::BFloat16* __restrict__ B,
      float* __restrict__ C,
      int64_t K,
      int64_t lda,
      int64_t ldb,
      int64_t ldc) {
    constexpr int ROWS = BLOCK_M;
    constexpr int COLS = BLOCK_N / 16;

    static_assert(COLS % 2 == 0);

    // prefetch distance
    constexpr int PREFETCH_SIZE_K = 0;

    __m512bh va;
    __m512bh vb[COLS];
    __m512 vc[ROWS * COLS];

    auto loadc = [&](auto i) { vc[i] = _mm512_set1_ps(0.f); };
    Unroll<ROWS * COLS>{}(loadc);

    const int64_t K2 = K >> 1;
    const int64_t lda2 = lda >> 1;
    const int64_t ldb2 = ldb;  // ldb * 2 >> 1;
    const float* a_ptr = reinterpret_cast<const float*>(A);
    const float* b_ptr = reinterpret_cast<const float*>(B);

    auto compute = [&](auto i, int64_t k) {
      constexpr int row = i / COLS;
      constexpr int col = i % COLS;

      if constexpr (col == 0) {
        va = (__m512bh)(_mm512_set1_ps(a_ptr[row * lda2 + k]));
      }
      if constexpr (row == 0) {
        vb[col] = (__m512bh)(_mm512_loadu_si512(b_ptr + k * ldb2 + col * 16));
        if constexpr (PREFETCH_SIZE_K > 0) {
          _mm_prefetch(b_ptr + (k + PREFETCH_SIZE_K) * ldb2 + col * 16, _MM_HINT_T0);
        }
      }
      vc[i] = _mm512_dpbf16_ps(vc[i], va, vb[col]);
    };
    for (int64_t k = 0; k < K2; ++k) {
      Unroll<ROWS * COLS>{}(compute, k);
    }

    auto storec = [&](auto i) {
      constexpr int row = i / COLS;
      constexpr int col = i % COLS;
      _mm512_storeu_ps(reinterpret_cast<__m512*>(C + row * ldc + col * 16), vc[i]);
    };
    Unroll<ROWS * COLS>{}(storec);
  }
};
#endif

#define LAUNCH_TINYGEMM_KERNEL_NN2(MB_SIZE, NB_SIZE)     \
  tinygemm_kernel_nn<scalar_t, MB_SIZE, NB_SIZE>::apply( \
      A + mb_start * lda, B + nb_start * 2, C + mb_start * ldc + nb_start, K, lda, ldb, ldc);

template <typename scalar_t>
void tinygemm_kernel(
    const scalar_t* __restrict__ A,
    const scalar_t* __restrict__ B,
    float* __restrict__ C,
    int64_t M,
    int64_t N,
    int64_t K,
    int64_t lda,
    int64_t ldb,
    int64_t ldc) {
  // pattern: 1-2-8
  constexpr int64_t BLOCK_M = 4;
  constexpr int64_t BLOCK_N = 32;
  const int64_t MB = div_up(M, BLOCK_M);
  const int64_t NB = div_up(N, BLOCK_N);
  for (int mb = 0; mb < MB; ++mb) {
    int64_t mb_start = mb * BLOCK_M;
    int64_t mb_size = std::min(BLOCK_M, M - mb_start);
    for (int64_t nb = 0; nb < NB; ++nb) {
      int64_t nb_start = nb * BLOCK_N;
      int64_t nb_size = std::min(BLOCK_N, N - nb_start);

      switch (mb_size << 4 | nb_size >> 4) {
        // mb_size = 1
        case 0x12:
          LAUNCH_TINYGEMM_KERNEL_NN2(1, 32);
          break;
        // mb_size = 2
        case 0x22:
          LAUNCH_TINYGEMM_KERNEL_NN2(2, 32);
          break;
        // mb_size = 3
        case 0x32:
          LAUNCH_TINYGEMM_KERNEL_NN2(3, 32);
          break;
        // mb_size = 4
        case 0x42:
          LAUNCH_TINYGEMM_KERNEL_NN2(4, 32);
          break;
        default:
          TORCH_CHECK(false, "Unexpected block size, ", mb_size, "x", "nb_size");
      }
    }
  }
}

template <typename scalar_t>
void fused_experts_kernel_impl(
    scalar_t* __restrict__ output,
    scalar_t* __restrict__ ic1,
    scalar_t* __restrict__ ic2,
    scalar_t* __restrict__ A_tmp,
    float* __restrict__ C_tmp,
    const scalar_t* __restrict__ input,
    const scalar_t* __restrict__ packed_w1,
    const scalar_t* __restrict__ packed_w2,
    const float* __restrict__ topk_weights,
    const int32_t* __restrict__ sorted_ids,
    const int32_t* __restrict__ expert_ids,
    const int32_t* __restrict__ offsets,
    int64_t M,
    int64_t N,
    int64_t K,
    int64_t E,
    int64_t topk,
    int64_t num_tokens_post_pad) {
  // handle 2 tiles per block
  constexpr int64_t BLOCK_M = block_size_m();
  constexpr int64_t BLOCK_N = block_size_n();

  // stage 1: intermediate_cache1 = silu(hidden_states @ w1)
  const int64_t MB = div_up(num_tokens_post_pad, BLOCK_M);
  const int64_t NB = div_up(N, BLOCK_N);

  // strides for w1: [E, 2N, K]
  TORCH_CHECK(N % BLOCK_N == 0, "Fixme when N is not multiples of ", BLOCK_N);

  const int64_t stride_e = 2 * N * K;
  const int64_t stride_n = K;

  // here we only parallel on half of 2N to fuse silu_and_mul with gemm
  at::parallel_for(0, MB * NB, 0, [&](int64_t begin, int64_t end) {
    // get local pointers
    int tid = at::get_thread_num();
    scalar_t* __restrict__ A = A_tmp + tid * BLOCK_M * K;
    float* __restrict__ C0 = C_tmp + tid * 2 * BLOCK_M * BLOCK_N;
    float* __restrict__ C1 = C0 + BLOCK_M * BLOCK_N;

    bool is_brgemm_used = false;

    for (int64_t i = begin; i < end; ++i) {
      int64_t mb = i / NB;
      int64_t nb = i % NB;

      // nb0 from top half and nb1 from bottom half
      int64_t nb0 = nb, nb1 = nb + NB;
      int64_t n_size = std::min(N - nb0 * BLOCK_N, BLOCK_N);

      // B shape [K, n_size] in vnni format
      int32_t expert_id = expert_ids[mb];
      const scalar_t* __restrict__ B0 = packed_w1 + expert_id * stride_e + nb0 * BLOCK_N * stride_n;
      const scalar_t* __restrict__ B1 = packed_w1 + expert_id * stride_e + nb1 * BLOCK_N * stride_n;

      // 1.a load A
      const int32_t* A_ids = sorted_ids + mb * BLOCK_M;
      int64_t m_size = offsets[mb + 1] - offsets[mb];

      const bool use_brgemm = can_use_brgemm<scalar_t>(m_size);
      is_brgemm_used = is_brgemm_used || use_brgemm;

      for (int64_t m = 0; m < m_size; ++m) {
        int32_t index = A_ids[m] / topk;
        copy_stub(A + m * K, input + index * K, K);
      }

      if (use_brgemm) {
        // 1.b gemm: C0 = A @ B0
        at::native::cpublas::brgemm(
            /* M     */ m_size,
            /* N     */ n_size,
            /* K     */ K,
            /* lda   */ K,
            /* ldb   */ n_size,
            /* ldc   */ BLOCK_N,
            /* add_C */ false,
            /* A     */ A,
            /* B     */ B0,
            /* C     */ C0);

        // 1.c gemm: C1 = A @ B1
        at::native::cpublas::brgemm(
            /* M     */ m_size,
            /* N     */ n_size,
            /* K     */ K,
            /* lda   */ K,
            /* ldb   */ n_size,
            /* ldc   */ BLOCK_N,
            /* add_C */ false,
            /* A     */ A,
            /* B     */ B1,
            /* C     */ C1);

        // 1.d silu and mul
        const int64_t offset = offsets[mb];
        silu_and_mul<scalar_t, BLOCK_N>(ic1 + offset * N + nb * BLOCK_N, C0, C1, m_size, N);
      } else {
        // fused 1.bcd: silu_and_mul(A @ B0, A @ B1)
        const int64_t offset = offsets[mb];
        tinygemm_kernel(
            /* A     */ A,
            /* B0    */ B0,
            /* B1    */ B1,
            /* C     */ ic1 + offset * N + nb * BLOCK_N,
            /* M     */ m_size,
            /* N     */ n_size,
            /* K     */ K,
            /* lda   */ K,
            /* ldb   */ n_size,
            /* ldc   */ N);
      }
    }

    if (is_brgemm_used) {
      at::native::cpublas::brgemm_release();
    }
  });

  // stage 2: intermediate_cache2 = intermediate_cache1 @ w2
  //   w2 : [E, K, N] as [E, OC, IC]
  const int64_t OC = K;  // rename K as OC
  const int64_t IC = N;  // rename N as IC
  const int64_t MB2 = MB;
  const int64_t NB2 = div_up(OC, BLOCK_N);
  const int64_t stride_e2 = OC * IC;
  const int64_t stride_oc = IC;

  // parallel on [MB2, NB2]
  at::parallel_for(0, MB2 * NB2, 0, [&](int64_t begin, int64_t end) {
    // get local pointers
    int tid = at::get_thread_num();
    // we won't be using C1 for gemm2
    float* __restrict__ C = C_tmp + tid * 2 * BLOCK_M * BLOCK_N;

    bool is_brgemm_used = false;

    for (int64_t i = begin; i < end; ++i) {
      int64_t mb = i / NB2;
      int64_t nb = i % NB2;

      int64_t m_size = offsets[mb + 1] - offsets[mb];
      int64_t n_size = std::min(OC - nb * BLOCK_N, BLOCK_N);

      const bool use_brgemm = can_use_brgemm<scalar_t>(m_size);
      is_brgemm_used = is_brgemm_used || use_brgemm;

      // A ptr from ic1 of [M * topk, N] in sorted order
      // so as to avoid copy A to tmp buffer again
      const scalar_t* __restrict__ A = ic1 + offsets[mb] * N;
      const int32_t* A_ids = sorted_ids + mb * BLOCK_M;

      // B shape [IC, n_size] in vnni format
      int32_t expert_id = expert_ids[mb];
      const scalar_t* __restrict__ B = packed_w2 + expert_id * stride_e2 + nb * BLOCK_N * stride_oc;

      // 2.a gemm: C = A @ B
      if (use_brgemm) {
        at::native::cpublas::brgemm(
            /* M     */ m_size,
            /* N     */ n_size,
            /* K     */ IC,
            /* lda   */ IC,
            /* ldb   */ n_size,
            /* ldc   */ BLOCK_N,
            /* add_C */ false,
            /* A     */ A,
            /* B     */ B,
            /* C     */ C);
      } else {
        tinygemm_kernel(
            /* A     */ A,
            /* B     */ B,
            /* C     */ C,
            /* M     */ m_size,
            /* N     */ n_size,
            /* K     */ IC,
            /* lda   */ IC,
            /* ldb   */ n_size,
            /* ldc   */ BLOCK_N);
      }

      // 2.b copy from C to ic2 in original order
      //   and also mul topk_weights in float32
      for (int64_t m = 0; m < m_size; ++m) {
        int32_t index = A_ids[m];
        float weight = topk_weights[index];
        copy_mul_stub(ic2 + index * K + nb * BLOCK_N, C + m * BLOCK_N, weight, n_size);
      }
    }

    if (is_brgemm_used) {
      at::native::cpublas::brgemm_release();
    }
  });

  // stage 3: out = intermediate_cache2.sum(dim=1)
  //   from [M, topk, K] to [M, K]
  at::parallel_for(0, M, 0, [&](int64_t begin, int64_t end) {
    for (int64_t m = begin; m < end; ++m) {
      sum_stub(output + m * K, ic2 + m * topk * K, topk, K);
    }
  });
}

template <typename scalar_t>
void shared_expert_kernel_impl(
    scalar_t* __restrict__ output,
    scalar_t* __restrict__ ic1,
    float* __restrict__ C_tmp,
    scalar_t* __restrict__ input,
    const scalar_t* __restrict__ packed_w1,
    const scalar_t* __restrict__ packed_w2,
    const scalar_t* __restrict__ fused_experts_out,
    float routed_scaling_factor,
    int64_t M,
    int64_t N,
    int64_t K) {
  // handle 2 tiles per block
  constexpr int64_t BLOCK_M = block_size_m();
  constexpr int64_t BLOCK_N = block_size_n();

  // stage 1: intermediate_cache1 = silu(hidden_states @ w1)
  const int64_t MB = div_up(M, BLOCK_M);
  const int64_t NB = div_up(N, BLOCK_N);

  TORCH_CHECK(N % BLOCK_N == 0, "Fixme when N is not multiples of ", BLOCK_N);
  const int64_t stride_n = K;

  // here we only parallel on half of 2N to fuse silu_and_mul with gemm
  at::parallel_for(0, MB * NB, 0, [&](int64_t begin, int64_t end) {
    // get local pointers
    int tid = at::get_thread_num();
    float* __restrict__ C0 = C_tmp + tid * 2 * BLOCK_M * BLOCK_N;
    float* __restrict__ C1 = C0 + BLOCK_M * BLOCK_N;

    bool is_brgemm_used = false;

    for (int64_t i = begin; i < end; ++i) {
      int64_t mb = i / NB;
      int64_t nb = i % NB;

      // nb0 from top half and nb1 from bottom half
      int64_t nb0 = nb, nb1 = nb + NB;
      int64_t n_size = std::min(N - nb0 * BLOCK_N, BLOCK_N);
      int64_t m_size = std::min(M - mb * BLOCK_M, BLOCK_M);

      // int64_t mb_start = mb * BLOCK_M;
      // int64_t mb_size = std::min(M - mb_start, BLOCK_M);

      // A shape [m_size, K]
      const scalar_t* A = input + mb * BLOCK_M * K;

      // B shape [K, n_size] in vnni format
      const scalar_t* __restrict__ B0 = packed_w1 + nb0 * BLOCK_N * stride_n;
      const scalar_t* __restrict__ B1 = packed_w1 + nb1 * BLOCK_N * stride_n;

      const bool use_brgemm = can_use_brgemm<scalar_t>(m_size);
      is_brgemm_used = is_brgemm_used || use_brgemm;

      if (use_brgemm) {
        // 1.b gemm: C0 = A @ B0
        at::native::cpublas::brgemm(
            /* M     */ m_size,
            /* N     */ n_size,
            /* K     */ K,
            /* lda   */ K,
            /* ldb   */ n_size,
            /* ldc   */ BLOCK_N,
            /* add_C */ false,
            /* A     */ A,
            /* B     */ B0,
            /* C     */ C0);

        // 1.c gemm: C1 = A @ B1
        at::native::cpublas::brgemm(
            /* M     */ m_size,
            /* N     */ n_size,
            /* K     */ K,
            /* lda   */ K,
            /* ldb   */ n_size,
            /* ldc   */ BLOCK_N,
            /* add_C */ false,
            /* A     */ A,
            /* B     */ B1,
            /* C     */ C1);

        // 1.d silu and mul
        silu_and_mul<scalar_t, BLOCK_N>(ic1 + mb * BLOCK_M * N + nb * BLOCK_N, C0, C1, m_size, N);
      } else {
        // fused 1.bcd: silu_and_mul(A @ B0, A @ B1)
        tinygemm_kernel(
            /* A     */ A,
            /* B0    */ B0,
            /* B1    */ B1,
            /* C     */ ic1 + mb * BLOCK_M * N + nb * BLOCK_N,
            /* M     */ m_size,
            /* N     */ n_size,
            /* K     */ K,
            /* lda   */ K,
            /* ldb   */ n_size,
            /* ldc   */ N);
      }
    }

    if (is_brgemm_used) {
      at::native::cpublas::brgemm_release();
    }
  });

  // stage 2: output = intermediate_cache1 @ w2
  //   w2 : [K, N] as [OC, IC]
  const int64_t OC = K;  // rename K as OC
  const int64_t IC = N;  // rename N as IC
  const int64_t MB2 = MB;
  const int64_t NB2 = div_up(OC, BLOCK_N);
  const int64_t stride_oc = IC;

  // parallel on [MB2, NB2]
  at::parallel_for(0, MB2 * NB2, 0, [&](int64_t begin, int64_t end) {
    // get local pointers
    int tid = at::get_thread_num();
    // we won't be using C1 for gemm2
    float* __restrict__ C = C_tmp + tid * 2 * BLOCK_M * BLOCK_N;

    bool is_brgemm_used = false;

    for (int64_t i = begin; i < end; ++i) {
      int64_t mb = i / NB2;
      int64_t nb = i % NB2;

      int64_t m_size = std::min(M - mb * BLOCK_M, BLOCK_M);
      int64_t n_size = std::min(OC - nb * BLOCK_N, BLOCK_N);

      const bool use_brgemm = can_use_brgemm<scalar_t>(m_size);
      is_brgemm_used = is_brgemm_used || use_brgemm;

      // A shape [m_size, IC]
      const scalar_t* __restrict__ A = ic1 + mb * BLOCK_M * N;

      // B shape [IC, n_size] in vnni format
      const scalar_t* __restrict__ B = packed_w2 + nb * BLOCK_N * stride_oc;

      // 2.a gemm: C = A @ B
      if (use_brgemm) {
        at::native::cpublas::brgemm(
            /* M     */ m_size,
            /* N     */ n_size,
            /* K     */ IC,
            /* lda   */ IC,
            /* ldb   */ n_size,
            /* ldc   */ BLOCK_N,
            /* add_C */ false,
            /* A     */ A,
            /* B     */ B,
            /* C     */ C);
      } else {
        tinygemm_kernel(
            /* A     */ A,
            /* B     */ B,
            /* C     */ C,
            /* M     */ m_size,
            /* N     */ n_size,
            /* K     */ IC,
            /* lda   */ IC,
            /* ldb   */ n_size,
            /* ldc   */ BLOCK_N);
      }

      // 2.b copy from C to output and add fused_experts_out
      scalar_t* __restrict__ out = output + mb * BLOCK_M * K + nb * BLOCK_N;
      const scalar_t* __restrict__ fused_out = fused_experts_out + mb * BLOCK_M * K + nb * BLOCK_N;
      for (int64_t m = 0; m < m_size; ++m) {
        add_mul_stub(out + m * K, C + m * BLOCK_N, fused_out + m * K, routed_scaling_factor, n_size);
      }
    }

    if (is_brgemm_used) {
      at::native::cpublas::brgemm_release();
    }
  });
}

}  // anonymous namespace

// common checks
static inline void check_moe_scales(
    bool use_int8_w8a8,
    bool use_fp8_w8a16,
    std::optional<at::Tensor>& w1_scale,
    std::optional<at::Tensor>& w2_scale,
    std::optional<std::vector<int64_t>> block_size,
    std::optional<at::Tensor>& a1_scale,
    std::optional<at::Tensor>& a2_scale) {
  if (use_int8_w8a8) {
    TORCH_CHECK(w1_scale.has_value(), "missing w1_scale for int8 w8a8.");
    TORCH_CHECK(w2_scale.has_value(), "missing w2_scale for int8 w8a8.");
    TORCH_CHECK(!a1_scale.has_value(), "static quantization for activation not supported.");
    TORCH_CHECK(!a2_scale.has_value(), "static quantization for activation not supported.");
  }
  if (use_fp8_w8a16) {
    TORCH_CHECK(w1_scale.has_value(), "missing w1_scale for fp8 w8a16.");
    TORCH_CHECK(w2_scale.has_value(), "missing w2_scale for fp8 w8a16.");
    TORCH_CHECK(block_size.has_value(), "missing block_size for fp8 w8a16.");
    TORCH_CHECK(block_size.value().size() == 2, "expect block_size.size() to be 2.");
  }
}

#define CHECK_MOE_SCALES_FP8(DIM0, DIM1)               \
  auto w1s = w1_scale.value();                         \
  auto w2s = w2_scale.value();                         \
  auto block_size_val = block_size.value();            \
  int64_t block_size_N = block_size_val[0];            \
  int64_t block_size_K = block_size_val[1];            \
  TORCH_CHECK(w1s.size(DIM0) == 2 * N / block_size_N); \
  TORCH_CHECK(w1s.size(DIM1) == K / block_size_K);     \
  TORCH_CHECK(w2s.size(DIM0) == K / block_size_N);     \
  TORCH_CHECK(w2s.size(DIM1) == N / block_size_K)

// hidden_states: [M, K]
// w1: [E, 2N, K]
// w2: [E, K, N]
// topk_weights: [M, topk]
// topk_ids: [M, topk] (int32_t)
//
at::Tensor fused_experts_cpu(
    at::Tensor& hidden_states,
    at::Tensor& w1,
    at::Tensor& w2,
    at::Tensor& topk_weights,
    at::Tensor& topk_ids,
    bool inplace,
    bool use_int8_w8a8,
<<<<<<< HEAD
    bool use_fp8_w8a16,
    std::optional<at::Tensor>& w1_scale,
    std::optional<at::Tensor>& w2_scale,
    std::optional<std::vector<int64_t>> block_size,
    std::optional<at::Tensor>& a1_scale,
    std::optional<at::Tensor>& a2_scale,
=======
    const std::optional<at::Tensor>& w1_scale,
    const std::optional<at::Tensor>& w2_scale,
    const std::optional<at::Tensor>& a1_scale,
    const std::optional<at::Tensor>& a2_scale,
>>>>>>> 6ce0ed07
    bool is_vnni) {
  RECORD_FUNCTION(
      "sgl-kernel::fused_experts_cpu", std::vector<c10::IValue>({hidden_states, w1, w2, topk_weights, topk_ids}));

  auto packed_w1 = is_vnni ? w1 : convert_weight_packed(w1);
  auto packed_w2 = is_vnni ? w2 : convert_weight_packed(w2);

  constexpr int64_t BLOCK_M = block_size_m();
  constexpr int64_t BLOCK_N = block_size_n();

  const auto st = hidden_states.scalar_type();
  CHECK_INPUT(hidden_states);
  CHECK_INPUT(w1);
  CHECK_INPUT(w2);
  CHECK_EQ(topk_weights.sizes(), topk_ids.sizes());
  CHECK_DIM(2, hidden_states);
  CHECK_DIM(3, w1);
  CHECK_DIM(3, w2);
  CHECK_DIM(2, topk_weights);
  CHECK_DIM(2, topk_ids);

  CHECK_EQ(topk_ids.scalar_type(), at::kInt);
  CHECK_EQ(topk_weights.scalar_type(), at::kFloat);

  int64_t M = hidden_states.size(0);
  int64_t K = hidden_states.size(1);
  int64_t N = w1.size(1) / 2;
  int64_t E = w1.size(0);
  int64_t topk = topk_weights.size(1);

  // we use int32_t compensation for int8 w8a8
  int64_t packed_K = get_row_size(K, use_int8_w8a8);
  int64_t packed_N = get_row_size(N, use_int8_w8a8);

  // check weight shapes
  CHECK_EQ(w2.size(0), E);
  CHECK_EQ(w2.size(1), K);
  CHECK_EQ(packed_w1.size(2), packed_K);
  CHECK_EQ(packed_w2.size(2), packed_N);

  // check scales
  check_moe_scales(use_int8_w8a8, use_fp8_w8a16, w1_scale, w2_scale, block_size, a1_scale, a2_scale);

  at::Tensor out_hidden_states = inplace ? hidden_states : at::empty_like(hidden_states);

  // NB: worst case is each expert holds a block with remainder of 1
  //   1. sorted_ids : [M * topk + E * (BLOCK_M - 1)]
  //   2. expert_ids : [max_num_blocks]
  //   3. total_cnts : [T + 1, E]
  //   4. cumsums    : [E + 1]
  //   5. offsets    : [max_num_blocks + 1]
  //
  int num_threads = at::get_num_threads();
  int64_t max_num_tokens_padded = M * topk + E * (BLOCK_M - 1);
  int64_t max_num_blocks = div_up(max_num_tokens_padded, BLOCK_M);
  auto buffer = at::empty(
      {max_num_tokens_padded + max_num_blocks + (num_threads + 1) * E + (E + 1) + (max_num_blocks + 1)},
      topk_ids.options());

  int32_t* __restrict__ sorted_ids = buffer.data_ptr<int32_t>();
  int32_t* __restrict__ expert_ids = sorted_ids + max_num_tokens_padded;
  int32_t* __restrict__ total_cnts = expert_ids + max_num_blocks;
  int32_t* __restrict__ cumsums = total_cnts + (num_threads + 1) * E;
  int32_t* __restrict__ offsets = cumsums + (E + 1);

  // init sorted_ids with `numel` as the padding number
  // init expert_ids with `num_experts`
  int64_t numel = M * topk;
  at::parallel_for(0, max_num_blocks, GRAIN_SIZE / BLOCK_M, [&](int64_t begin, int64_t end) {
    int64_t m_start = begin * BLOCK_M;
    int64_t m_size = std::min((end - begin) * BLOCK_M, max_num_tokens_padded - m_start);
    fill_stub(sorted_ids + m_start, (int32_t)numel, m_size);
    fill_stub(expert_ids + begin, (int32_t)E, end - begin);
  });
  // zero total_cnts and cumsums
  at::parallel_for(0, (num_threads + 1) * E + (E + 1), GRAIN_SIZE, [&](int64_t begin, int64_t end) {
    fill_stub(total_cnts + begin, 0, end - begin);
  });

  // align experts index
  int64_t num_tokens_post_pad = moe_align_block_size<BLOCK_M>(
      sorted_ids, expert_ids, topk_ids.data_ptr<int32_t>(), total_cnts, cumsums, offsets, E, numel, num_threads);

  // unlike triton kernel, we fuse silu with gemm1 so only need 2 intermediate_caches:
  //   1. intermediate_cache1 : [M * topk, N]
  //   2. intermediate_cache2 : [M * topk, K]
  //   3. A_tmp : [T, BLOCK_M * K]
  //   4. C_tmp : [T, 2 * BLOCK_M * BLOCK_N]
  //
  // for int8 w8a8:
  //   5. Aq_tmp : [M, K] or [M * topk, N]
  //   6. As_tmp : [M * topk]
  //
  // for fp8 w8a16:
  //   7. intermediate_cache1 : [M * topk, 2N]
  //
  int64_t buffer_size_nbytes = M * topk * N * 2 + M * topk * K * 2 +
                               num_threads * BLOCK_M * K * (use_int8_w8a8 ? 1 : 2) +
                               num_threads * 2 * BLOCK_M * BLOCK_N * sizeof(float);

  if (use_int8_w8a8) {
    buffer_size_nbytes += std::max(M * K, M * topk * N) + M * topk * sizeof(float);
  }
  if (use_fp8_w8a16) {
    buffer_size_nbytes += M * topk * 2 * N * 2;
  }

  auto buffer2 = at::empty({buffer_size_nbytes}, hidden_states.options().dtype(at::kChar));

  AT_DISPATCH_REDUCED_FLOATING_TYPES(st, "fused_experts_kernel_impl", [&] {
    scalar_t* __restrict__ intermediate_cache1 = (scalar_t*)((void*)(buffer2.data_ptr<int8_t>()));
    scalar_t* __restrict__ intermediate_cache2 = intermediate_cache1 + M * topk * N;

    if (use_int8_w8a8) {
      uint8_t* __restrict__ A_tmp = (uint8_t*)((void*)(intermediate_cache2 + M * topk * K));
      float* __restrict__ C_tmp = (float*)((void*)(A_tmp + num_threads * BLOCK_M * K));
      uint8_t* __restrict__ Aq_tmp = (uint8_t*)((void*)(C_tmp + num_threads * 2 * BLOCK_M * BLOCK_N));
      float* __restrict__ As_tmp = (float*)((void*)(Aq_tmp + std::max(M * K, M * topk * N)));

      auto w1s = w1_scale.value();
      auto w2s = w2_scale.value();
      TORCH_CHECK(w1s.numel() == E * 2 * N);
      TORCH_CHECK(w2s.numel() == E * K);

      fused_experts_int8_kernel_impl<scalar_t>(
          out_hidden_states.data_ptr<scalar_t>(),
          intermediate_cache1,
          intermediate_cache2,
          A_tmp,
          C_tmp,
          Aq_tmp,
          As_tmp,
          hidden_states.data_ptr<scalar_t>(),
          packed_w1.data_ptr<int8_t>(),
          packed_w2.data_ptr<int8_t>(),
          w1s.data_ptr<float>(),
          w2s.data_ptr<float>(),
          topk_weights.data_ptr<float>(),
          sorted_ids,
          expert_ids,
          offsets,
          M,
          N,
          K,
          E,
          topk,
          num_tokens_post_pad);
    } else if (use_fp8_w8a16) {
      // here we just ignore C_tmp as it is not used
      scalar_t* __restrict__ A_tmp = (scalar_t*)((void*)(intermediate_cache2 + M * topk * K));
      scalar_t* __restrict__ intermediate_cache0 = (scalar_t*)((void*)(A_tmp + num_threads * BLOCK_M * K));

      CHECK_MOE_SCALES_FP8(1, 2);
      fused_experts_fp8_kernel_impl(
          out_hidden_states.data_ptr<scalar_t>(),
          intermediate_cache0,
          intermediate_cache1,
          intermediate_cache2,
          A_tmp,
          hidden_states.data_ptr<scalar_t>(),
          packed_w1.data_ptr<at::Float8_e4m3fn>(),
          packed_w2.data_ptr<at::Float8_e4m3fn>(),
          w1s.data_ptr<float>(),
          w2s.data_ptr<float>(),
          block_size_N,
          block_size_K,
          topk_weights.data_ptr<float>(),
          sorted_ids,
          expert_ids,
          offsets,
          M,
          N,
          K,
          E,
          topk,
          num_tokens_post_pad);
    } else {
      scalar_t* __restrict__ A_tmp = intermediate_cache2 + M * topk * K;
      float* __restrict__ C_tmp = (float*)((void*)(A_tmp + num_threads * BLOCK_M * K));

      fused_experts_kernel_impl<scalar_t>(
          out_hidden_states.data_ptr<scalar_t>(),
          intermediate_cache1,
          intermediate_cache2,
          A_tmp,
          C_tmp,
          hidden_states.data_ptr<scalar_t>(),
          packed_w1.data_ptr<scalar_t>(),
          packed_w2.data_ptr<scalar_t>(),
          topk_weights.data_ptr<float>(),
          sorted_ids,
          expert_ids,
          offsets,
          M,
          N,
          K,
          E,
          topk,
          num_tokens_post_pad);
    }
  });
  return out_hidden_states;
}

// shared expert kernel
//
// hidden_states: [M, K]
// w1: [2N, K]
// w2: [K, N]
// fused_experts_out
at::Tensor shared_expert_cpu(
    at::Tensor& hidden_states,
    at::Tensor& w1,
    at::Tensor& w2,
    at::Tensor& fused_experts_out,
    double routed_scaling_factor,
    bool inplace,
    bool use_int8_w8a8,
    bool use_fp8_w8a16,
    const std::optional<at::Tensor>& w1_scale,
    const std::optional<at::Tensor>& w2_scale,
    const std::optional<std::vector<int64_t>> block_size,
    const std::optional<at::Tensor>& a1_scale,
    const std::optional<at::Tensor>& a2_scale,
    bool is_vnni) {
  RECORD_FUNCTION("sgl-kernel::shared_expert_cpu", std::vector<c10::IValue>({hidden_states, w1, w2}));

  auto packed_w1 = is_vnni ? w1 : convert_weight_packed(w1);
  auto packed_w2 = is_vnni ? w2 : convert_weight_packed(w2);

  constexpr int64_t BLOCK_M = block_size_m();
  constexpr int64_t BLOCK_N = block_size_n();

  const auto st = hidden_states.scalar_type();
  CHECK_INPUT(hidden_states);
  CHECK_INPUT(fused_experts_out);
  CHECK_INPUT(w1);
  CHECK_INPUT(w2);
  CHECK_DIM(2, hidden_states);
  CHECK_DIM(2, w1);
  CHECK_DIM(2, w2);
  CHECK_EQ(hidden_states.sizes(), fused_experts_out.sizes());
  CHECK_EQ(hidden_states.scalar_type(), st);

  int64_t M = hidden_states.size(0);
  int64_t K = hidden_states.size(1);
  int64_t N = w1.size(0) / 2;

  // we use int32_t compensation for int8 w8a8
  int64_t packed_K = get_row_size(K, use_int8_w8a8);
  int64_t packed_N = get_row_size(N, use_int8_w8a8);

  // check weight shapes
  CHECK_EQ(w2.size(0), K);
  CHECK_EQ(packed_w1.size(1), packed_K);
  CHECK_EQ(packed_w2.size(1), packed_N);

  // check scales
  check_moe_scales(use_int8_w8a8, use_fp8_w8a16, w1_scale, w2_scale, block_size, a1_scale, a2_scale);

  at::Tensor out_hidden_states = inplace ? hidden_states : at::empty_like(hidden_states);

  // unlike triton kernel, we fuse silu with gemm1 so only need 2 intermediate_caches:
  //   1. intermediate_cache1 : [M, N]
  //   2. C_tmp : [T, 2 * BLOCK_M * BLOCK_N]
  //
  // for int8 w8a8:
  //   3. Aq_tmp : [M, K] or [M, N]
  //   4. As_tmp : [M]
  //
  // for fp8 w8a16:
  //   5. intermediate_cache0 : [M, 2N]
  //
  int num_threads = at::get_num_threads();
  int64_t buffer_size_nbytes = M * N * 2 + num_threads * 2 * BLOCK_M * BLOCK_N * sizeof(float);

  if (use_int8_w8a8) {
    buffer_size_nbytes += std::max(M * K, M * N) + M * sizeof(float);
  }
  if (use_fp8_w8a16) {
    buffer_size_nbytes += M * 2 * N * 2;
  }

  auto buffer = at::empty({buffer_size_nbytes}, hidden_states.options().dtype(at::kChar));
  AT_DISPATCH_REDUCED_FLOATING_TYPES(st, "share_experts_kernel_impl", [&] {
    scalar_t* __restrict__ intermediate_cache1 = (scalar_t*)((void*)(buffer.data_ptr<int8_t>()));
    float* __restrict__ C_tmp = (float*)((void*)(intermediate_cache1 + M * N));

    if (use_int8_w8a8) {
      uint8_t* __restrict__ Aq_tmp = (uint8_t*)((void*)(C_tmp + num_threads * 2 * BLOCK_M * BLOCK_N));
      float* __restrict__ As_tmp = (float*)((void*)(Aq_tmp + std::max(M * K, M * N)));

      auto w1s = w1_scale.value();
      auto w2s = w2_scale.value();
      TORCH_CHECK(w1s.numel() == 2 * N);
      TORCH_CHECK(w2s.numel() == K);

      shared_expert_int8_kernel_impl<scalar_t>(
          out_hidden_states.data_ptr<scalar_t>(),
          intermediate_cache1,
          C_tmp,
          Aq_tmp,
          As_tmp,
          hidden_states.data_ptr<scalar_t>(),
          packed_w1.data_ptr<int8_t>(),
          packed_w2.data_ptr<int8_t>(),
          w1s.data_ptr<float>(),
          w2s.data_ptr<float>(),
          fused_experts_out.data_ptr<scalar_t>(),
          routed_scaling_factor,
          M,
          N,
          K);
    } else if (use_fp8_w8a16) {
      scalar_t* __restrict__ intermediate_cache0 = (scalar_t*)((void*)(C_tmp + num_threads * 2 * BLOCK_M * BLOCK_N));

      CHECK_MOE_SCALES_FP8(0, 1);
      shared_expert_fp8_kernel_impl<scalar_t>(
          out_hidden_states.data_ptr<scalar_t>(),
          intermediate_cache0,
          intermediate_cache1,
          hidden_states.data_ptr<scalar_t>(),
          packed_w1.data_ptr<at::Float8_e4m3fn>(),
          packed_w2.data_ptr<at::Float8_e4m3fn>(),
          w1s.data_ptr<float>(),
          w2s.data_ptr<float>(),
          block_size_N,
          block_size_K,
          fused_experts_out.data_ptr<scalar_t>(),
          routed_scaling_factor,
          M,
          N,
          K);
    } else {
      shared_expert_kernel_impl<scalar_t>(
          out_hidden_states.data_ptr<scalar_t>(),
          intermediate_cache1,
          C_tmp,
          hidden_states.data_ptr<scalar_t>(),
          packed_w1.data_ptr<scalar_t>(),
          packed_w2.data_ptr<scalar_t>(),
          fused_experts_out.data_ptr<scalar_t>(),
          routed_scaling_factor,
          M,
          N,
          K);
    }
  });
  return out_hidden_states;
}<|MERGE_RESOLUTION|>--- conflicted
+++ resolved
@@ -980,19 +980,12 @@
     at::Tensor& topk_ids,
     bool inplace,
     bool use_int8_w8a8,
-<<<<<<< HEAD
     bool use_fp8_w8a16,
-    std::optional<at::Tensor>& w1_scale,
-    std::optional<at::Tensor>& w2_scale,
-    std::optional<std::vector<int64_t>> block_size,
-    std::optional<at::Tensor>& a1_scale,
-    std::optional<at::Tensor>& a2_scale,
-=======
     const std::optional<at::Tensor>& w1_scale,
     const std::optional<at::Tensor>& w2_scale,
+    const std::optional<std::vector<int64_t>> block_size,
     const std::optional<at::Tensor>& a1_scale,
     const std::optional<at::Tensor>& a2_scale,
->>>>>>> 6ce0ed07
     bool is_vnni) {
   RECORD_FUNCTION(
       "sgl-kernel::fused_experts_cpu", std::vector<c10::IValue>({hidden_states, w1, w2, topk_weights, topk_ids}));
