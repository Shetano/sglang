import os
from typing import Optional, Tuple, Union

import sgl_kernel.ops._kernels
import torch
<<<<<<< HEAD
from sgl_kernel.ops._kernels import all_reduce as _all_reduce
from sgl_kernel.ops._kernels import bmm_fp8 as _bmm_fp8
from sgl_kernel.ops._kernels import dispose as _dispose
from sgl_kernel.ops._kernels import fp8_scaled_mm as _fp8_scaled_mm
from sgl_kernel.ops._kernels import fused_add_rmsnorm as _fused_add_rmsnorm
from sgl_kernel.ops._kernels import gelu_and_mul as _gelu_and_mul
from sgl_kernel.ops._kernels import gelu_tanh_and_mul as _gelu_tanh_and_mul
from sgl_kernel.ops._kernels import gemma_fused_add_rmsnorm as _gemma_fused_add_rmsnorm
from sgl_kernel.ops._kernels import gemma_rmsnorm as _gemma_rmsnorm
from sgl_kernel.ops._kernels import (
    get_graph_buffer_ipc_meta as _get_graph_buffer_ipc_meta,
)
from sgl_kernel.ops._kernels import init_custom_ar as _init_custom_ar
from sgl_kernel.ops._kernels import int8_scaled_mm as _int8_scaled_mm
from sgl_kernel.ops._kernels import (
    lightning_attention_decode as _lightning_attention_decode,
)
from sgl_kernel.ops._kernels import (
    min_p_sampling_from_probs as _min_p_sampling_from_probs,
)
from sgl_kernel.ops._kernels import moe_align_block_size as _moe_align_block_size
from sgl_kernel.ops._kernels import register_graph_buffers as _register_graph_buffers
from sgl_kernel.ops._kernels import rmsnorm as _rmsnorm
from sgl_kernel.ops._kernels import rotary_embedding as _rotary_embedding
from sgl_kernel.ops._kernels import (
    sampling_scaling_penalties as _sampling_scaling_penalties,
)
from sgl_kernel.ops._kernels import silu_and_mul as _silu_and_mul
from sgl_kernel.ops._kernels import top_k_renorm_probs as _top_k_renorm_probs
from sgl_kernel.ops._kernels import (
    top_k_top_p_sampling_from_probs as _top_k_top_p_sampling_from_probs,
)
from sgl_kernel.ops._kernels import top_p_renorm_probs as _top_p_renorm_probs
from sgl_kernel.ops._kernels import (
    top_p_sampling_from_probs as _top_p_sampling_from_probs,
)
=======
>>>>>>> 27acf63b
from sgl_kernel.ops.utils import (
    _get_cache_buf,
    _get_cuda_stream,
    _to_tensor_scalar_tuple,
)


def init_custom_reduce(
    rank_id, num_devices, rank_data, buffers, tmp_buffers, barrier_in, barrier_out
):
    return torch.ops.sgl_kernels.init_custom_ar(
        rank_id, num_devices, rank_data, buffers, tmp_buffers, barrier_in, barrier_out
    )


def custom_dispose(fa):
    torch.ops.sgl_kernels.dispose(fa)


def custom_reduce(fa, inp, out):
    torch.ops.sgl_kernels.all_reduce(fa, inp, out)


def get_graph_buffer_ipc_meta(fa):
    return torch.ops.sgl_kernels.get_graph_buffer_ipc_meta(fa)


def register_graph_buffers(fa, handles, offsets):
    torch.ops.sgl_kernels.register_graph_buffers(fa, handles, offsets)


def moe_align_block_size(
    topk_ids,
    num_experts,
    block_size,
    sorted_token_ids,
    experts_ids,
    num_tokens_post_pad,
    token_cnts_buffer,
    cumsum_buffer,
):
    torch.ops.sgl_kernels.moe_align_block_size(
        topk_ids,
        num_experts,
        block_size,
        sorted_token_ids,
        experts_ids,
        num_tokens_post_pad,
        token_cnts_buffer,
        cumsum_buffer,
    )


def sampling_scaling_penalties(logits, scaling_penalties):
    return torch.ops.sgl_kernels.sampling_scaling_penalties(logits, scaling_penalties)


def int8_scaled_mm(mat_a, mat_b, scales_a, scales_b, out_dtype, bias=None):
    return torch.ops.sgl_kernels.int8_scaled_mm(
        mat_a,
        mat_b,
        scales_a,
        scales_b,
        out_dtype,
        bias,
    )


def fp8_scaled_mm(mat_a, mat_b, scales_a, scales_b, out_dtype, bias=None):
    return _fp8_scaled_mm(
        mat_a,
        mat_b,
        scales_a,
        scales_b,
        out_dtype,
        bias,
    )


def lightning_attention_decode(q, k, v, past_kv, slope, output, new_kv):
    torch.ops.sgl_kernels.lightning_attention_decode(
        q, k, v, past_kv, slope, output, new_kv
    )


def rotary_embedding(positions, query, key, head_size, cos_sin_cache, is_neox):
    return torch.ops.sgl_kernels.rotary_embedding(
        positions, query, key, head_size, cos_sin_cache, is_neox
    )


# These implementations extensively draw from and build upon the FlashInfer project https://github.com/flashinfer-ai/flashinfer
# Kudos to @yzh119
def rmsnorm(
    input: torch.Tensor,
    weight: torch.Tensor,
    eps: float = 1e-6,
    out: Optional[torch.Tensor] = None,
) -> torch.Tensor:
    with input.device as device:
        if out is None:
            out = torch.empty_like(input)
        torch.ops.sgl_kernels.rmsnorm(out, input, weight, eps, _get_cuda_stream(device))
        return out


def fused_add_rmsnorm(
    input: torch.Tensor, residual: torch.Tensor, weight: torch.Tensor, eps: float = 1e-6
) -> None:
    with input.device as device:
        torch.ops.sgl_kernels.fused_add_rmsnorm(
            input, residual, weight, eps, _get_cuda_stream(device)
        )


def gemma_rmsnorm(
    input: torch.Tensor,
    weight: torch.Tensor,
    eps: float = 1e-6,
    out: Optional[torch.Tensor] = None,
) -> torch.Tensor:
    with input.device as device:
        if out is None:
            out = torch.empty_like(input)
        torch.ops.sgl_kernels.gemma_rmsnorm(
            out, input, weight, eps, _get_cuda_stream(device)
        )
        return out


def gemma_fused_add_rmsnorm(
    input: torch.Tensor, residual: torch.Tensor, weight: torch.Tensor, eps: float = 1e-6
) -> None:
    with input.device as device:
        torch.ops.sgl_kernels.gemma_fused_add_rmsnorm(
            input, residual, weight, eps, _get_cuda_stream(device)
        )


def _check_shape(input: torch.Tensor, output: torch.Tensor) -> None:
    assert input.ndim == output.ndim, f"{input.ndim} != {output.ndim}"
    assert (
        input.shape[:-1] == output.shape[:-1]
    ), f"{input.shape[:-1]} != {output.shape[:-1]}"
    assert (
        input.shape[-1] == 2 * output.shape[-1]
    ), f"{input.shape[-1]} != {2 * output.shape[-1]}"


def silu_and_mul(input: torch.Tensor, out: torch.Tensor = None) -> torch.Tensor:
    if input.shape[-1] * input.dtype.itemsize % 16 != 0:
        raise ValueError("The pointers must be multiple of 16 bytes.")
    if out is not None:
        _check_shape(input, out)
    else:
        out = torch.empty(
            input.shape[:-1] + (input.shape[-1] // 2,),
            device=input.device,
            dtype=input.dtype,
        )
    with input.device as device:
        torch.ops.sgl_kernels.silu_and_mul(out, input, _get_cuda_stream(device))
        return out


def gelu_tanh_and_mul(input: torch.Tensor, out: torch.Tensor = None) -> torch.Tensor:
    if input.shape[-1] * input.dtype.itemsize % 16 != 0:
        raise ValueError("The pointers must be multiple of 16 bytes.")
    if out is not None:
        _check_shape(input, out)
    else:
        out = torch.empty(
            input.shape[:-1] + (input.shape[-1] // 2,),
            device=input.device,
            dtype=input.dtype,
        )
    with input.device as device:
        torch.ops.sgl_kernels.gelu_tanh_and_mul(out, input, _get_cuda_stream(device))
        return out


def gelu_and_mul(input: torch.Tensor, out: torch.Tensor = None) -> torch.Tensor:
    if input.shape[-1] * input.dtype.itemsize % 16 != 0:
        raise ValueError("The pointers must be multiple of 16 bytes.")
    if out is not None:
        _check_shape(input, out)
    else:
        out = torch.empty(
            input.shape[:-1] + (input.shape[-1] // 2,),
            device=input.device,
            dtype=input.dtype,
        )
    with input.device as device:
        torch.ops.sgl_kernels.gelu_and_mul(out, input, _get_cuda_stream(device))
        return out


def _bmm_fp8_internal(
    workspace_buffer: torch.Tensor,
    A: torch.Tensor,
    B: torch.Tensor,
    D: torch.Tensor,
    A_scale: torch.Tensor,
    B_scale: torch.Tensor,
) -> None:
    with A.device as device:
        cublas_handle = torch.cuda.current_blas_handle()
        torch.ops.sgl_kernels.bmm_fp8(
            A,
            B,
            D,
            A_scale,
            B_scale,
            workspace_buffer,
            cublas_handle,
            _get_cuda_stream(device),
        )


def bmm_fp8(
    A: torch.Tensor,
    B: torch.Tensor,
    A_scale: torch.Tensor,
    B_scale: torch.Tensor,
    dtype: torch.dtype,
    out: Optional[torch.Tensor] = None,
) -> torch.Tensor:
    if out is None:
        out = torch.empty(
            (A.shape[0], A.shape[1], B.shape[2]),
            device=A.device,
            dtype=dtype,
        )
    workspace_buffer = _get_cache_buf("bmm_fp8_workspace", 32 * 1024 * 1024, A.device)
    _bmm_fp8_internal(workspace_buffer, A, B, out, A_scale, B_scale)
    return out


def _top_k_renorm_probs_internal(
    probs: torch.Tensor,
    maybe_top_k_arr: Optional[torch.Tensor],
    top_k_val: int,
) -> torch.Tensor:
    with probs.device as device:
        probs = probs.float()
        maybe_top_k_arr = maybe_top_k_arr.int() if maybe_top_k_arr is not None else None
        renorm_probs = torch.empty_like(probs)
        torch.ops.sgl_kernels.top_k_renorm_probs_wrapper(
            probs,
            renorm_probs,
            maybe_top_k_arr,
            top_k_val,
            _get_cuda_stream(device),
        )
        return renorm_probs


def top_k_renorm_probs(
    probs: torch.Tensor,
    top_k: Union[torch.Tensor, int],
) -> torch.Tensor:
    return _top_k_renorm_probs_internal(probs, *_to_tensor_scalar_tuple(top_k))


top_k_renorm_prob = top_k_renorm_probs


def _top_p_renorm_probs_internal(
    probs: torch.Tensor,
    maybe_top_p_arr: Optional[torch.Tensor],
    top_p_val: float,
) -> torch.Tensor:
    with probs.device as device:
        probs = probs.float()
        maybe_top_p_arr = (
            maybe_top_p_arr.float() if maybe_top_p_arr is not None else None
        )
        renorm_probs = torch.empty_like(probs)
        torch.ops.sgl_kernels.top_p_renorm_probs(
            probs,
            renorm_probs,
            maybe_top_p_arr,
            top_p_val,
            _get_cuda_stream(device),
        )
        return renorm_probs


def top_p_renorm_probs(
    probs: torch.Tensor,
    top_p: Union[torch.Tensor, float],
) -> torch.Tensor:
    return _top_p_renorm_probs_internal(probs, *_to_tensor_scalar_tuple(top_p))


top_p_renorm_prob = top_p_renorm_probs


def _top_p_sampling_from_probs_internal(
    probs: torch.Tensor,
    uniform_samples: torch.Tensor,
    maybe_top_p_arr: Optional[torch.Tensor],
    top_p_val: float,
    deterministic: bool,
) -> Tuple[torch.Tensor, torch.Tensor]:
    with probs.device as device:
        probs = probs.float()
        uniform_samples = uniform_samples.float()
        maybe_top_p_arr = (
            maybe_top_p_arr.float() if maybe_top_p_arr is not None else None
        )
        samples = torch.empty(probs.size(0), dtype=torch.int32, device=device)
        success = torch.empty(probs.size(0), dtype=torch.bool, device=device)
        torch.ops.sgl_kernels.top_p_sampling_from_probs(
            probs,
            uniform_samples,
            samples,
            success,
            maybe_top_p_arr,
            top_p_val,
            deterministic,
            _get_cuda_stream(device),
        )
        return samples, success


def top_p_sampling_from_probs(
    probs: torch.Tensor,
    uniform_samples: torch.Tensor,
    top_p: Union[torch.Tensor, float],
    deterministic: bool = True,
    check_nan: bool = False,
) -> Tuple[torch.Tensor, torch.Tensor]:
    if check_nan:
        if torch.any(torch.isnan(probs)):
            raise ValueError("Input probs contains NaN.")
    return _top_p_sampling_from_probs_internal(
        probs, uniform_samples, *_to_tensor_scalar_tuple(top_p), deterministic
    )


def _top_k_top_p_sampling_from_probs_internal(
    probs: torch.Tensor,
    uniform_samples: torch.Tensor,
    maybe_top_k_arr: Optional[torch.Tensor],
    top_k_val: int,
    maybe_top_p_arr: Optional[torch.Tensor],
    top_p_val: float,
    deterministic: bool,
) -> Tuple[torch.Tensor, torch.Tensor]:
    with probs.device as device:
        probs = probs.float()
        uniform_samples = uniform_samples.float()
        maybe_top_k_arr = maybe_top_k_arr.int() if maybe_top_k_arr is not None else None
        maybe_top_p_arr = (
            maybe_top_p_arr.float() if maybe_top_p_arr is not None else None
        )
        samples = torch.empty(probs.size(0), dtype=torch.int32, device=device)
        success = torch.empty(probs.size(0), dtype=torch.bool, device=device)
        torch.ops.sgl_kernels.top_k_top_p_sampling_from_probs(
            probs,
            uniform_samples,
            samples,
            success,
            maybe_top_k_arr,
            top_k_val,
            maybe_top_p_arr,
            top_p_val,
            deterministic,
            _get_cuda_stream(device),
        )
        return samples, success


def top_k_top_p_sampling_from_probs(
    probs: torch.Tensor,
    uniform_samples: torch.Tensor,
    top_k: Union[torch.Tensor, int],
    top_p: Union[torch.Tensor, float],
    filter_apply_order: str = "top_k_first",
    deterministic: bool = True,
    check_nan: bool = False,
) -> Tuple[torch.Tensor, torch.Tensor]:
    if filter_apply_order == "top_k_first":
        renorm_probs = top_k_renorm_probs(probs, top_k)
        return top_p_sampling_from_probs(
            renorm_probs, uniform_samples, top_p, deterministic, check_nan=check_nan
        )
    elif filter_apply_order == "joint":
        if check_nan:
            if torch.any(torch.isnan(probs)):
                raise ValueError("Input probs contains NaN.")
        return _top_k_top_p_sampling_from_probs_internal(
            probs,
            uniform_samples,
            *_to_tensor_scalar_tuple(top_k),
            *_to_tensor_scalar_tuple(top_p),
            deterministic,
        )
    else:
        raise ValueError(f"Invalid filter_apply_order: {filter_apply_order}")


def _min_p_sampling_from_probs_internal(
    probs: torch.Tensor,
    uniform_samples: torch.Tensor,
    maybe_min_p_arr: Optional[torch.Tensor],
    min_p_val: float,
    deterministic: bool,
) -> torch.Tensor:
    with probs.device as device:
        probs = probs.float()
        uniform_samples = uniform_samples.float()
        maybe_min_p_arr = (
            maybe_min_p_arr.float() if maybe_min_p_arr is not None else None
        )
        samples = torch.empty(probs.size(0), dtype=torch.int32, device=device)
        torch.ops.sgl_kernels.min_p_sampling_from_probs(
            probs,
            uniform_samples,
            samples,
            maybe_min_p_arr,
            min_p_val,
            deterministic,
            _get_cuda_stream(device),
        )
        return samples


def min_p_sampling_from_probs(
    probs: torch.Tensor,
    uniform_samples: torch.Tensor,
    min_p: Union[torch.Tensor, float],
    deterministic: bool = True,
    check_nan: bool = False,
) -> torch.Tensor:
    if uniform_samples.dim() == 2:
        # Take the first row (round) of uniform_samples
        uniform_samples = uniform_samples[0]

    if check_nan:
        if torch.any(torch.isnan(probs)):
            raise ValueError("Input probs contains NaN.")
    return _min_p_sampling_from_probs_internal(
        probs, uniform_samples, *_to_tensor_scalar_tuple(min_p), deterministic
    )<|MERGE_RESOLUTION|>--- conflicted
+++ resolved
@@ -3,45 +3,6 @@
 
 import sgl_kernel.ops._kernels
 import torch
-<<<<<<< HEAD
-from sgl_kernel.ops._kernels import all_reduce as _all_reduce
-from sgl_kernel.ops._kernels import bmm_fp8 as _bmm_fp8
-from sgl_kernel.ops._kernels import dispose as _dispose
-from sgl_kernel.ops._kernels import fp8_scaled_mm as _fp8_scaled_mm
-from sgl_kernel.ops._kernels import fused_add_rmsnorm as _fused_add_rmsnorm
-from sgl_kernel.ops._kernels import gelu_and_mul as _gelu_and_mul
-from sgl_kernel.ops._kernels import gelu_tanh_and_mul as _gelu_tanh_and_mul
-from sgl_kernel.ops._kernels import gemma_fused_add_rmsnorm as _gemma_fused_add_rmsnorm
-from sgl_kernel.ops._kernels import gemma_rmsnorm as _gemma_rmsnorm
-from sgl_kernel.ops._kernels import (
-    get_graph_buffer_ipc_meta as _get_graph_buffer_ipc_meta,
-)
-from sgl_kernel.ops._kernels import init_custom_ar as _init_custom_ar
-from sgl_kernel.ops._kernels import int8_scaled_mm as _int8_scaled_mm
-from sgl_kernel.ops._kernels import (
-    lightning_attention_decode as _lightning_attention_decode,
-)
-from sgl_kernel.ops._kernels import (
-    min_p_sampling_from_probs as _min_p_sampling_from_probs,
-)
-from sgl_kernel.ops._kernels import moe_align_block_size as _moe_align_block_size
-from sgl_kernel.ops._kernels import register_graph_buffers as _register_graph_buffers
-from sgl_kernel.ops._kernels import rmsnorm as _rmsnorm
-from sgl_kernel.ops._kernels import rotary_embedding as _rotary_embedding
-from sgl_kernel.ops._kernels import (
-    sampling_scaling_penalties as _sampling_scaling_penalties,
-)
-from sgl_kernel.ops._kernels import silu_and_mul as _silu_and_mul
-from sgl_kernel.ops._kernels import top_k_renorm_probs as _top_k_renorm_probs
-from sgl_kernel.ops._kernels import (
-    top_k_top_p_sampling_from_probs as _top_k_top_p_sampling_from_probs,
-)
-from sgl_kernel.ops._kernels import top_p_renorm_probs as _top_p_renorm_probs
-from sgl_kernel.ops._kernels import (
-    top_p_sampling_from_probs as _top_p_sampling_from_probs,
-)
-=======
->>>>>>> 27acf63b
 from sgl_kernel.ops.utils import (
     _get_cache_buf,
     _get_cuda_stream,
@@ -111,7 +72,7 @@
 
 
 def fp8_scaled_mm(mat_a, mat_b, scales_a, scales_b, out_dtype, bias=None):
-    return _fp8_scaled_mm(
+    return torch.ops.sgl_kernels.fp8_scaled_mm(
         mat_a,
         mat_b,
         scales_a,
