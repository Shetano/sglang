import os
from typing import List, Optional, Tuple, Union

import sgl_kernel.ops._kernels
import torch
from sgl_kernel.ops.utils import (
    _get_cache_buf,
    _get_cuda_stream,
    _to_tensor_scalar_tuple,
)


def apply_rope_with_cos_sin_cache_inplace(
    positions: torch.Tensor,
    query: torch.Tensor,
    key: torch.Tensor,
    head_size: int,
    cos_sin_cache: torch.Tensor,
    is_neox: bool = True,
) -> None:
    r"""
    Apply rotary embedding to keys and queries with precomputed cos/sin values.
    This is designed to be compatible with the SGL/vLLM implementation.
    The result is inplace applied to the input tensors.

    Parameters
    ----------
    positions : torch.Tensor
        Position indices, shape: ``(nnz)``.
    query : torch.Tensor
        Query tensor, shape: ``(nnz, num_q_heads * head_size)``.
    key : torch.Tensor
        Key tensor, shape: ``(nnz, num_k_heads * head_size)``.
    cos_sin_cache : torch.Tensor
        Cosine and Sine cache tensor, shape: ``(max_seq_len, rotary_dim)``.
        Cosine is the first half and Sine is the second half on rotary_dim.
    is_neox : bool
        Whether to use Neox style RoPE, default: ``True``.

        * If ``True``, the last dimension of the query/key tensor is not interleaved, i.e.,
          we rorate the first half dimensions ``([..., :head_dim//2])`` and the second half
          dimensions ``([..., head_dim//2:])``.

        * If ``False``, the last dimension of the query/key tensor is interleaved, i.e.,
          we rotate the even dimensions ``([..., ::2])`` and odd dimensions ``([..., 1::2])``.
    Note
    ----
    The rotary dimension is determined by the cosine cache and sine cache.
    """
    if cos_sin_cache.dtype != torch.float32:
        raise ValueError("cos_sin_cache should be float32")

    with query.device as device:
        positions = positions.int()
        torch.ops.sgl_kernels.apply_rope_pos_ids_cos_sin_cache(
            q=query.view(query.shape[0], -1, head_size),
            k=key.view(key.shape[0], -1, head_size),
            q_rope=query.view(query.shape[0], -1, head_size),
            k_rope=key.view(key.shape[0], -1, head_size),
            cos_sin_cache=cos_sin_cache,
            pos_ids=positions,
            interleave=(not is_neox),
            cuda_stream=_get_cuda_stream(device),
        )


if torch.version.hip is not None:

    def init_custom_ar(
        meta: torch.Tensor,
        rank_data: torch.Tensor,
        handles: List[str],
        offsets: List[int],
        rank: int,
        full_nvlink: bool,
    ) -> int:
        return torch.ops.sgl_kernels.init_custom_ar(
            meta, rank_data, handles, offsets, rank, full_nvlink
        )

    def all_reduce_reg(fa: int, inp: torch.Tensor, out: torch.Tensor) -> None:
        torch.ops.sgl_kernels.all_reduce_reg(fa, inp, out)
<<<<<<< HEAD

    def all_reduce_unreg(
        fa: int, inp: torch.Tensor, reg_buffer: torch.Tensor, out: torch.Tensor
    ) -> None:
        torch.ops.sgl_kernels.all_reduce_unreg(fa, inp, reg_buffer, out)

    def dispose(fa: int) -> None:
        torch.ops.sgl_kernels.dispose(fa)

    def meta_size() -> int:
        return torch.ops.sgl_kernels.meta_size()

    def register_buffer(
        fa: int, t: torch.Tensor, handles: List[str], offsets: List[int]
    ) -> None:
        return torch.ops.sgl_kernels.register_buffer(fa, t, handles, offsets)

    def get_graph_buffer_ipc_meta(fa: int) -> Tuple[torch.Tensor, List[int]]:
        return torch.ops.sgl_kernels.get_graph_buffer_ipc_meta(fa)

    def register_graph_buffers(
        fa: int, handles: List[str], offsets: List[List[int]]
    ) -> None:
        torch.ops.sgl_kernels.register_graph_buffers(fa, handles, offsets)

    def allocate_meta_buffer(size: int) -> torch.Tensor:
        return torch.ops.sgl_kernels.allocate_meta_buffer(size)

    def get_meta_buffer_ipc_handle(inp: torch.Tensor) -> torch.Tensor:
        return torch.ops.sgl_kernels.get_meta_buffer_ipc_handle(inp)

else:
    # trt_reduce
    def init_custom_reduce(
        rank_id, num_devices, rank_data, buffers, tmp_buffers, barrier_in, barrier_out
    ):
        return torch.ops.sgl_kernels.init_custom_ar(
            rank_id,
            num_devices,
            rank_data,
            buffers,
            tmp_buffers,
            barrier_in,
            barrier_out,
        )

    def custom_dispose(fa):
        torch.ops.sgl_kernels.dispose(fa)

    def custom_reduce(fa, inp, out):
        torch.ops.sgl_kernels.all_reduce(fa, inp, out)

    def get_graph_buffer_ipc_meta(fa):
        return torch.ops.sgl_kernels.get_graph_buffer_ipc_meta(fa)

=======

    def all_reduce_unreg(
        fa: int, inp: torch.Tensor, reg_buffer: torch.Tensor, out: torch.Tensor
    ) -> None:
        torch.ops.sgl_kernels.all_reduce_unreg(fa, inp, reg_buffer, out)

    def dispose(fa: int) -> None:
        torch.ops.sgl_kernels.dispose(fa)

    def meta_size() -> int:
        return torch.ops.sgl_kernels.meta_size()

    def register_buffer(
        fa: int, t: torch.Tensor, handles: List[str], offsets: List[int]
    ) -> None:
        return torch.ops.sgl_kernels.register_buffer(fa, t, handles, offsets)

    def get_graph_buffer_ipc_meta(fa: int) -> Tuple[torch.Tensor, List[int]]:
        return torch.ops.sgl_kernels.get_graph_buffer_ipc_meta(fa)

    def register_graph_buffers(
        fa: int, handles: List[str], offsets: List[List[int]]
    ) -> None:
        torch.ops.sgl_kernels.register_graph_buffers(fa, handles, offsets)

    def allocate_meta_buffer(size: int) -> torch.Tensor:
        return torch.ops.sgl_kernels.allocate_meta_buffer(size)

    def get_meta_buffer_ipc_handle(inp: torch.Tensor) -> torch.Tensor:
        return torch.ops.sgl_kernels.get_meta_buffer_ipc_handle(inp)

else:
    # trt_reduce
    def init_custom_reduce(
        rank_id, num_devices, rank_data, buffers, tmp_buffers, barrier_in, barrier_out
    ):
        return torch.ops.sgl_kernels.init_custom_ar(
            rank_id,
            num_devices,
            rank_data,
            buffers,
            tmp_buffers,
            barrier_in,
            barrier_out,
        )

    def custom_dispose(fa):
        torch.ops.sgl_kernels.dispose(fa)

    def custom_reduce(fa, inp, out):
        torch.ops.sgl_kernels.all_reduce(fa, inp, out)

    def get_graph_buffer_ipc_meta(fa):
        return torch.ops.sgl_kernels.get_graph_buffer_ipc_meta(fa)

>>>>>>> b9663c29
    def register_graph_buffers(fa, handles, offsets):
        torch.ops.sgl_kernels.register_graph_buffers(fa, handles, offsets)


def moe_align_block_size(
    topk_ids,
    num_experts,
    block_size,
    sorted_token_ids,
    experts_ids,
    num_tokens_post_pad,
    token_cnts_buffer,
    cumsum_buffer,
):
    torch.ops.sgl_kernels.moe_align_block_size(
        topk_ids,
        num_experts,
        block_size,
        sorted_token_ids,
        experts_ids,
        num_tokens_post_pad,
        token_cnts_buffer,
        cumsum_buffer,
    )


def sampling_scaling_penalties(logits, scaling_penalties):
    return torch.ops.sgl_kernels.sampling_scaling_penalties(logits, scaling_penalties)


def int8_scaled_mm(mat_a, mat_b, scales_a, scales_b, out_dtype, bias=None):
    return torch.ops.sgl_kernels.int8_scaled_mm(
        mat_a,
        mat_b,
        scales_a,
        scales_b,
        out_dtype,
        bias,
    )


def fp8_blockwise_scaled_mm(mat_a, mat_b, scales_a, scales_b, out_dtype):
    return torch.ops.sgl_kernels.fp8_blockwise_scaled_mm(
        mat_a,
        mat_b,
        scales_a,
        scales_b,
        out_dtype,
    )


def fp8_scaled_mm(mat_a, mat_b, scales_a, scales_b, out_dtype, bias=None):
    return torch.ops.sgl_kernels.fp8_scaled_mm(
        mat_a,
        mat_b,
        scales_a,
        scales_b,
        out_dtype,
        bias,
    )


def lightning_attention_decode(q, k, v, past_kv, slope, output, new_kv):
    torch.ops.sgl_kernels.lightning_attention_decode(
        q, k, v, past_kv, slope, output, new_kv
    )


# These implementations extensively draw from and build upon the FlashInfer project https://github.com/flashinfer-ai/flashinfer
# Kudos to @yzh119
def rmsnorm(
    input: torch.Tensor,
    weight: torch.Tensor,
    eps: float = 1e-6,
    out: Optional[torch.Tensor] = None,
) -> torch.Tensor:
    with input.device as device:
        if out is None:
            out = torch.empty_like(input)
        torch.ops.sgl_kernels.rmsnorm(out, input, weight, eps, _get_cuda_stream(device))
        return out


def fused_add_rmsnorm(
    input: torch.Tensor, residual: torch.Tensor, weight: torch.Tensor, eps: float = 1e-6
) -> None:
    with input.device as device:
        torch.ops.sgl_kernels.fused_add_rmsnorm(input, residual, weight, eps)


def gemma_rmsnorm(
    input: torch.Tensor,
    weight: torch.Tensor,
    eps: float = 1e-6,
    out: Optional[torch.Tensor] = None,
) -> torch.Tensor:
    with input.device as device:
        if out is None:
            out = torch.empty_like(input)
        torch.ops.sgl_kernels.gemma_rmsnorm(
            out, input, weight, eps, _get_cuda_stream(device)
        )
        return out


def gemma_fused_add_rmsnorm(
    input: torch.Tensor, residual: torch.Tensor, weight: torch.Tensor, eps: float = 1e-6
) -> None:
    with input.device as device:
        torch.ops.sgl_kernels.gemma_fused_add_rmsnorm(
            input, residual, weight, eps, _get_cuda_stream(device)
        )


def _check_shape(input: torch.Tensor, output: torch.Tensor) -> None:
    assert input.ndim == output.ndim, f"{input.ndim} != {output.ndim}"
    assert (
        input.shape[:-1] == output.shape[:-1]
    ), f"{input.shape[:-1]} != {output.shape[:-1]}"
    assert (
        input.shape[-1] == 2 * output.shape[-1]
    ), f"{input.shape[-1]} != {2 * output.shape[-1]}"


def silu_and_mul(input: torch.Tensor, out: torch.Tensor = None) -> torch.Tensor:
    if input.shape[-1] * input.dtype.itemsize % 16 != 0:
        raise ValueError("The pointers must be multiple of 16 bytes.")
    if out is not None:
        _check_shape(input, out)
    else:
        out = torch.empty(
            input.shape[:-1] + (input.shape[-1] // 2,),
            device=input.device,
            dtype=input.dtype,
        )
    with input.device as device:
        torch.ops.sgl_kernels.silu_and_mul(out, input, _get_cuda_stream(device))
        return out


def gelu_tanh_and_mul(input: torch.Tensor, out: torch.Tensor = None) -> torch.Tensor:
    if input.shape[-1] * input.dtype.itemsize % 16 != 0:
        raise ValueError("The pointers must be multiple of 16 bytes.")
    if out is not None:
        _check_shape(input, out)
    else:
        out = torch.empty(
            input.shape[:-1] + (input.shape[-1] // 2,),
            device=input.device,
            dtype=input.dtype,
        )
    with input.device as device:
        torch.ops.sgl_kernels.gelu_tanh_and_mul(out, input, _get_cuda_stream(device))
        return out


def gelu_and_mul(input: torch.Tensor, out: torch.Tensor = None) -> torch.Tensor:
    if input.shape[-1] * input.dtype.itemsize % 16 != 0:
        raise ValueError("The pointers must be multiple of 16 bytes.")
    if out is not None:
        _check_shape(input, out)
    else:
        out = torch.empty(
            input.shape[:-1] + (input.shape[-1] // 2,),
            device=input.device,
            dtype=input.dtype,
        )
    with input.device as device:
        torch.ops.sgl_kernels.gelu_and_mul(out, input, _get_cuda_stream(device))
        return out


def _bmm_fp8_internal(
    workspace_buffer: torch.Tensor,
    A: torch.Tensor,
    B: torch.Tensor,
    D: torch.Tensor,
    A_scale: torch.Tensor,
    B_scale: torch.Tensor,
) -> None:
    with A.device as device:
        cublas_handle = torch.cuda.current_blas_handle()
        torch.ops.sgl_kernels.bmm_fp8(
            A,
            B,
            D,
            A_scale,
            B_scale,
            workspace_buffer,
            cublas_handle,
            _get_cuda_stream(device),
        )


def bmm_fp8(
    A: torch.Tensor,
    B: torch.Tensor,
    A_scale: torch.Tensor,
    B_scale: torch.Tensor,
    dtype: torch.dtype,
    out: Optional[torch.Tensor] = None,
) -> torch.Tensor:
    if out is None:
        out = torch.empty(
            (A.shape[0], A.shape[1], B.shape[2]),
            device=A.device,
            dtype=dtype,
        )
    workspace_buffer = _get_cache_buf("bmm_fp8_workspace", 32 * 1024 * 1024, A.device)
    _bmm_fp8_internal(workspace_buffer, A, B, out, A_scale, B_scale)
    return out


def _top_k_renorm_probs_internal(
    probs: torch.Tensor,
    maybe_top_k_arr: Optional[torch.Tensor],
    top_k_val: int,
) -> torch.Tensor:
    with probs.device as device:
        probs = probs.float()
        maybe_top_k_arr = maybe_top_k_arr.int() if maybe_top_k_arr is not None else None
        renorm_probs = torch.empty_like(probs)
        torch.ops.sgl_kernels.top_k_renorm_probs_wrapper(
            probs,
            renorm_probs,
            maybe_top_k_arr,
            top_k_val,
            _get_cuda_stream(device),
        )
        return renorm_probs


def top_k_renorm_probs(
    probs: torch.Tensor,
    top_k: Union[torch.Tensor, int],
) -> torch.Tensor:
    return _top_k_renorm_probs_internal(probs, *_to_tensor_scalar_tuple(top_k))


top_k_renorm_prob = top_k_renorm_probs


def _top_p_renorm_probs_internal(
    probs: torch.Tensor,
    maybe_top_p_arr: Optional[torch.Tensor],
    top_p_val: float,
) -> torch.Tensor:
    with probs.device as device:
        probs = probs.float()
        maybe_top_p_arr = (
            maybe_top_p_arr.float() if maybe_top_p_arr is not None else None
        )
        renorm_probs = torch.empty_like(probs)
        torch.ops.sgl_kernels.top_p_renorm_probs(
            probs,
            renorm_probs,
            maybe_top_p_arr,
            top_p_val,
            _get_cuda_stream(device),
        )
        return renorm_probs


def top_p_renorm_probs(
    probs: torch.Tensor,
    top_p: Union[torch.Tensor, float],
) -> torch.Tensor:
    return _top_p_renorm_probs_internal(probs, *_to_tensor_scalar_tuple(top_p))


top_p_renorm_prob = top_p_renorm_probs


def _top_p_sampling_from_probs_internal(
    probs: torch.Tensor,
    uniform_samples: torch.Tensor,
    maybe_top_p_arr: Optional[torch.Tensor],
    top_p_val: float,
    deterministic: bool,
) -> Tuple[torch.Tensor, torch.Tensor]:
    with probs.device as device:
        probs = probs.float()
        uniform_samples = uniform_samples.float()
        maybe_top_p_arr = (
            maybe_top_p_arr.float() if maybe_top_p_arr is not None else None
        )
        samples = torch.empty(probs.size(0), dtype=torch.int32, device=device)
        success = torch.empty(probs.size(0), dtype=torch.bool, device=device)
        torch.ops.sgl_kernels.top_p_sampling_from_probs(
            probs,
            uniform_samples,
            samples,
            success,
            maybe_top_p_arr,
            top_p_val,
            deterministic,
            _get_cuda_stream(device),
        )
        return samples, success


def top_p_sampling_from_probs(
    probs: torch.Tensor,
    uniform_samples: torch.Tensor,
    top_p: Union[torch.Tensor, float],
    deterministic: bool = True,
    check_nan: bool = False,
) -> Tuple[torch.Tensor, torch.Tensor]:
    if check_nan:
        if torch.any(torch.isnan(probs)):
            raise ValueError("Input probs contains NaN.")
    return _top_p_sampling_from_probs_internal(
        probs, uniform_samples, *_to_tensor_scalar_tuple(top_p), deterministic
    )


def _top_k_top_p_sampling_from_probs_internal(
    probs: torch.Tensor,
    uniform_samples: torch.Tensor,
    maybe_top_k_arr: Optional[torch.Tensor],
    top_k_val: int,
    maybe_top_p_arr: Optional[torch.Tensor],
    top_p_val: float,
    deterministic: bool,
) -> Tuple[torch.Tensor, torch.Tensor]:
    with probs.device as device:
        probs = probs.float()
        uniform_samples = uniform_samples.float()
        maybe_top_k_arr = maybe_top_k_arr.int() if maybe_top_k_arr is not None else None
        maybe_top_p_arr = (
            maybe_top_p_arr.float() if maybe_top_p_arr is not None else None
        )
        samples = torch.empty(probs.size(0), dtype=torch.int32, device=device)
        success = torch.empty(probs.size(0), dtype=torch.bool, device=device)
        torch.ops.sgl_kernels.top_k_top_p_sampling_from_probs(
            probs,
            uniform_samples,
            samples,
            success,
            maybe_top_k_arr,
            top_k_val,
            maybe_top_p_arr,
            top_p_val,
            deterministic,
            _get_cuda_stream(device),
        )
        return samples, success


def top_k_top_p_sampling_from_probs(
    probs: torch.Tensor,
    uniform_samples: torch.Tensor,
    top_k: Union[torch.Tensor, int],
    top_p: Union[torch.Tensor, float],
    filter_apply_order: str = "top_k_first",
    deterministic: bool = True,
    check_nan: bool = False,
) -> Tuple[torch.Tensor, torch.Tensor]:
    if filter_apply_order == "top_k_first":
        renorm_probs = top_k_renorm_probs(probs, top_k)
        return top_p_sampling_from_probs(
            renorm_probs, uniform_samples, top_p, deterministic, check_nan=check_nan
        )
    elif filter_apply_order == "joint":
        if check_nan:
            if torch.any(torch.isnan(probs)):
                raise ValueError("Input probs contains NaN.")
        return _top_k_top_p_sampling_from_probs_internal(
            probs,
            uniform_samples,
            *_to_tensor_scalar_tuple(top_k),
            *_to_tensor_scalar_tuple(top_p),
            deterministic,
        )
    else:
        raise ValueError(f"Invalid filter_apply_order: {filter_apply_order}")


def _min_p_sampling_from_probs_internal(
    probs: torch.Tensor,
    uniform_samples: torch.Tensor,
    maybe_min_p_arr: Optional[torch.Tensor],
    min_p_val: float,
    deterministic: bool,
) -> torch.Tensor:
    with probs.device as device:
        probs = probs.float()
        uniform_samples = uniform_samples.float()
        maybe_min_p_arr = (
            maybe_min_p_arr.float() if maybe_min_p_arr is not None else None
        )
        samples = torch.empty(probs.size(0), dtype=torch.int32, device=device)
        torch.ops.sgl_kernels.min_p_sampling_from_probs(
            probs,
            uniform_samples,
            samples,
            maybe_min_p_arr,
            min_p_val,
            deterministic,
            _get_cuda_stream(device),
        )
        return samples


def min_p_sampling_from_probs(
    probs: torch.Tensor,
    uniform_samples: torch.Tensor,
    min_p: Union[torch.Tensor, float],
    deterministic: bool = True,
    check_nan: bool = False,
) -> torch.Tensor:
    if uniform_samples.dim() == 2:
        # Take the first row (round) of uniform_samples
        uniform_samples = uniform_samples[0]

    if check_nan:
        if torch.any(torch.isnan(probs)):
            raise ValueError("Input probs contains NaN.")
    return _min_p_sampling_from_probs_internal(
        probs, uniform_samples, *_to_tensor_scalar_tuple(min_p), deterministic
    )


def tree_speculative_sampling_target_only(
    predicts: torch.Tensor,  # mutable
    accept_index: torch.Tensor,  # mutable
    accept_token_num: torch.Tensor,  # mutable
    candidates: torch.Tensor,
    retrive_index: torch.Tensor,
    retrive_next_token: torch.Tensor,
    retrive_next_sibling: torch.Tensor,
    uniform_samples: torch.Tensor,
    target_probs: torch.Tensor,
    draft_probs: torch.Tensor,
    deterministic: bool = True,
) -> None:
    with predicts.device as device:
        torch.ops.sgl_kernels.tree_speculative_sampling_target_only(
            predicts,
            accept_index,
            accept_token_num,
            candidates,
            retrive_index,
            retrive_next_token,
            retrive_next_sibling,
            uniform_samples,
            target_probs,
            draft_probs,
            deterministic,
            _get_cuda_stream(device),
        )


def build_tree_kernel_efficient(
    parent_list: torch.Tensor,
    selected_index: torch.Tensor,
    verified_seq_len: torch.Tensor,
    tree_mask: torch.Tensor,
    positions: torch.Tensor,
    retrive_index: torch.Tensor,
    retrive_next_token: torch.Tensor,
    retrive_next_sibling: torch.Tensor,
    topk: int,
    depth: int,
    draft_token_num: int,
) -> None:
    with parent_list.device as device:
        torch.ops.sgl_kernels.build_tree_kernel_efficient(
            parent_list,
            selected_index,
            verified_seq_len,
            tree_mask,
            positions,
            retrive_index,
            retrive_next_token,
            retrive_next_sibling,
            topk,
            depth,
            draft_token_num,
        )


def build_tree_kernel(
    parent_list: torch.Tensor,
    selected_index: torch.Tensor,
    verified_seq_len: torch.Tensor,
    tree_mask: torch.Tensor,
    positions: torch.Tensor,
    retrive_index: torch.Tensor,
    topk: int,
    depth: int,
    draft_token_num: int,
) -> None:
    with parent_list.device as device:
        torch.ops.sgl_kernels.build_tree_kernel(
            parent_list,
            selected_index,
            verified_seq_len,
            tree_mask,
            positions,
            retrive_index,
            topk,
            depth,
            draft_token_num,
        )


def sgl_per_token_group_quant_fp8(
    input: torch.Tensor,
    output_q: torch.Tensor,
    output_s: torch.Tensor,
    group_size: int,
    eps: float,
    fp8_min: float,
    fp8_max: float,
) -> None:
    torch.ops.sgl_kernels.sgl_per_token_group_quant_fp8(
        input, output_q, output_s, group_size, eps, fp8_min, fp8_max
    )<|MERGE_RESOLUTION|>--- conflicted
+++ resolved
@@ -80,7 +80,6 @@
 
     def all_reduce_reg(fa: int, inp: torch.Tensor, out: torch.Tensor) -> None:
         torch.ops.sgl_kernels.all_reduce_reg(fa, inp, out)
-<<<<<<< HEAD
 
     def all_reduce_unreg(
         fa: int, inp: torch.Tensor, reg_buffer: torch.Tensor, out: torch.Tensor
@@ -136,63 +135,6 @@
     def get_graph_buffer_ipc_meta(fa):
         return torch.ops.sgl_kernels.get_graph_buffer_ipc_meta(fa)
 
-=======
-
-    def all_reduce_unreg(
-        fa: int, inp: torch.Tensor, reg_buffer: torch.Tensor, out: torch.Tensor
-    ) -> None:
-        torch.ops.sgl_kernels.all_reduce_unreg(fa, inp, reg_buffer, out)
-
-    def dispose(fa: int) -> None:
-        torch.ops.sgl_kernels.dispose(fa)
-
-    def meta_size() -> int:
-        return torch.ops.sgl_kernels.meta_size()
-
-    def register_buffer(
-        fa: int, t: torch.Tensor, handles: List[str], offsets: List[int]
-    ) -> None:
-        return torch.ops.sgl_kernels.register_buffer(fa, t, handles, offsets)
-
-    def get_graph_buffer_ipc_meta(fa: int) -> Tuple[torch.Tensor, List[int]]:
-        return torch.ops.sgl_kernels.get_graph_buffer_ipc_meta(fa)
-
-    def register_graph_buffers(
-        fa: int, handles: List[str], offsets: List[List[int]]
-    ) -> None:
-        torch.ops.sgl_kernels.register_graph_buffers(fa, handles, offsets)
-
-    def allocate_meta_buffer(size: int) -> torch.Tensor:
-        return torch.ops.sgl_kernels.allocate_meta_buffer(size)
-
-    def get_meta_buffer_ipc_handle(inp: torch.Tensor) -> torch.Tensor:
-        return torch.ops.sgl_kernels.get_meta_buffer_ipc_handle(inp)
-
-else:
-    # trt_reduce
-    def init_custom_reduce(
-        rank_id, num_devices, rank_data, buffers, tmp_buffers, barrier_in, barrier_out
-    ):
-        return torch.ops.sgl_kernels.init_custom_ar(
-            rank_id,
-            num_devices,
-            rank_data,
-            buffers,
-            tmp_buffers,
-            barrier_in,
-            barrier_out,
-        )
-
-    def custom_dispose(fa):
-        torch.ops.sgl_kernels.dispose(fa)
-
-    def custom_reduce(fa, inp, out):
-        torch.ops.sgl_kernels.all_reduce(fa, inp, out)
-
-    def get_graph_buffer_ipc_meta(fa):
-        return torch.ops.sgl_kernels.get_graph_buffer_ipc_meta(fa)
-
->>>>>>> b9663c29
     def register_graph_buffers(fa, handles, offsets):
         torch.ops.sgl_kernels.register_graph_buffers(fa, handles, offsets)
 
