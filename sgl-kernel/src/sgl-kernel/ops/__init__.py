--- conflicted
+++ resolved
@@ -32,10 +32,6 @@
         sorted_token_ids,
         experts_ids,
         num_tokens_post_pad,
-<<<<<<< HEAD
-=======
-        token_cnts_buffer,
-        cumsum_buffer,
     )
 
 
@@ -47,5 +43,4 @@
         scales_b,
         out_dtype,
         bias,
->>>>>>> 0f3eb1d2
     )