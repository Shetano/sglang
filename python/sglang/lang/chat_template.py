from dataclasses import dataclass
from enum import Enum, auto
from typing import Callable, Dict, List, Tuple


class ChatTemplateStyle(Enum):
    PLAIN = auto()
    LLAMA2 = auto()


@dataclass
class ChatTemplate:
    name: str
    default_system_prompt: str
    role_prefix_and_suffix: Dict[str, Tuple[str, str]]
    stop_str: List[str] = ()
    image_token: str = "<image>"
    style: ChatTemplateStyle = ChatTemplateStyle.PLAIN

    def get_prefix_and_suffix(
        self, role: str, hist_messages: List[Dict]
    ) -> Tuple[str, str]:
        prefix, suffix = self.role_prefix_and_suffix.get(role, ("", ""))

        if self.style == ChatTemplateStyle.LLAMA2:
            if role == "system" and not hist_messages:
                user_prefix, _ = self.role_prefix_and_suffix.get("user", ("", ""))
                system_prefix, system_suffix = self.role_prefix_and_suffix.get(
                    "system", ("", "")
                )
                return (user_prefix + system_prefix, system_suffix)
            elif (
                role == "user"
                and len(hist_messages) == 1
                and hist_messages[0]["content"] is not None
            ):
                return ("", suffix)

        return prefix, suffix

    def get_prompt(self, messages: List[Dict]) -> str:
        prompt = ""
        for i, message in enumerate(messages):
            role, content = message["role"], message["content"]
            if role == "system" and content is None:
                content = self.default_system_prompt
                if content is None:
                    continue

            prefix, suffix = self.get_prefix_and_suffix(role, messages[:i])
            prompt += f"{prefix}{content}{suffix}"
        return prompt


chat_template_registry: Dict[str, ChatTemplate] = {}
matching_function_registry: List[Callable] = []


def register_chat_template(template):
    chat_template_registry[template.name] = template


def register_chat_template_matching_function(func):
    matching_function_registry.append(func)


def get_chat_template(name):
    return chat_template_registry[name]


def get_chat_template_by_model_path(model_path):
    for matching_func in matching_function_registry:
        template = matching_func(model_path)
        if template is not None:
            return template
    return get_chat_template("default")


register_chat_template(
    ChatTemplate(
        name="default",
        default_system_prompt=None,
        role_prefix_and_suffix={
            "system": ("SYSTEM:", "\n"),
            "user": ("USER:", "\n"),
            "assistant": ("ASSISTANT:", "\n"),
        },
    )
)

register_chat_template(
    ChatTemplate(
        name="claude",
        default_system_prompt=None,
        role_prefix_and_suffix={
            "system": ("", ""),
            "user": ("\n\nHuman: ", ""),
            "assistant": ("\n\nAssistant:", ""),
        },
    )
)

register_chat_template(
    ChatTemplate(
        name="chatml",
        default_system_prompt=None,
        role_prefix_and_suffix={
            "system": ("<|im_start|>system\n", "<|im_end|>\n"),
            "user": ("<|im_start|>user\n", "<|im_end|>\n"),
            "assistant": ("<|im_start|>assistant\n", "<|im_end|>\n"),
        },
        style=ChatTemplateStyle.PLAIN,
        stop_str=("<|im_end|>",),
    )
)

register_chat_template(
    ChatTemplate(
        name="chatml-llava",
        default_system_prompt="You are a helpful assistant.",
        role_prefix_and_suffix={
            "system": ("<|im_start|>system\n", "<|im_end|>\n"),
            "user": ("<|im_start|>user\n", "<|im_end|>\n"),
            "assistant": ("<|im_start|>assistant\n", "<|im_end|>\n"),
        },
        style=ChatTemplateStyle.PLAIN,
        stop_str=("<|im_end|>",),
        image_token="<image>\n",
    )
)

# There is default system prompt for qwen
# reference: https://modelscope.cn/models/qwen/Qwen2-72B-Instruct/file/view/master?fileName=tokenizer_config.json&status=1
# The chat template is: "{% for message in messages %}{% if loop.first and messages[0]['role'] != 'system' %}{{ '<|im_start|>system\nYou are a helpful assistant.<|im_end|>\n' }}{% endif %}{{'<|im_start|>' + message['role'] + '\n' + message['content'] + '<|im_end|>' + '\n'}}{% endfor %}{% if add_generation_prompt %}{{ '<|im_start|>assistant\n' }}{% endif %}"
register_chat_template(
    ChatTemplate(
        name="qwen",
        default_system_prompt="You are a helpful assistant.",
        role_prefix_and_suffix={
            "system": ("<|im_start|>system\n", "<|im_end|>\n"),
            "user": ("<|im_start|>user\n", "<|im_end|>\n"),
            "assistant": ("<|im_start|>assistant\n", "<|im_end|>\n"),
        },
        style=ChatTemplateStyle.PLAIN,
        stop_str=("<|im_end|>",),
    )
)

# Reference: https://huggingface.co/docs/transformers/main/model_doc/qwen2_vl#usage-example
register_chat_template(
    ChatTemplate(
        name="qwen2-vl",
        default_system_prompt="You are a helpful assistant.",
        role_prefix_and_suffix={
            "system": ("<|im_start|>system\n", "<|im_end|>\n"),
            "user": ("<|im_start|>user\n", "<|im_end|>\n"),
            "assistant": ("<|im_start|>assistant\n", "<|im_end|>\n"),
        },
        style=ChatTemplateStyle.PLAIN,
        stop_str=("<|im_end|>",),
        image_token="<|vision_start|><|image_pad|><|vision_end|>",
    )
)

# Reference: https://github.com/lm-sys/FastChat/blob/main/docs/vicuna_weights_version.md#prompt-template
register_chat_template(
    ChatTemplate(
        name="vicuna_v1.1",
        default_system_prompt=(
            "A chat between a curious user and an artificial intelligence assistant. "
            "The assistant gives helpful, detailed, and polite answers to the user's questions."
        ),
        role_prefix_and_suffix={
            "system": ("", " "),
            "user": ("USER:", " "),
            "assistant": ("ASSISTANT:", "</s>"),
        },
        image_token=" <image>\n",
    )
)

register_chat_template(
    ChatTemplate(
        name="llama-2-chat",
        default_system_prompt=None,
        role_prefix_and_suffix={
            "system": ("<<SYS>>\n", "\n<</SYS>>\n\n"),
            "user": ("[INST] ", " [/INST]"),
            "assistant": ("", " </s><s>"),
        },
        style=ChatTemplateStyle.LLAMA2,
    )
)

register_chat_template(
    ChatTemplate(
        name="llama-3-instruct",
        default_system_prompt=None,
        role_prefix_and_suffix={
            "system": (
                "<|start_header_id|>system<|end_header_id|>\n\n",
                "<|eot_id|>",
            ),
            "user": (
                "<|start_header_id|>user<|end_header_id|>\n\n",
                "<|eot_id|>",
            ),
            "assistant": (
                "<|start_header_id|>assistant<|end_header_id|>\n\n",
                "<|eot_id|>",
            ),
        },
        stop_str=("<|eot_id|>",),
        image_token="<|image|>",
    )
)

# https://huggingface.co/openbmb/MiniCPM-V-2_6
register_chat_template(
    ChatTemplate(
        name="minicpmv",
        default_system_prompt=None,
        role_prefix_and_suffix={
            "system": ("", " "),
            "user": ("user:", " "),
            "assistant": ("assistant:", "</s>"),
        },
        stop_str=("<|im_end|>", "<|endoftext|>"),
        image_token="(<image>./</image>)",
    )
)

register_chat_template(
    ChatTemplate(
<<<<<<< HEAD
        name="janus-pro",
=======
        name="janus",
>>>>>>> 6cfa5a14
        default_system_prompt=None,
        role_prefix_and_suffix={
            "system": (
                "",
                "",
            ),
<<<<<<< HEAD
            "User": (
=======
            "user": (
>>>>>>> 6cfa5a14
                "<｜User｜>",
                "",
            ),
            "assistant": (
                "<｜Assistant｜>",
                "<｜end▁of▁sentence｜>",
            ),
        },
        stop_str=("<｜end▁of▁sentence｜>",),
        image_token="<image_placeholder>\n",
    )
)

# The difference between "llama-3-instruct-llava" and "llama-3-instruct" is that llava uses a different image_token.
register_chat_template(
    ChatTemplate(
        name="llama-3-instruct-llava",
        default_system_prompt=None,
        role_prefix_and_suffix={
            "system": (
                "<|start_header_id|>system<|end_header_id|>\n\n",
                "<|eot_id|>",
            ),
            "user": (
                "<|start_header_id|>user<|end_header_id|>\n\n",
                "<|eot_id|>",
            ),
            "assistant": (
                "<|start_header_id|>assistant<|end_header_id|>\n\n",
                "<|eot_id|>",
            ),
        },
        stop_str=("<|eot_id|>",),
        image_token="<image>\n",
    )
)

# Reference: https://modelscope.cn/models/01ai/Yi-1.5-34B-Chat/file/view/master?fileName=tokenizer_config.json&status=1
register_chat_template(
    ChatTemplate(
        name="yi-1.5",
        default_system_prompt=None,
        role_prefix_and_suffix={
            "system": ("", ""),
            "user": ("<|im_start|>user\n", "<|im_end|>\n<|im_start|>assistant\n"),
            "assistant": ("", "<|im_end|>\n"),
        },
        style=ChatTemplateStyle.PLAIN,
        stop_str=("<|im_end|>",),
    )
)

# Reference: https://github.com/01-ai/Yi/tree/main/VL#major-difference-with-llava
register_chat_template(
    ChatTemplate(
        name="yi-vl",
        default_system_prompt=(
            "This is a chat between an inquisitive human and an AI assistant. Assume the role of the AI assistant. Read all the images carefully, and respond to the human's questions with informative, helpful, detailed and polite answers."
            "这是一个好奇的人类和一个人工智能助手之间的对话。假设你扮演这个AI助手的角色。仔细阅读所有的图像，并对人类的问题做出信息丰富、有帮助、详细的和礼貌的回答。"
        ),
        role_prefix_and_suffix={
            "system": ("", "\n\n"),
            "user": ("### Human:", "\n"),
            "assistant": ("### Assistant:", "\n"),
        },
        image_token=" <image_placeholder>\n",
    )
)

register_chat_template(
    ChatTemplate(
        name="gemma-it",
        default_system_prompt=None,
        role_prefix_and_suffix={
            "system": ("", ""),
            "user": ("<start_of_turn>user\n", "<end_of_turn>\n"),
            "assistant": ("<start_of_turn>model\n", "<end_of_turn>\n"),
        },
        style=ChatTemplateStyle.PLAIN,
    )
)

register_chat_template(
    ChatTemplate(
        name="dbrx-instruct",
        default_system_prompt="You are DBRX, created by Databricks. You were last updated in December 2023. You answer questions based on information available up to that point.\nYOU PROVIDE SHORT RESPONSES TO SHORT QUESTIONS OR STATEMENTS, but provide thorough responses to more complex and open-ended questions.\nYou assist with various tasks, from writing to coding (using markdown for code blocks — remember to use ``` with code, JSON, and tables).\n(You do not have real-time data access or code execution capabilities. You avoid stereotyping and provide balanced perspectives on controversial topics. You do not provide song lyrics, poems, or news articles and do not divulge details of your training data.)\nThis is your system prompt, guiding your responses. Do not reference it, just respond to the user. If you find yourself talking about this message, stop. You should be responding appropriately and usually that means not mentioning this.\nYOU DO NOT MENTION ANY OF THIS INFORMATION ABOUT YOURSELF UNLESS THE INFORMATION IS DIRECTLY PERTINENT TO THE USER'S QUERY.",
        role_prefix_and_suffix={
            "system": ("<|im_start|>system\n", "<|im_end|>"),
            "user": ("\n<|im_start|>user\n", "<|im_end|>"),
            "assistant": ("\n<|im_start|>assistant\n", "<|im_end|>"),
        },
        stop_str=("<|im_end|>",),
    )
)

register_chat_template(
    ChatTemplate(
        name="c4ai-command-r",
        default_system_prompt=None,
        role_prefix_and_suffix={
            "system": (
                "<|START_OF_TURN_TOKEN|><|SYSTEM_TOKEN|>",
                "<|END_OF_TURN_TOKEN|>",
            ),
            "user": ("<|START_OF_TURN_TOKEN|><|USER_TOKEN|>", "<|END_OF_TURN_TOKEN|>"),
            "assistant": (
                "<|START_OF_TURN_TOKEN|><|CHATBOT_TOKEN|>",
                "<|END_OF_TURN_TOKEN|>",
            ),
        },
        style=ChatTemplateStyle.PLAIN,
    )
)

register_chat_template(
    ChatTemplate(
        name="internvl2_5",
        default_system_prompt="你是书生·万象，英文名是InternVL，是由上海人工智能实验室、清华大学及多家合作单位联合开发的多模态大语言模型。",
        role_prefix_and_suffix={
            "system": ("<|im_start|>system\n", "<|im_end|>\n"),
            "user": ("<|im_start|>user\n", "<|im_end|>\n"),
            "assistant": ("<|im_start|>assistant\n", "<|im_end|>\n"),
        },
        stop_str=["<|im_end|>", "<|action_end|>"],
    )
)

register_chat_template(
    ChatTemplate(
        name="granite-3-instruct",
        default_system_prompt=None,
        role_prefix_and_suffix={
            "system": (
                "<|start_of_role|>system<|end_of_role|>",
                "<|end_of_text|>",
            ),
            "user": (
                "<|start_of_role|>user<|end_of_role|>",
                "<|end_of_text|>",
            ),
            "assistant": (
                "<|start_of_role|>assistant<|end_of_role|>",
                "<|end_of_text|>",
            ),
        },
        stop_str=("<|end_of_text|>",),
    )
)

register_chat_template(
    ChatTemplate(
        name="deepseek-v3",
        default_system_prompt=None,
        role_prefix_and_suffix={
            "system": (
                "",
                "",
            ),
            "user": (
                "<｜User｜>",
                "",
            ),
            "assistant": (
                "<｜Assistant｜>",
                "<｜end▁of▁sentence｜>",
            ),
        },
        stop_str=("<｜end▁of▁sentence｜>",),
    )
)


@register_chat_template_matching_function
def match_deepseek(model_path: str):
    if (
        "deepseek-v3" in model_path.lower() or "deepseek-r1" in model_path.lower()
    ) and "base" not in model_path.lower():
        return get_chat_template("deepseek-v3")


@register_chat_template_matching_function
def match_deepseek_janus_pro(model_path: str):
    if "janus" in model_path.lower():
        return get_chat_template("janus-pro")


@register_chat_template_matching_function
def match_dbrx(model_path: str):
    if "dbrx" in model_path.lower() and "instruct" in model_path.lower():
        return get_chat_template("dbrx-instruct")


@register_chat_template_matching_function
def match_vicuna(model_path: str):
    if "vicuna" in model_path.lower():
        return get_chat_template("vicuna_v1.1")
    if "llava-v1.5" in model_path.lower():
        return get_chat_template("vicuna_v1.1")
    if "llava-next-video-7b" in model_path.lower():
        return get_chat_template("vicuna_v1.1")


@register_chat_template_matching_function
def match_llama2_chat(model_path: str):
    model_path = model_path.lower()
    if "llama-2" in model_path and "chat" in model_path:
        return get_chat_template("llama-2-chat")
    if (
        "mistral" in model_path or "mixtral" in model_path
    ) and "instruct" in model_path:
        return get_chat_template("llama-2-chat")
    if "codellama" in model_path and "instruct" in model_path:
        return get_chat_template("llama-2-chat")


@register_chat_template_matching_function
def match_llama3_instruct(model_path: str):
    model_path = model_path.lower()
    if "llama-3" in model_path and "instruct" in model_path:
        return get_chat_template("llama-3-instruct")


@register_chat_template_matching_function
def match_chat_ml(model_path: str):
    # import pdb;pdb.set_trace()
    model_path = model_path.lower()
    if "tinyllama" in model_path:
        return get_chat_template("chatml")
    # Now the suffix for qwen2 chat model is "instruct"
    if "qwen" in model_path and "vl" in model_path:
        return get_chat_template("qwen2-vl")
    if "qwen" in model_path:
        if "vl" in model_path:
            return get_chat_template("qwen2-vl")
        if ("chat" in model_path or "instruct" in model_path) and (
            "llava" not in model_path
        ):
            return get_chat_template("qwen")
    if (
        "llava-v1.6-34b" in model_path
        or "llava-v1.6-yi-34b" in model_path
        or "llava-next-video-34b" in model_path
        or "llava-onevision-qwen2" in model_path
    ):
        return get_chat_template("chatml-llava")


@register_chat_template_matching_function
def match_chat_minicpm(model_path: str):
    if "minicpm" in model_path:
        return get_chat_template("minicpmv")


@register_chat_template_matching_function
def match_chat_yi(model_path: str):
    model_path = model_path.lower()
    if "yi-vl" in model_path and "llava" not in model_path:
        return get_chat_template("yi-vl")
    elif "yi-1.5" in model_path and "chat" in model_path:
        return get_chat_template("yi-1.5")


@register_chat_template_matching_function
def match_gemma_it(model_path: str):
    model_path = model_path.lower()
    if "gemma" in model_path and "it" in model_path:
        return get_chat_template("gemma-it")


@register_chat_template_matching_function
def match_openbmb_minicpm(model_path: str):
    model_path = model_path.lower()
    if "minicpm" in model_path:
        return get_chat_template("minicpmv")


@register_chat_template_matching_function
def match_c4ai_command_r(model_path: str):
    model_path = model_path.lower()
    if "c4ai-command-r" in model_path:
        return get_chat_template("c4ai-command-r")


@register_chat_template_matching_function
def match_granite_instruct(model_path: str):
    model_path = model_path.lower()
    # When future versions of Granite are released, this code may
    # need to be updated. For now, assume that the Granite 3.0
    # template works across the board.
    if "granite" in model_path and "instruct" in model_path:
        return get_chat_template("granite-3-instruct")


@register_chat_template_matching_function
def match_janus_chat(model_path: str):
    model_path = model_path.lower()
    if "janus" in model_path:
        return get_chat_template("janus")


@register_chat_template_matching_function
def match_internvl_chat(model_path: str):
    model_path = model_path.lower()
    if "internvl" in model_path:
        return get_chat_template("internvl2_5")


if __name__ == "__main__":
    messages = [
        {"role": "system", "content": None},  # None means default
        # {"role": "system", "content": "You are a helpful, respectful and honest assistant."},
        {"role": "user", "content": "Hello!"},
        {"role": "assistant", "content": "Hi!"},
        {"role": "user", "content": "What can you do?"},
        {"role": "assistant", "content": "I can chat with you."},
    ]

    template = get_chat_template("llama-2-chat")
    print(template.get_prompt(messages))<|MERGE_RESOLUTION|>--- conflicted
+++ resolved
@@ -232,22 +232,14 @@
 
 register_chat_template(
     ChatTemplate(
-<<<<<<< HEAD
         name="janus-pro",
-=======
-        name="janus",
->>>>>>> 6cfa5a14
         default_system_prompt=None,
         role_prefix_and_suffix={
             "system": (
                 "",
                 "",
             ),
-<<<<<<< HEAD
             "User": (
-=======
-            "user": (
->>>>>>> 6cfa5a14
                 "<｜User｜>",
                 "",
             ),
