--- conflicted
+++ resolved
@@ -24,11 +24,7 @@
 from transformers import AutoModelForCausalLM, AutoTokenizer
 
 from sglang.srt.server import Runtime
-<<<<<<< HEAD
-from sglang.test.test_utils import DEFAULT_PORT_FOR_SRT_RUNNER
-=======
 from sglang.test.test_utils import DEFAULT_PORT_FOR_SRT_TEST_RUNNER
->>>>>>> 7514b9f8
 
 DEFAULT_PROMPTS = [
     # the output of gemma-2-2b from SRT is unstable on the commented prompt
@@ -176,11 +172,7 @@
         torch_dtype,
         is_generation,
         tp_size=1,
-<<<<<<< HEAD
-        port=DEFAULT_PORT_FOR_SRT_RUNNER,
-=======
         port=DEFAULT_PORT_FOR_SRT_TEST_RUNNER,
->>>>>>> 7514b9f8
     ):
         self.is_generation = is_generation
         self.runtime = Runtime(
