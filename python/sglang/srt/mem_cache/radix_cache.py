from __future__ import annotations

"""
Copyright 2023-2024 SGLang Team
Licensed under the Apache License, Version 2.0 (the "License");
you may not use this file except in compliance with the License.
You may obtain a copy of the License at

    http://www.apache.org/licenses/LICENSE-2.0

Unless required by applicable law or agreed to in writing, software
distributed under the License is distributed on an "AS IS" BASIS,
WITHOUT WARRANTIES OR CONDITIONS OF ANY KIND, either express or implied.
See the License for the specific language governing permissions and
limitations under the License.
"""

"""
The radix tree data structure for managing the KV cache.
"""

import heapq
import time
from collections import defaultdict
from typing import TYPE_CHECKING, Callable, List, Optional, Tuple

import torch

from sglang.srt.mem_cache.base_prefix_cache import BasePrefixCache
from sglang.srt.mem_cache.memory_pool import BaseTokenToKVPool, ReqToTokenPool

if TYPE_CHECKING:
    from sglang.srt.managers.schedule_batch import Req

# import logging

# logger = logging.getLogger(__name__)


class TreeNode:

    counter = 0

    def __init__(self, id: Optional[int] = None):
        self.children = defaultdict(TreeNode)
        self.parent = None
        self.key = None
        self.value = None
        self.lock_ref = 0
        self.last_access_time = time.time()

        self.hit_count = 0
<<<<<<< HEAD
        # indicating the node is written to host
        # self.writing = False
=======
>>>>>>> 97a3c181
        # indicating the node is loading KV cache from host
        self.loading = False
        # store the host indices of KV cache
        self.host_value = None

        self.id = TreeNode.counter if id is None else id
        TreeNode.counter += 1

    @property
    def evicted(self):
        return self.value is None

    @property
    def backuped(self):
        return self.host_value is not None

    def __lt__(self, other: "TreeNode"):
        return self.last_access_time < other.last_access_time


def _key_match(key0: List, key1: List):
    i = 0
    for k0, k1 in zip(key0, key1):
        if k0 != k1:
            break
        i += 1
    return i


class RadixCache(BasePrefixCache):
    def __init__(
        self,
        req_to_token_pool: ReqToTokenPool,
        token_to_kv_pool: BaseTokenToKVPool,
        disable: bool = False,
    ):
        self.req_to_token_pool = req_to_token_pool
        self.token_to_kv_pool = token_to_kv_pool
        self.disable = disable
        self.reset()

    ##### Public API #####

    def reset(self):
        self.root_node = TreeNode()
        self.root_node.key = []
        self.root_node.value = []
        self.root_node.lock_ref = 1
        self.evictable_size_ = 0
        self.protected_size_ = 0

    def match_prefix(self, key: List[int], **kwargs) -> Tuple[torch.Tensor, int]:
        """Find the matching prefix from the radix tree.
        Args:
            key: A list of token IDs to find a matching prefix.
        Returns:
            A tuple of a tensor of matching prefix token IDs and
            the last node that contains the prefix values. Note that
            this API can modify the internal state of the Radix tree.
            The last node create a new child if the prefix is shorter
            than the last node's value.
        """
        if self.disable:
            return [], self.root_node

        value = []
        last_node = [self.root_node]
        self._match_prefix_helper(self.root_node, key, value, last_node)
        if value:
            value = torch.concat(value)
        else:
            value = torch.tensor([], dtype=torch.int32)
        return value, last_node[0]

    def insert(self, key: List, value=None):
        if self.disable:
            return 0

        if value is None:
            value = [x for x in key]
        return self._insert_helper(self.root_node, key, value)

    def cache_finished_req(self, req: Req, token_ids: Optional[List[int]] = None):
        """Cache request when it finishes."""
        if self.disable:
            if token_ids is None:
                token_ids_len = len(req.origin_input_ids) + len(req.output_ids) - 1
            else:
                token_ids_len = len(token_ids)

            kv_indices = self.req_to_token_pool.req_to_token[
                req.req_pool_idx, :token_ids_len
            ]
            self.token_to_kv_pool.free(kv_indices)
            self.req_to_token_pool.free(req.req_pool_idx)
            return

        if token_ids is None:
            token_ids = (req.origin_input_ids + req.output_ids)[:-1]
        kv_indices = self.req_to_token_pool.req_to_token[
            req.req_pool_idx, : len(token_ids)
        ]

        # Radix Cache takes one ref in memory pool
        new_prefix_len = self.insert(token_ids, kv_indices.clone())
        self.token_to_kv_pool.free(kv_indices[len(req.prefix_indices) : new_prefix_len])

        # Remove req slot release the cache lock
        self.req_to_token_pool.free(req.req_pool_idx)
        self.dec_lock_ref(req.last_node)

    def cache_unfinished_req(self, req: Req, token_ids: Optional[List[int]] = None):
        """Cache request when it is unfinished."""
        if self.disable:
            return

        if token_ids is None:
            token_ids = req.fill_ids

        kv_indices = self.req_to_token_pool.req_to_token[
            req.req_pool_idx, : len(token_ids)
        ]

        # Radix Cache takes one ref in memory pool
        new_prefix_len = self.insert(token_ids, kv_indices.clone())
        self.token_to_kv_pool.free(kv_indices[len(req.prefix_indices) : new_prefix_len])

        # The prefix indices could be updated, reuse it
        new_indices, new_last_node = self.match_prefix(token_ids)
        assert len(new_indices) == len(token_ids)
        self.req_to_token_pool.write(
            (req.req_pool_idx, slice(len(req.prefix_indices), len(new_indices))),
            new_indices[len(req.prefix_indices) :],
        )

        self.dec_lock_ref(req.last_node)
        self.inc_lock_ref(new_last_node)
        req.prefix_indices = new_indices
        req.last_node = new_last_node

    def pretty_print(self):
        self._print_helper(self.root_node, 0)
        print(f"#tokens: {self.total_size()}")

    def total_size(self):
        return self._total_size_helper(self.root_node)

    def evict(self, num_tokens: int, evict_callback: Callable):
        if self.disable:
            return

        leaves = self._collect_leaves()
        heapq.heapify(leaves)

        num_evicted = 0
        while num_evicted < num_tokens and len(leaves):
            x = heapq.heappop(leaves)

            if x == self.root_node:
                break
            if x.lock_ref > 0:
                continue

            evict_callback(x.value)
            num_evicted += len(x.value)
            self._delete_leaf(x)

            if len(x.parent.children) == 0:
                heapq.heappush(leaves, x.parent)

    def inc_lock_ref(self, node: TreeNode):
        if self.disable:
            return 0

        delta = 0
        while node != self.root_node:
            if node.lock_ref == 0:
                self.evictable_size_ -= len(node.value)
                self.protected_size_ += len(node.value)
                delta -= len(node.value)
            node.lock_ref += 1
            node = node.parent
        return delta

    def dec_lock_ref(self, node: TreeNode):
        if self.disable:
            return 0

        delta = 0
        while node != self.root_node:
            if node.lock_ref == 1:
                self.evictable_size_ += len(node.value)
                self.protected_size_ -= len(node.value)
                delta += len(node.value)
            node.lock_ref -= 1
            node = node.parent
        return delta

    def evictable_size(self):
        return self.evictable_size_

    def protected_size(self):
<<<<<<< HEAD
=======
        # protected size refers to the size of the cache that is locked
>>>>>>> 97a3c181
        return self.protected_size_

    ##### Internal Helper Functions #####

    def _match_prefix_helper(
        self, node: TreeNode, key: List, value, last_node: TreeNode
    ):
        node.last_access_time = time.time()
        if len(key) == 0:
            return

        if key[0] in node.children.keys():
            child = node.children[key[0]]
            prefix_len = _key_match(child.key, key)
            if prefix_len < len(child.key):
                new_node = self._split_node(child.key, child, prefix_len)
                value.append(new_node.value)
                last_node[0] = new_node
            else:
                value.append(child.value)
                last_node[0] = child
                self._match_prefix_helper(child, key[prefix_len:], value, last_node)

    def _split_node(self, key, child: TreeNode, split_len: int):
        # new_node -> child
        new_node = TreeNode()
        new_node.children = {key[split_len]: child}
        new_node.parent = child.parent
        new_node.lock_ref = child.lock_ref
        new_node.key = child.key[:split_len]
        new_node.value = child.value[:split_len]
        child.parent = new_node
        child.key = child.key[split_len:]
        child.value = child.value[split_len:]
        new_node.parent.children[key[0]] = new_node
        return new_node

    def _insert_helper(self, node: TreeNode, key: List, value):
        node.last_access_time = time.time()
        if len(key) == 0:
            return 0

        if key[0] in node.children.keys():
            child = node.children[key[0]]
            prefix_len = _key_match(child.key, key)

            if prefix_len == len(child.key):
                if prefix_len == len(key):
                    return prefix_len
                else:
                    key = key[prefix_len:]
                    value = value[prefix_len:]
                    return prefix_len + self._insert_helper(child, key, value)

            new_node = self._split_node(child.key, child, prefix_len)
            return prefix_len + self._insert_helper(
                new_node, key[prefix_len:], value[prefix_len:]
            )

        if len(key):
            new_node = TreeNode()
            new_node.parent = node
            new_node.key = key
            new_node.value = value
            node.children[key[0]] = new_node
            self.evictable_size_ += len(value)
        return 0

    def _print_helper(self, node: TreeNode, indent: int):
        for _, child in node.children.items():
            print(" " * indent, len(child.key), child.key[:10], f"r={child.lock_ref}")
            self._print_helper(child, indent=indent + 2)

    def _delete_leaf(self, node):
        for k, v in node.parent.children.items():
            if v == node:
                break
        del node.parent.children[k]
        self.evictable_size_ -= len(node.key)

    def _total_size_helper(self, node: TreeNode):
<<<<<<< HEAD
        if node.value is None:
=======
        if node.evicted:
>>>>>>> 97a3c181
            return 0
        x = len(node.value)
        for child in node.children.values():
            x += self._total_size_helper(child)
        return x

    def _collect_leaves(self):
        ret_list = []
        stack = [self.root_node]

        while stack:
            cur_node = stack.pop()
            if len(cur_node.children) == 0:
                ret_list.append(cur_node)
            else:
                stack.extend(cur_node.children.values())

        return ret_list


if __name__ == "__main__":
    tree = RadixCache(None, None, False)

    tree.insert("Hello")
    tree.insert("Hello")
    tree.insert("Hello_L.A.!")
    # tree.insert("Hello_world! Happy")
    # tree.insert("I love you!")
    tree.pretty_print()

    # print(tree.match_prefix("I love you! aha"))

    # def evict_callback(x):
    #    print("evict", x)
    #    return len(x)

    # tree.evict(5, evict_callback)
    # tree.evict(10, evict_callback)
    # tree.pretty_print()<|MERGE_RESOLUTION|>--- conflicted
+++ resolved
@@ -50,11 +50,6 @@
         self.last_access_time = time.time()
 
         self.hit_count = 0
-<<<<<<< HEAD
-        # indicating the node is written to host
-        # self.writing = False
-=======
->>>>>>> 97a3c181
         # indicating the node is loading KV cache from host
         self.loading = False
         # store the host indices of KV cache
@@ -257,10 +252,7 @@
         return self.evictable_size_
 
     def protected_size(self):
-<<<<<<< HEAD
-=======
         # protected size refers to the size of the cache that is locked
->>>>>>> 97a3c181
         return self.protected_size_
 
     ##### Internal Helper Functions #####
@@ -342,11 +334,7 @@
         self.evictable_size_ -= len(node.key)
 
     def _total_size_helper(self, node: TreeNode):
-<<<<<<< HEAD
-        if node.value is None:
-=======
         if node.evicted:
->>>>>>> 97a3c181
             return 0
         x = len(node.value)
         for child in node.children.values():
