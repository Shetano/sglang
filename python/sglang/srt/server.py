--- conflicted
+++ resolved
@@ -74,11 +74,7 @@
     enable_show_time_cost,
     kill_child_process,
     maybe_set_triton_cache_manager,
-<<<<<<< HEAD
     prepare_model,
-    set_torch_compile_config,
-=======
->>>>>>> e040a245
     set_ulimit,
 )
 from sglang.utils import get_exception_traceback
