--- conflicted
+++ resolved
@@ -145,7 +145,6 @@
     }
 
 
-<<<<<<< HEAD
 def _set_ulimit(target_soft_limit=65535):
     import resource
 
@@ -170,13 +169,12 @@
             )
 
 
-def launch_server(server_args: ServerArgs, pipe_finish_writer, model_overide_args=None):
-=======
-def launch_server(server_args: ServerArgs,
-                  model_overide_args: Optional[dict] = None,
-                  pipe_finish_writer: Optional[mp.connection.Connection] = None):
+def launch_server(
+    server_args: ServerArgs,
+    model_overide_args: Optional[dict] = None,
+    pipe_finish_writer: Optional[mp.connection.Connection] = None,
+):
     """Launch an HTTP server."""
->>>>>>> d774acad
     global tokenizer_manager
 
     logging.basicConfig(
@@ -277,7 +275,8 @@
         proc_controller.kill()
         proc_detoken.kill()
         print(
-            f"Initialization failed. controller_init_state: {controller_init_state}", flush=True
+            f"Initialization failed. controller_init_state: {controller_init_state}",
+            flush=True,
         )
         print(
             f"Initialization failed. detoken_init_state: {detoken_init_state}",
@@ -290,7 +289,9 @@
         app.add_middleware(APIKeyValidatorMiddleware, api_key=server_args.api_key)
 
     # Send a warmup request
-    t = threading.Thread(target=_wait_and_warmup, args=(server_args, pipe_finish_writer))
+    t = threading.Thread(
+        target=_wait_and_warmup, args=(server_args, pipe_finish_writer)
+    )
     t.start()
 
     # Listen for requests
