"""
Copyright 2023-2024 SGLang Team
Licensed under the Apache License, Version 2.0 (the "License");
you may not use this file except in compliance with the License.
You may obtain a copy of the License at

    http://www.apache.org/licenses/LICENSE-2.0

Unless required by applicable law or agreed to in writing, software
distributed under the License is distributed on an "AS IS" BASIS,
WITHOUT WARRANTIES OR CONDITIONS OF ANY KIND, either express or implied.
See the License for the specific language governing permissions and
limitations under the License.
"""

"""Common utilities."""

import base64
import ipaddress
import json
import logging
import os
import pickle
import random
import resource
import socket
import time
import warnings
from importlib.metadata import PackageNotFoundError, version
from io import BytesIO
from typing import Any, Dict, List, Optional, Union

import numpy as np
import psutil
import requests
import torch
import torch.distributed as dist
from fastapi.responses import ORJSONResponse
from packaging import version as pkg_version
from torch import nn
from torch.profiler import ProfilerActivity, profile, record_function
from triton.runtime.cache import (
    FileCacheManager,
    default_cache_dir,
    default_dump_dir,
    default_override_dir,
)

logger = logging.getLogger(__name__)


show_time_cost = False
time_infos = {}


def is_hip() -> bool:
    """Return whether it is HIP on the AMD ROCm platform."""
    return torch.version.hip is not None


def is_flashinfer_available():
    """
    Check whether flashinfer is available.
    As of Oct. 6, 2024, it is only available on NVIDIA GPUs.
    """
    return torch.cuda.is_available() and not is_hip()


def is_ipv6(address):
    try:
        ipaddress.IPv6Address(address)
        return True
    except ipaddress.AddressValueError:
        return False


def enable_show_time_cost():
    global show_time_cost
    show_time_cost = True


class TimeInfo:
    def __init__(self, name, interval=0.1, color=0, indent=0):
        self.name = name
        self.interval = interval
        self.color = color
        self.indent = indent

        self.acc_time = 0
        self.last_acc_time = 0

    def check(self):
        if self.acc_time - self.last_acc_time > self.interval:
            self.last_acc_time = self.acc_time
            return True
        return False

    def pretty_print(self):
        print(f"\x1b[{self.color}m", end="")
        print("-" * self.indent * 2, end="")
        print(f"{self.name}: {self.acc_time:.3f}s\x1b[0m")


def mark_start(name, interval=0.1, color=0, indent=0):
    global time_infos, show_time_cost
    if not show_time_cost:
        return
    torch.cuda.synchronize()
    if time_infos.get(name, None) is None:
        time_infos[name] = TimeInfo(name, interval, color, indent)
    time_infos[name].acc_time -= time.time()


def mark_end(name):
    global time_infos, show_time_cost
    if not show_time_cost:
        return
    torch.cuda.synchronize()
    time_infos[name].acc_time += time.time()
    if time_infos[name].check():
        time_infos[name].pretty_print()


def calculate_time(show=False, min_cost_ms=0.0):
    def wrapper(func):
        def inner_func(*args, **kwargs):
            torch.cuda.synchronize()
            if show:
                start_time = time.time()
            result = func(*args, **kwargs)
            torch.cuda.synchronize()
            if show:
                cost_time = (time.time() - start_time) * 1000
                if cost_time > min_cost_ms:
                    print(f"Function {func.__name__} took {cost_time} ms to run.")
            return result

        return inner_func

    return wrapper


def get_available_gpu_memory(device, gpu_id, distributed=False):
    """
    Get available memory for cuda:gpu_id device.
    When distributed is True, the available memory is the minimum available memory of all GPUs.
    """
    if device == "cuda":
        num_gpus = torch.cuda.device_count()
        assert gpu_id < num_gpus

        if torch.cuda.current_device() != gpu_id:
            print(
                f"WARNING: current device is not {gpu_id}, but {torch.cuda.current_device()}, ",
                "which may cause useless memory allocation for torch CUDA context.",
            )

        torch.cuda.empty_cache()
        free_gpu_memory, _ = torch.cuda.mem_get_info(gpu_id)

    elif device == "xpu":
        num_gpus = torch.xpu.device_count()
        assert gpu_id < num_gpus

        if torch.xpu.current_device() != gpu_id:
            print(
                f"WARNING: current device is not {gpu_id}, but {torch.xpu.current_device()}, ",
                "which may cause useless memory allocation for torch XPU context.",
            )
        torch.xpu.empty_cache()
        used_memory = torch.xpu.memory_allocated()
        total_gpu_memory = torch.xpu.get_device_properties(gpu_id).total_memory
        free_gpu_memory = total_gpu_memory - used_memory

    if distributed:
        tensor = torch.tensor(free_gpu_memory, dtype=torch.float32).to(
            torch.device(device, gpu_id)
        )
        torch.distributed.all_reduce(tensor, op=torch.distributed.ReduceOp.MIN)
        free_gpu_memory = tensor.item()

    return free_gpu_memory / (1 << 30)


def set_random_seed(seed: int) -> None:
    """Set the random seed for all libraries."""
    random.seed(seed)
    np.random.seed(seed)
    torch.manual_seed(seed)
    if torch.cuda.is_available():
        torch.cuda.manual_seed_all(seed)


def is_port_available(port):
    """Return whether a port is available."""
    with socket.socket(socket.AF_INET, socket.SOCK_STREAM) as s:
        try:
            s.setsockopt(socket.SOL_SOCKET, socket.SO_REUSEADDR, 1)
            s.bind(("", port))
            s.listen(1)
            return True
        except socket.error:
            return False


def is_multimodal_model(model_architectures):
    if (
        "LlavaLlamaForCausalLM" in model_architectures
        or "LlavaQwenForCausalLM" in model_architectures
        or "LlavaMistralForCausalLM" in model_architectures
        or "LlavaVidForCausalLM" in model_architectures
<<<<<<< HEAD
        or "MllamaForConditionalGeneration" in model_architectures
=======
        or "Qwen2VLForConditionalGeneration" in model_architectures
    ):
        return True
    else:
        return False


def is_attention_free_model(model_architectures):
    return False


def model_has_inner_state(model_architectures):
    return False


def is_embedding_model(model_architectures):
    if (
        "LlamaEmbeddingModel" in model_architectures
        or "MistralModel" in model_architectures
        or "LlamaForSequenceClassification" in model_architectures
        or "LlamaForSequenceClassificationWithNormal_Weights" in model_architectures
>>>>>>> 554fbf93
    ):
        return True
    else:
        return False


def is_generation_model(model_architectures, is_embedding: bool = False):
    # We have two ways to determine whether a model is a generative model.
    # 1. Check the model architectue
    # 2. check the `is_embedding` server args

    if (
        "LlamaEmbeddingModel" in model_architectures
        or "MistralModel" in model_architectures
        or "LlamaForSequenceClassification" in model_architectures
        or "LlamaForSequenceClassificationWithNormal_Weights" in model_architectures
    ):
        return False
    else:
        return not is_embedding


def decode_video_base64(video_base64):
    from PIL import Image

    # Decode the base64 string
    video_bytes = base64.b64decode(video_base64)

    # Placeholder for the start indices of each PNG image
    img_starts = []

    frame_format = "PNG"  # str(os.getenv('FRAME_FORMAT', "JPEG"))

    assert frame_format in [
        "PNG",
        "JPEG",
    ], "FRAME_FORMAT must be either 'PNG' or 'JPEG'"

    if frame_format == "PNG":
        # Find each PNG start signature to isolate images
        i = 0
        while i < len(video_bytes) - 7:  # Adjusted for the length of the PNG signature
            # Check if we found the start of a PNG file
            if (
                video_bytes[i] == 0x89
                and video_bytes[i + 1] == 0x50
                and video_bytes[i + 2] == 0x4E
                and video_bytes[i + 3] == 0x47
                and video_bytes[i + 4] == 0x0D
                and video_bytes[i + 5] == 0x0A
                and video_bytes[i + 6] == 0x1A
                and video_bytes[i + 7] == 0x0A
            ):
                img_starts.append(i)
                i += 8  # Skip the PNG signature
            else:
                i += 1
    else:
        # Find each JPEG start (0xFFD8) to isolate images
        i = 0
        while (
            i < len(video_bytes) - 1
        ):  # Adjusted for the length of the JPEG SOI signature
            # Check if we found the start of a JPEG file
            if video_bytes[i] == 0xFF and video_bytes[i + 1] == 0xD8:
                img_starts.append(i)
                # Move to the next byte to continue searching for the next image start
                i += 2
            else:
                i += 1

    frames = []
    for start_idx in img_starts:
        # Assuming each image is back-to-back, the end of one image is the start of another
        # The last image goes until the end of the byte string
        end_idx = (
            img_starts[img_starts.index(start_idx) + 1]
            if img_starts.index(start_idx) + 1 < len(img_starts)
            else len(video_bytes)
        )
        img_bytes = video_bytes[start_idx:end_idx]

        # Convert bytes to a PIL Image
        img = Image.open(BytesIO(img_bytes))

        # Convert PIL Image to a NumPy array
        frame = np.array(img)

        # Append the frame to the list of frames
        frames.append(frame)

    # Ensure there's at least one frame to avoid errors with np.stack
    if frames:
        return np.stack(frames, axis=0), img.size
    else:
        return np.array([]), (
            0,
            0,
        )  # Return an empty array and size tuple if no frames were found


def load_image(image_file: Union[str, bytes]):
    from PIL import Image

    image = image_size = None

    if isinstance(image_file, bytes):
        image = Image.open(BytesIO(image_file))
    elif image_file.startswith("http://") or image_file.startswith("https://"):
        timeout = int(os.getenv("REQUEST_TIMEOUT", "3"))
        response = requests.get(image_file, timeout=timeout)
        image = Image.open(BytesIO(response.content))
    elif image_file.lower().endswith(("png", "jpg", "jpeg", "webp", "gif")):
        image = Image.open(image_file)
    elif image_file.startswith("data:"):
        image_file = image_file.split(",")[1]
        image = Image.open(BytesIO(base64.b64decode(image_file)))
    elif image_file.startswith("video:"):
        image_file = image_file.replace("video:", "")
        image, image_size = decode_video_base64(image_file)
    elif isinstance(image_file, str):
        image = Image.open(BytesIO(base64.b64decode(image_file)))
    else:
        raise ValueError(f"Invalid image: {image}")

    return image, image_size


def suppress_other_loggers():
    from vllm.logger import logger as vllm_default_logger

    vllm_default_logger.setLevel(logging.WARN)
    logging.getLogger("vllm.config").setLevel(logging.ERROR)
    logging.getLogger("vllm.distributed.device_communicators.pynccl").setLevel(
        logging.WARN
    )
    logging.getLogger("vllm.distributed.device_communicators.shm_broadcast").setLevel(
        logging.WARN
    )
    logging.getLogger("vllm.selector").setLevel(logging.WARN)
    logging.getLogger("vllm.utils").setLevel(logging.ERROR)

    warnings.filterwarnings(
        "ignore", category=UserWarning, message="The given NumPy array is not writable"
    )


def assert_pkg_version(pkg: str, min_version: str, message: str):
    try:
        installed_version = version(pkg)
        if pkg_version.parse(installed_version) < pkg_version.parse(min_version):
            raise Exception(
                f"{pkg} is installed with version {installed_version}, which "
                f"is less than the minimum required version {min_version}. " + message
            )
    except PackageNotFoundError:
        raise Exception(
            f"{pkg} with minimum required version {min_version} is not installed. "
            + message
        )


def kill_parent_process():
    """Kill the parent process and all children of the parent process."""
    current_process = psutil.Process()
    parent_process = current_process.parent()
    kill_child_process(parent_process.pid, skip_pid=current_process.pid)


def kill_child_process(pid, including_parent=True, skip_pid=None):
    """Kill the process and all its children process."""
    try:
        parent = psutil.Process(pid)
    except psutil.NoSuchProcess:
        return

    children = parent.children(recursive=True)
    for child in children:
        if child.pid == skip_pid:
            continue
        try:
            child.kill()
        except psutil.NoSuchProcess:
            pass

    if including_parent:
        try:
            parent.kill()
        except psutil.NoSuchProcess:
            pass


def monkey_patch_vllm_p2p_access_check(gpu_id: int):
    """
    Monkey patch the slow p2p access check in vllm.
    NOTE: We assume the p2p access is always allowed, which can be wrong for some setups.
    """

    import vllm.distributed.device_communicators.custom_all_reduce_utils as tgt

    setattr(tgt, "gpu_p2p_access_check", lambda *arg, **kwargs: True)


def monkey_patch_vllm_dummy_weight_loader():
    """
    Monkey patch the dummy weight loader in vllm to call process_weights_after_loading.
    """

    from vllm.model_executor.model_loader.loader import (
        CacheConfig,
        DeviceConfig,
        DummyModelLoader,
        LoRAConfig,
        ModelConfig,
        ParallelConfig,
        SchedulerConfig,
        _initialize_model,
        initialize_dummy_weights,
        nn,
        set_default_torch_dtype,
    )

    def load_model(
        self,
        *,
        model_config: ModelConfig,
        device_config: DeviceConfig,
        lora_config: Optional[LoRAConfig],
        parallel_config: ParallelConfig,
        scheduler_config: SchedulerConfig,
        cache_config: CacheConfig,
    ) -> nn.Module:
        with set_default_torch_dtype(model_config.dtype):
            with torch.device(device_config.device):
                model = _initialize_model(
                    model_config,
                    self.load_config,
                    lora_config,
                    cache_config,
                )

            for _, module in model.named_modules():
                quant_method = getattr(module, "quant_method", None)
                if quant_method is not None:
                    quant_method.process_weights_after_loading(module)

            # NOTE(woosuk): For accurate performance evaluation, we assign
            # random values to the weights.
            initialize_dummy_weights(model)
        return model.eval()

    setattr(DummyModelLoader, "load_model", load_model)


vllm_all_gather_backup = None


def monkey_patch_vllm_all_gather(reverse: bool = False):
    """Monkey patch all-gather to remove in-place operations."""
    from torch.distributed import _functional_collectives as funcol
    from vllm.distributed.parallel_state import GroupCoordinator

    global vllm_all_gather_backup
    if vllm_all_gather_backup is None:
        vllm_all_gather_backup = GroupCoordinator.all_gather

    def all_gather(self, input_: torch.Tensor, dim: int = -1) -> torch.Tensor:
        world_size = self.world_size
        # Bypass the function if we are using only 1 GPU.
        if world_size == 1:
            return input_
        assert (
            -input_.dim() <= dim < input_.dim()
        ), f"Invalid dim ({dim}) for input tensor with shape {input_.size()}"
        if dim < 0:
            # Convert negative dim to positive.
            dim += input_.dim()
        input_size = input_.size()
        # Allocate output tensor.
        output_tensor = torch.empty(
            (world_size,) + input_size, dtype=input_.dtype, device=input_.device
        )

        output_tensor = funcol.all_gather_tensor(
            input_, gather_dim=0, group=self.device_group
        ).view((world_size,) + input_size)

        # Reshape
        output_tensor = output_tensor.movedim(0, dim)
        output_tensor = output_tensor.reshape(
            input_size[:dim] + (world_size * input_size[dim],) + input_size[dim + 1 :]
        )
        return output_tensor

    if reverse:
        setattr(GroupCoordinator, "all_gather", vllm_all_gather_backup)
    else:
        setattr(GroupCoordinator, "all_gather", all_gather)


def maybe_set_triton_cache_manager() -> None:
    """Set environment variable to tell Triton to use a
    custom cache manager"""
    cache_manger = os.environ.get("TRITON_CACHE_MANAGER", None)
    if cache_manger is None:
        manager = "sglang.srt.utils:CustomCacheManager"
        logger.debug("Setting Triton cache manager to: %s", manager)
        os.environ["TRITON_CACHE_MANAGER"] = manager


class CustomCacheManager(FileCacheManager):
    # Adapted from: https://github.com/tdoublep/vllm/blob/3307522289fdfefe323b6c00d0db696651989a2f/vllm/triton_utils/custom_cache_manager.py
    def __init__(self, key, override=False, dump=False):

        self.key = key
        self.lock_path = None
        if dump:
            self.cache_dir = default_dump_dir()
            self.cache_dir = os.path.join(self.cache_dir, self.key)
            self.lock_path = os.path.join(self.cache_dir, "lock")
            os.makedirs(self.cache_dir, exist_ok=True)
        elif override:
            self.cache_dir = default_override_dir()
            self.cache_dir = os.path.join(self.cache_dir, self.key)
        else:
            # create cache directory if it doesn't exist
            self.cache_dir = (
                os.getenv("TRITON_CACHE_DIR", "").strip() or default_cache_dir()
            )
            if self.cache_dir:
                self.cache_dir = f"{self.cache_dir}_{os.getpid()}"
                self.cache_dir = os.path.join(self.cache_dir, self.key)
                self.lock_path = os.path.join(self.cache_dir, "lock")
                os.makedirs(self.cache_dir, exist_ok=True)
            else:
                raise RuntimeError("Could not create or locate cache dir")


def set_ulimit(target_soft_limit=65535):
    resource_type = resource.RLIMIT_NOFILE
    current_soft, current_hard = resource.getrlimit(resource_type)

    if current_soft < target_soft_limit:
        try:
            resource.setrlimit(resource_type, (target_soft_limit, current_hard))
        except ValueError as e:
            logger.warning(f"Fail to set RLIMIT_NOFILE: {e}")


def add_api_key_middleware(app, api_key: str):
    @app.middleware("http")
    async def authentication(request, call_next):
        if request.method == "OPTIONS":
            return await call_next(request)
        if request.url.path.startswith("/health"):
            return await call_next(request)
        if request.headers.get("Authorization") != "Bearer " + api_key:
            return ORJSONResponse(content={"error": "Unauthorized"}, status_code=401)
        return await call_next(request)


def prepare_model_and_tokenizer(model_path: str, tokenizer_path: str):
    if "SGLANG_USE_MODELSCOPE" in os.environ:
        if not os.path.exists(model_path):
            from modelscope import snapshot_download

            model_path = snapshot_download(model_path)
            tokenizer_path = snapshot_download(
                tokenizer_path, ignore_patterns=["*.bin", "*.safetensors"]
            )
    return model_path, tokenizer_path


def configure_logger(server_args, prefix: str = ""):
    format = f"[%(asctime)s{prefix}] %(message)s"
    # format = f"[%(asctime)s.%(msecs)03d{prefix}] %(message)s"
    logging.basicConfig(
        level=getattr(logging, server_args.log_level.upper()),
        format=format,
        datefmt="%Y-%m-%d %H:%M:%S",
        force=True,
    )


# source: https://github.com/vllm-project/vllm/blob/93b38bea5dd03e1b140ca997dfaadef86f8f1855/vllm/lora/utils.py#L9
def replace_submodule(
    model: nn.Module, module_name: str, new_module: nn.Module
) -> nn.Module:
    """Replace a submodule in a model with a new module."""
    parent = model.get_submodule(".".join(module_name.split(".")[:-1]))
    target_name = module_name.split(".")[-1]
    setattr(parent, target_name, new_module)
    return new_module


def set_weight_attrs(
    weight: torch.Tensor,
    weight_attrs: Optional[Dict[str, Any]],
):
    """Set attributes on a weight tensor.

    This method is used to set attributes on a weight tensor. This method
    will not overwrite existing attributes.

    Args:
        weight: The weight tensor.
        weight_attrs: A dictionary of attributes to set on the weight tensor.
    """
    if weight_attrs is None:
        return
    for key, value in weight_attrs.items():
        assert not hasattr(weight, key), f"Overwriting existing tensor attribute: {key}"
        setattr(weight, key, value)


def broadcast_pyobj(
    data: List[Any],
    rank: int,
    dist_group: Optional[torch.distributed.ProcessGroup] = None,
):
    """Broadcast inputs from rank=0 to all other ranks with torch.dist backend."""

    if rank == 0:
        if len(data) == 0:
            tensor_size = torch.tensor([0], dtype=torch.long)
            dist.broadcast(tensor_size, src=0, group=dist_group)
        else:
            serialized_data = pickle.dumps(data)
            size = len(serialized_data)
            tensor_data = torch.ByteTensor(
                np.frombuffer(serialized_data, dtype=np.uint8)
            )
            tensor_size = torch.tensor([size], dtype=torch.long)

            dist.broadcast(tensor_size, src=0, group=dist_group)
            dist.broadcast(tensor_data, src=0, group=dist_group)
        return data
    else:
        tensor_size = torch.tensor([0], dtype=torch.long)
        dist.broadcast(tensor_size, src=0, group=dist_group)
        size = tensor_size.item()

        if size == 0:
            return []

        tensor_data = torch.empty(size, dtype=torch.uint8)
        dist.broadcast(tensor_data, src=0, group=dist_group)

        serialized_data = bytes(tensor_data.cpu().numpy())
        data = pickle.loads(serialized_data)
        return data


step_counter = 0


def pytorch_profile(name, func, *args, data_size=-1):
    """
    Args:
        name (string): the name of recorded function.
        func: the function to be profiled.
        args: the arguments of the profiled function.
        data_size (int): some measurement of the computation complexity.
            Usually, it could be the batch size.
    """
    global step_counter
    os.makedirs("trace", exist_ok=True)
    with profile(
        activities=[ProfilerActivity.CPU, ProfilerActivity.CUDA],
        # schedule=torch.profiler.schedule(wait=1, warmup=1, active=3, repeat=2),
        # on_trace_ready=tensorboard_trace_handler('./log_dir'),
        record_shapes=True,
        profile_memory=True,
        with_stack=True,
    ) as prof:
        with record_function(name):
            with open(f"trace/size_{step_counter}.json", "w") as f:
                json.dump({"size": data_size}, f)
            result = func(*args)
    prof.export_chrome_trace(f"trace/{name}_{step_counter}.json")
    step_counter += 1
    return result


def first_rank_print(*args, **kwargs):
    if torch.cuda.current_device() == 0:
        print(*args, **kwargs)
    else:
        pass<|MERGE_RESOLUTION|>--- conflicted
+++ resolved
@@ -209,9 +209,7 @@
         or "LlavaQwenForCausalLM" in model_architectures
         or "LlavaMistralForCausalLM" in model_architectures
         or "LlavaVidForCausalLM" in model_architectures
-<<<<<<< HEAD
         or "MllamaForConditionalGeneration" in model_architectures
-=======
         or "Qwen2VLForConditionalGeneration" in model_architectures
     ):
         return True
@@ -233,7 +231,6 @@
         or "MistralModel" in model_architectures
         or "LlamaForSequenceClassification" in model_architectures
         or "LlamaForSequenceClassificationWithNormal_Weights" in model_architectures
->>>>>>> 554fbf93
     ):
         return True
     else:
