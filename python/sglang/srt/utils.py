--- conflicted
+++ resolved
@@ -2114,7 +2114,10 @@
         logger.info(msg)
 
 
-<<<<<<< HEAD
+def dispose_tensor(x: torch.Tensor):
+    x.set_(torch.empty((0,), device=x.device, dtype=x.dtype))
+
+
 T = TypeVar("T")
 
 
@@ -2134,8 +2137,4 @@
             yield
         finally:
             assert self._value is new_value
-            self._value = None
-=======
-def dispose_tensor(x: torch.Tensor):
-    x.set_(torch.empty((0,), device=x.device, dtype=x.dtype))
->>>>>>> e07a6977
+            self._value = None