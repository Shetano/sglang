--- conflicted
+++ resolved
@@ -336,52 +336,6 @@
     return image, image_size
 
 
-<<<<<<< HEAD
-def connect_rpyc_service(host, port):
-    repeat_count = 0
-    while repeat_count < 20:
-        try:
-            con = rpyc.connect(
-                host,
-                port,
-                config={
-                    "allow_public_attrs": True,
-                    "allow_pickle": True,
-                    "sync_request_timeout": 3600,
-                },
-            )
-            break
-        except ConnectionRefusedError as e:
-            time.sleep(1)
-            repeat_count += 1
-            if repeat_count == 20:
-                raise RuntimeError(f"Connect rpyc error: {e}")
-
-    return con.root
-
-
-def start_rpyc_service(service: rpyc.Service, port: int):
-    t = ThreadedServer(
-        service=service,
-        port=port,
-        protocol_config={
-            "allow_public_attrs": True,
-            "allow_pickle": True,
-            "sync_request_timeout": 3600,
-        },
-    )
-    t.logger.setLevel(logging.WARN)
-    t.start()
-
-
-def start_rpyc_service_process(service: rpyc.Service, port: int):
-    proc = multiprocessing.Process(target=start_rpyc_service, args=(service, port))
-    proc.start()
-    return proc
-
-
-=======
->>>>>>> 06670437
 def suppress_other_loggers():
     from vllm.logger import logger as vllm_default_logger
 
