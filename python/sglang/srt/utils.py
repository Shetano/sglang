--- conflicted
+++ resolved
@@ -2171,7 +2171,6 @@
             self._value = None
 
 
-<<<<<<< HEAD
 def require_mlp_tp_gather(server_args):
     """
     Check if the input of MLP is obtained by all-gather rather than all-reduce. This only happens when each MLP TP group contains multiple attention DP groups.
@@ -2204,7 +2203,8 @@
 
 def require_gathered_buffer(server_args):
     return require_mlp_tp_gather(server_args) or require_attn_tp_gather(server_args)
-=======
+
+
 def find_local_repo_dir(repo_id: str, revision: Optional[str] = None) -> Optional[str]:
     import huggingface_hub as hf
 
@@ -2250,5 +2250,4 @@
         return ""
     except Exception:
         # If anything fails, return empty string
-        return ""
->>>>>>> eed7ce3e
+        return ""