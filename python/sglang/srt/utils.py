--- conflicted
+++ resolved
@@ -1769,7 +1769,6 @@
     return m.group(1)
 
 
-<<<<<<< HEAD
 def deduplicate(items, key_fn: Callable):
     seen_keys = set()
     for item in items:
@@ -1778,7 +1777,8 @@
             continue
         seen_keys.add(item_key)
         yield item
-=======
+
+
 def retry(
     fn,
     max_retry: int,
@@ -1805,5 +1805,4 @@
             )
             traceback.print_exc()
 
-            time.sleep(delay)
->>>>>>> 54b9a2de
+            time.sleep(delay)