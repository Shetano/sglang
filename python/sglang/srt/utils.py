# Copyright 2023-2024 SGLang Team
# Licensed under the Apache License, Version 2.0 (the "License");
# you may not use this file except in compliance with the License.
# You may obtain a copy of the License at
#
#     http://www.apache.org/licenses/LICENSE-2.0
#
# Unless required by applicable law or agreed to in writing, software
# distributed under the License is distributed on an "AS IS" BASIS,
# WITHOUT WARRANTIES OR CONDITIONS OF ANY KIND, either express or implied.
# See the License for the specific language governing permissions and
# limitations under the License.
# ==============================================================================
"""Common utilities."""

import base64
import dataclasses
import ipaddress
import itertools
import json
import logging
import os
import pickle
import random
import re
import resource
import shutil
import signal
import socket
import subprocess
import tempfile
import time
import warnings
from functools import lru_cache
from importlib.metadata import PackageNotFoundError, version
from io import BytesIO
from typing import Any, Callable, Dict, List, Optional, Protocol, Tuple, Union

import numpy as np
import psutil
import requests
import torch
import torch.distributed
import torch.distributed as dist
import triton
import zmq
from fastapi.responses import ORJSONResponse
from packaging import version as pkg_version
from starlette.routing import Mount
from torch import nn
from torch.func import functional_call
from torch.library import Library
from torch.profiler import ProfilerActivity, profile, record_function
from triton.runtime.cache import (
    FileCacheManager,
    default_cache_dir,
    default_dump_dir,
    default_override_dir,
)

logger = logging.getLogger(__name__)


show_time_cost = False
time_infos = {}


def is_hip() -> bool:
    """Return whether it is HIP on the AMD ROCm platform."""
    return torch.version.hip is not None


def is_cuda():
    return hasattr(torch, "cuda") and torch.cuda.is_available()


def is_cuda_alike():
    return is_cuda() or is_hip()


def is_hpu() -> bool:
    return hasattr(torch, "hpu") and torch.hpu.is_available()


def is_xpu() -> bool:
    return hasattr(torch, "xpu") and torch.xpu.is_available()


def is_flashinfer_available():
    """
    Check whether flashinfer is available.
    As of Oct. 6, 2024, it is only available on NVIDIA GPUs.
    """
    if not get_bool_env_var("SGLANG_IS_FLASHINFER_AVAILABLE", default="true"):
        return False
    return torch.cuda.is_available() and torch.version.cuda


def is_ipv6(address):
    try:
        ipaddress.IPv6Address(address)
        return True
    except ipaddress.AddressValueError:
        return False


def enable_show_time_cost():
    global show_time_cost
    show_time_cost = True


class TimeInfo:
    def __init__(self, name, interval=0.1, color=0, indent=0):
        self.name = name
        self.interval = interval
        self.color = color
        self.indent = indent

        self.acc_time = 0
        self.last_acc_time = 0

    def check(self):
        if self.acc_time - self.last_acc_time > self.interval:
            self.last_acc_time = self.acc_time
            return True
        return False

    def pretty_print(self):
        print(f"\x1b[{self.color}m", end="")
        print("-" * self.indent * 2, end="")
        print(f"{self.name}: {self.acc_time:.3f}s\x1b[0m")


def mark_start(name, interval=0.1, color=0, indent=0):
    global time_infos, show_time_cost
    if not show_time_cost:
        return
    torch.cuda.synchronize()
    if time_infos.get(name, None) is None:
        time_infos[name] = TimeInfo(name, interval, color, indent)
    time_infos[name].acc_time -= time.time()


def mark_end(name):
    global time_infos, show_time_cost
    if not show_time_cost:
        return
    torch.cuda.synchronize()
    time_infos[name].acc_time += time.time()
    if time_infos[name].check():
        time_infos[name].pretty_print()


def calculate_time(show=False, min_cost_ms=0.0):
    def wrapper(func):
        def inner_func(*args, **kwargs):
            torch.cuda.synchronize()
            if show:
                start_time = time.time()
            result = func(*args, **kwargs)
            torch.cuda.synchronize()
            if show:
                cost_time = (time.time() - start_time) * 1000
                if cost_time > min_cost_ms:
                    print(f"Function {func.__name__} took {cost_time} ms to run.")
            return result

        return inner_func

    return wrapper


def get_available_gpu_memory(device, gpu_id, distributed=False, empty_cache=True):
    """
    Get available memory for cuda:gpu_id device.
    When distributed is True, the available memory is the minimum available memory of all GPUs.
    """
    if device == "cuda":
        num_gpus = torch.cuda.device_count()
        assert gpu_id < num_gpus

        if torch.cuda.current_device() != gpu_id:
            print(
                f"WARNING: current device is not {gpu_id}, but {torch.cuda.current_device()}, ",
                "which may cause useless memory allocation for torch CUDA context.",
            )

        if empty_cache:
            torch.cuda.empty_cache()
        free_gpu_memory, _ = torch.cuda.mem_get_info(gpu_id)

    elif device == "xpu":
        num_gpus = torch.xpu.device_count()
        assert gpu_id < num_gpus

        if torch.xpu.current_device() != gpu_id:
            print(
                f"WARNING: current device is not {gpu_id}, but {torch.xpu.current_device()}, ",
                "which may cause useless memory allocation for torch XPU context.",
            )

        if empty_cache:
            torch.xpu.empty_cache()
        used_memory = torch.xpu.memory_allocated()
        total_gpu_memory = torch.xpu.get_device_properties(gpu_id).total_memory
        free_gpu_memory = total_gpu_memory - used_memory

    elif device == "hpu":
        num_gpus = torch.hpu.device_count()
        assert gpu_id < num_gpus

        if torch.hpu.current_device() != gpu_id:
            print(
                f"WARNING: current device is not {gpu_id}, but {torch.hpu.current_device()}, ",
                "which may cause useless memory allocation for torch HPU context.",
            )

        free_gpu_memory, total_gpu_memory = torch.hpu.mem_get_info()

    if distributed:
        tensor = torch.tensor(free_gpu_memory, dtype=torch.float32).to(
            torch.device(device, gpu_id)
        )
        torch.distributed.all_reduce(tensor, op=torch.distributed.ReduceOp.MIN)
        free_gpu_memory = tensor.item()

    return free_gpu_memory / (1 << 30)


def is_pin_memory_available() -> bool:
    return torch.cuda.is_available()


_CPU_OFFLOAD_BYTES = 0
_CPU_OFFLOAD_MAX_BYTES = 0


def set_cpu_offload_max_bytes(max_bytes: int) -> None:
    global _CPU_OFFLOAD_MAX_BYTES, _CPU_OFFLOAD_BYTES
    _CPU_OFFLOAD_BYTES = 0
    _CPU_OFFLOAD_MAX_BYTES = max_bytes


def maybe_offload_to_cpu(module: torch.nn.Module) -> torch.nn.Module:
    device = next(module.parameters()).device

    if device == torch.device("cpu"):
        return module

    global _CPU_OFFLOAD_MAX_BYTES, _CPU_OFFLOAD_BYTES
    if _CPU_OFFLOAD_BYTES >= _CPU_OFFLOAD_MAX_BYTES:
        return module

    pin_memory = is_pin_memory_available()
    # offload parameters to CPU
    # use pin_memory if possible, which helps cudagraph capture speed
    offloaded_parameters = False
    for p in module.parameters():
        if _CPU_OFFLOAD_BYTES >= _CPU_OFFLOAD_MAX_BYTES:
            # we use per-parameter offloading
            # one module might have some parameters offloaded and some not
            break

        # `torch.empty_like` does not support `pin_memory` argument
        cpu_data = torch.empty_strided(
            size=p.data.size(),
            stride=p.data.stride(),
            dtype=p.data.dtype,
            layout=p.data.layout,
            device="cpu",
            pin_memory=pin_memory,
        )
        cpu_data.copy_(p.data)
        p.data = cpu_data
        _CPU_OFFLOAD_BYTES += p.data.numel() * p.data.element_size()
        offloaded_parameters = True

    if offloaded_parameters:
        original_forward = module.forward

        def forward(*args, **kwargs):
            module.forward = original_forward
            device_state = {
                # here we blindly call `to(device)`
                # if the parameter is already on the device, it will be a no-op
                k: v.to(device, non_blocking=True)
                for k, v in module.state_dict().items()
            }
            output = functional_call(module, device_state, args=args, kwargs=kwargs)
            module.forward = forward
            return output

        module.forward = forward

    return module


class LayerFn(Protocol):

    def __call__(self, layer_id: int, prefix: str) -> torch.nn.Module: ...


def make_layers(
    num_hidden_layers: int,
    layer_fn: LayerFn,
    prefix: str = "",
) -> Tuple[int, int, torch.nn.ModuleList]:
    """Make a list of layers with the given layer function"""
    modules = torch.nn.ModuleList(
        [
            maybe_offload_to_cpu(layer_fn(idx=idx, prefix=f"{prefix}.{idx}"))
            for idx in range(num_hidden_layers)
        ]
    )
    return modules


def set_random_seed(seed: int) -> None:
    """Set the random seed for all libraries."""
    random.seed(seed)
    np.random.seed(seed)
    torch.manual_seed(seed)
    if torch.cuda.is_available():
        torch.cuda.manual_seed_all(seed)


def is_port_available(port):
    """Return whether a port is available."""
    with socket.socket(socket.AF_INET, socket.SOCK_STREAM) as s:
        try:
            s.setsockopt(socket.SOL_SOCKET, socket.SO_REUSEADDR, 1)
            s.bind(("", port))
            s.listen(1)
            return True
        except socket.error:
            return False


def decode_video_base64(video_base64):
    from PIL import Image

    # Decode the base64 string
    video_bytes = base64.b64decode(video_base64)

    # Placeholder for the start indices of each PNG image
    img_starts = []

    frame_format = "PNG"  # str(os.getenv('FRAME_FORMAT', "JPEG"))

    assert frame_format in [
        "PNG",
        "JPEG",
    ], "FRAME_FORMAT must be either 'PNG' or 'JPEG'"

    if frame_format == "PNG":
        # Find each PNG start signature to isolate images
        i = 0
        while i < len(video_bytes) - 7:  # Adjusted for the length of the PNG signature
            # Check if we found the start of a PNG file
            if (
                video_bytes[i] == 0x89
                and video_bytes[i + 1] == 0x50
                and video_bytes[i + 2] == 0x4E
                and video_bytes[i + 3] == 0x47
                and video_bytes[i + 4] == 0x0D
                and video_bytes[i + 5] == 0x0A
                and video_bytes[i + 6] == 0x1A
                and video_bytes[i + 7] == 0x0A
            ):
                img_starts.append(i)
                i += 8  # Skip the PNG signature
            else:
                i += 1
    else:
        # Find each JPEG start (0xFFD8) to isolate images
        i = 0
        while (
            i < len(video_bytes) - 1
        ):  # Adjusted for the length of the JPEG SOI signature
            # Check if we found the start of a JPEG file
            if video_bytes[i] == 0xFF and video_bytes[i + 1] == 0xD8:
                img_starts.append(i)
                # Move to the next byte to continue searching for the next image start
                i += 2
            else:
                i += 1

    frames = []
    for start_idx in img_starts:
        # Assuming each image is back-to-back, the end of one image is the start of another
        # The last image goes until the end of the byte string
        end_idx = (
            img_starts[img_starts.index(start_idx) + 1]
            if img_starts.index(start_idx) + 1 < len(img_starts)
            else len(video_bytes)
        )
        img_bytes = video_bytes[start_idx:end_idx]

        # Convert bytes to a PIL Image
        img = Image.open(BytesIO(img_bytes))

        # Convert PIL Image to a NumPy array
        frame = np.array(img)

        # Append the frame to the list of frames
        frames.append(frame)

    # Ensure there's at least one frame to avoid errors with np.stack
    if frames:
        return np.stack(frames, axis=0), img.size
    else:
        return np.array([]), (
            0,
            0,
        )  # Return an empty array and size tuple if no frames were found


def load_image(image_file: Union[str, bytes]):
    from PIL import Image

    image = image_size = None

    if isinstance(image_file, bytes):
        image = Image.open(BytesIO(image_file))
    elif image_file.startswith("http://") or image_file.startswith("https://"):
        timeout = int(os.getenv("REQUEST_TIMEOUT", "3"))
        response = requests.get(image_file, timeout=timeout)
        image = Image.open(BytesIO(response.content))
    elif image_file.lower().endswith(("png", "jpg", "jpeg", "webp", "gif")):
        image = Image.open(image_file)
    elif image_file.startswith("data:"):
        image_file = image_file.split(",")[1]
        image = Image.open(BytesIO(base64.b64decode(image_file)))
    elif image_file.startswith("video:"):
        image_file = image_file.replace("video:", "")
        image, image_size = decode_video_base64(image_file)
    elif isinstance(image_file, str):
        image = Image.open(BytesIO(base64.b64decode(image_file)))
    else:
        raise ValueError(f"Invalid image: {image}")

    return image, image_size


def suppress_other_loggers():
    from vllm.logger import logger as vllm_default_logger

    vllm_default_logger.setLevel(logging.WARN)
    logging.getLogger("vllm.distributed.device_communicators.pynccl").setLevel(
        logging.WARN
    )
    logging.getLogger("vllm.distributed.device_communicators.shm_broadcast").setLevel(
        logging.WARN
    )

    warnings.filterwarnings(
        "ignore", category=UserWarning, message="The given NumPy array is not writable"
    )


def assert_pkg_version(pkg: str, min_version: str, message: str):
    try:
        installed_version = version(pkg)
        if pkg_version.parse(installed_version) < pkg_version.parse(min_version):
            raise Exception(
                f"{pkg} is installed with version {installed_version}, which "
                f"is less than the minimum required version {min_version}. " + message
            )
    except PackageNotFoundError:
        raise Exception(
            f"{pkg} with minimum required version {min_version} is not installed. "
            + message
        )


def kill_process_tree(parent_pid, include_parent: bool = True, skip_pid: int = None):
    """Kill the process and all its child processes."""
    if parent_pid is None:
        parent_pid = os.getpid()
        include_parent = False

    try:
        itself = psutil.Process(parent_pid)
    except psutil.NoSuchProcess:
        return

    children = itself.children(recursive=True)
    for child in children:
        if child.pid == skip_pid:
            continue
        try:
            child.kill()
        except psutil.NoSuchProcess:
            pass

    if include_parent:
        try:
            itself.kill()

            # Sometime processes cannot be killed with SIGKILL (e.g, PID=1 launched by kubernetes),
            # so we send an additional signal to kill them.
            itself.send_signal(signal.SIGQUIT)
        except psutil.NoSuchProcess:
            pass


def monkey_patch_vllm_p2p_access_check(gpu_id: int):
    """
    Monkey patch the slow p2p access check in vllm.
    NOTE: We assume the p2p access is always allowed, which can be wrong for some setups.
    """

    import vllm.distributed.device_communicators.custom_all_reduce_utils as tgt

    setattr(tgt, "gpu_p2p_access_check", lambda *arg, **kwargs: True)

    # Suppress the warnings from this delete function when using sglang.bench_one_batch
    from vllm.distributed.device_communicators.custom_all_reduce import CustomAllreduce

    setattr(CustomAllreduce, "__del__", lambda *args, **kwargs: None)


vllm_all_gather_backup = None


def monkey_patch_vllm_all_gather(reverse: bool = False):
    """Monkey patch all-gather to remove in-place operations."""
    from torch.distributed import _functional_collectives as funcol
    from vllm.distributed.parallel_state import GroupCoordinator

    global vllm_all_gather_backup
    if vllm_all_gather_backup is None:
        vllm_all_gather_backup = GroupCoordinator.all_gather

    def all_gather(self, input_: torch.Tensor, dim: int = -1) -> torch.Tensor:
        world_size = self.world_size
        # Bypass the function if we are using only 1 GPU.
        if world_size == 1:
            return input_
        assert (
            -input_.dim() <= dim < input_.dim()
        ), f"Invalid dim ({dim}) for input tensor with shape {input_.size()}"
        if dim < 0:
            # Convert negative dim to positive.
            dim += input_.dim()
        input_size = input_.size()
        # Allocate output tensor.
        output_tensor = torch.empty(
            (world_size,) + input_size, dtype=input_.dtype, device=input_.device
        )

        output_tensor = funcol.all_gather_tensor(
            input_, gather_dim=0, group=self.device_group
        ).view((world_size,) + input_size)

        # Reshape
        output_tensor = output_tensor.movedim(0, dim)
        output_tensor = output_tensor.reshape(
            input_size[:dim] + (world_size * input_size[dim],) + input_size[dim + 1 :]
        )
        return output_tensor

    if reverse:
        setattr(GroupCoordinator, "all_gather", vllm_all_gather_backup)
    else:
        setattr(GroupCoordinator, "all_gather", all_gather)


def monkey_patch_vllm_gguf_config():
    from vllm.model_executor.layers.linear import LinearBase
    from vllm.model_executor.layers.quantization.gguf import (
        GGUFConfig,
        GGUFEmbeddingMethod,
        GGUFLinearMethod,
    )

    from sglang.srt.layers.vocab_parallel_embedding import VocabParallelEmbedding

    def get_quant_method_with_embedding_replaced(
        self, layer: torch.nn.Module, prefix: str
    ) -> Optional["QuantizeMethodBase"]:
        if isinstance(layer, LinearBase):
            return GGUFLinearMethod(self)
        elif isinstance(layer, VocabParallelEmbedding):
            # patch to own VocabParallelEmbedding
            return GGUFEmbeddingMethod(self)
        return None

    setattr(GGUFConfig, "get_quant_method", get_quant_method_with_embedding_replaced)


def maybe_set_triton_cache_manager() -> None:
    """Set environment variable to tell Triton to use a
    custom cache manager"""
    cache_manger = os.environ.get("TRITON_CACHE_MANAGER", None)
    if cache_manger is None:
        manager = "sglang.srt.utils:CustomCacheManager"
        logger.debug("Setting Triton cache manager to: %s", manager)
        os.environ["TRITON_CACHE_MANAGER"] = manager


class CustomCacheManager(FileCacheManager):
    # Adapted from: https://github.com/tdoublep/vllm/blob/3307522289fdfefe323b6c00d0db696651989a2f/vllm/triton_utils/custom_cache_manager.py
    def __init__(self, key, override=False, dump=False):

        self.key = key
        self.lock_path = None
        if dump:
            self.cache_dir = default_dump_dir()
            self.cache_dir = os.path.join(self.cache_dir, self.key)
            self.lock_path = os.path.join(self.cache_dir, "lock")
            os.makedirs(self.cache_dir, exist_ok=True)
        elif override:
            self.cache_dir = default_override_dir()
            self.cache_dir = os.path.join(self.cache_dir, self.key)
        else:
            # create cache directory if it doesn't exist
            self.cache_dir = (
                os.getenv("TRITON_CACHE_DIR", "").strip() or default_cache_dir()
            )
            if self.cache_dir:
                self.cache_dir = f"{self.cache_dir}_{os.getpid()}"
                self.cache_dir = os.path.join(self.cache_dir, self.key)
                self.lock_path = os.path.join(self.cache_dir, "lock")
                os.makedirs(self.cache_dir, exist_ok=True)
            else:
                raise RuntimeError("Could not create or locate cache dir")


def set_ulimit(target_soft_limit=65535):
    resource_type = resource.RLIMIT_NOFILE
    current_soft, current_hard = resource.getrlimit(resource_type)

    if current_soft < target_soft_limit:
        try:
            resource.setrlimit(resource_type, (target_soft_limit, current_hard))
        except ValueError as e:
            logger.warning(f"Fail to set RLIMIT_NOFILE: {e}")


def add_api_key_middleware(app, api_key: str):
    @app.middleware("http")
    async def authentication(request, call_next):
        if request.method == "OPTIONS":
            return await call_next(request)
        if request.url.path.startswith("/health"):
            return await call_next(request)
        if request.headers.get("Authorization") != "Bearer " + api_key:
            return ORJSONResponse(content={"error": "Unauthorized"}, status_code=401)
        return await call_next(request)


def prepare_model_and_tokenizer(model_path: str, tokenizer_path: str):
    if get_bool_env_var("SGLANG_USE_MODELSCOPE"):
        if not os.path.exists(model_path):
            from modelscope import snapshot_download

            model_path = snapshot_download(model_path)
            tokenizer_path = snapshot_download(
                tokenizer_path, ignore_patterns=["*.bin", "*.safetensors"]
            )
    return model_path, tokenizer_path


def configure_logger(server_args, prefix: str = ""):
    format = f"[%(asctime)s{prefix}] %(message)s"
    # format = f"[%(asctime)s.%(msecs)03d{prefix}] %(message)s"
    logging.basicConfig(
        level=getattr(logging, server_args.log_level.upper()),
        format=format,
        datefmt="%Y-%m-%d %H:%M:%S",
        force=True,
    )


# source: https://github.com/vllm-project/vllm/blob/93b38bea5dd03e1b140ca997dfaadef86f8f1855/vllm/lora/utils.py#L9
def replace_submodule(
    model: nn.Module, module_name: str, new_module: nn.Module
) -> nn.Module:
    """Replace a submodule in a model with a new module."""
    parent = model.get_submodule(".".join(module_name.split(".")[:-1]))
    target_name = module_name.split(".")[-1]
    setattr(parent, target_name, new_module)
    return new_module


def set_weight_attrs(
    weight: torch.Tensor,
    weight_attrs: Optional[Dict[str, Any]],
):
    """Set attributes on a weight tensor.

    This method is used to set attributes on a weight tensor. This method
    will not overwrite existing attributes.

    Args:
        weight: The weight tensor.
        weight_attrs: A dictionary of attributes to set on the weight tensor.
    """
    if weight_attrs is None:
        return
    for key, value in weight_attrs.items():
        assert not hasattr(weight, key), f"Overwriting existing tensor attribute: {key}"
        setattr(weight, key, value)


def broadcast_pyobj(
    data: List[Any],
    rank: int,
    dist_group: Optional[torch.distributed.ProcessGroup] = None,
):
    """Broadcast inputs from rank=0 to all other ranks with torch.dist backend."""

    if rank == 0:
        if len(data) == 0:
            tensor_size = torch.tensor([0], dtype=torch.long)
            dist.broadcast(tensor_size, src=0, group=dist_group)
        else:
            serialized_data = pickle.dumps(data)
            size = len(serialized_data)
            tensor_data = torch.ByteTensor(
                np.frombuffer(serialized_data, dtype=np.uint8)
            )
            tensor_size = torch.tensor([size], dtype=torch.long)

            dist.broadcast(tensor_size, src=0, group=dist_group)
            dist.broadcast(tensor_data, src=0, group=dist_group)
        return data
    else:
        tensor_size = torch.tensor([0], dtype=torch.long)
        dist.broadcast(tensor_size, src=0, group=dist_group)
        size = tensor_size.item()

        if size == 0:
            return []

        tensor_data = torch.empty(size, dtype=torch.uint8)
        dist.broadcast(tensor_data, src=0, group=dist_group)

        serialized_data = bytes(tensor_data.cpu().numpy())
        data = pickle.loads(serialized_data)
        return data


step_counter = 0


def pytorch_profile(name, func, *args, data_size=-1):
    """
    Args:
        name (string): the name of recorded function.
        func: the function to be profiled.
        args: the arguments of the profiled function.
        data_size (int): some measurement of the computation complexity.
            Usually, it could be the batch size.
    """
    global step_counter
    os.makedirs("trace", exist_ok=True)
    with profile(
        activities=[ProfilerActivity.CPU, ProfilerActivity.CUDA],
        # schedule=torch.profiler.schedule(wait=1, warmup=1, active=3, repeat=2),
        # on_trace_ready=tensorboard_trace_handler('./log_dir'),
        record_shapes=True,
        profile_memory=True,
        with_stack=True,
    ) as prof:
        with record_function(name):
            with open(f"trace/size_{step_counter}.json", "w") as f:
                json.dump({"size": data_size}, f)
            result = func(*args)
    prof.export_chrome_trace(f"trace/{name}_{step_counter}.json")
    step_counter += 1
    return result


def first_rank_print(*args, **kwargs):
    if torch.cuda.current_device() == 0:
        print(*args, **kwargs)
    else:
        pass


def get_zmq_socket(context: zmq.Context, socket_type: zmq.SocketType, endpoint: str):
    mem = psutil.virtual_memory()
    total_mem = mem.total / 1024**3
    available_mem = mem.available / 1024**3
    if total_mem > 32 and available_mem > 16:
        buf_size = int(0.5 * 1024**3)
    else:
        buf_size = -1

    socket = context.socket(socket_type)
    if socket_type == zmq.PUSH:
        socket.setsockopt(zmq.SNDHWM, 0)
        socket.setsockopt(zmq.SNDBUF, buf_size)
        socket.connect(f"ipc://{endpoint}")
    elif socket_type == zmq.PULL:
        socket.setsockopt(zmq.RCVHWM, 0)
        socket.setsockopt(zmq.RCVBUF, buf_size)
        socket.bind(f"ipc://{endpoint}")
    else:
        raise ValueError(f"Unsupported socket type: {socket_type}")

    return socket


def dump_to_file(dirpath, name, value):
    from vllm.distributed import get_tensor_model_parallel_rank

    if get_tensor_model_parallel_rank() != 0:
        return

    os.makedirs(dirpath, exist_ok=True)
    if value.dtype is torch.bfloat16:
        value = value.float()
    value = value.cpu().numpy()
    output_filename = os.path.join(dirpath, f"pytorch_dump_{name}.npy")
    logger.info(f"Dump a tensor to {output_filename}. Shape = {value.shape}")
    np.save(output_filename, value)


def is_triton_3():
    return triton.__version__.startswith("3.")


def maybe_torch_compile(*args, **kwargs):
    """
    torch.compile does not work for triton 2.2.0, which is needed in xlm1's jax.
    Therefore, we disable it here.
    """

    def decorator(func):
        if is_triton_3():
            return torch.compile(*args, **kwargs)(func)
        return func

    return decorator


def delete_directory(dirpath):
    try:
        # This will remove the directory and all its contents
        shutil.rmtree(dirpath)
    except OSError as e:
        print(f"Warning: {dirpath} : {e.strerror}")


# Temporary directory for prometheus multiprocess mode
# Cleaned up automatically when this object is garbage collected
prometheus_multiproc_dir: tempfile.TemporaryDirectory


def set_prometheus_multiproc_dir():
    # Set prometheus multiprocess directory
    # sglang uses prometheus multiprocess mode
    # we need to set this before importing prometheus_client
    # https://prometheus.github.io/client_python/multiprocess/
    global prometheus_multiproc_dir

    if "PROMETHEUS_MULTIPROC_DIR" in os.environ:
        logger.debug("User set PROMETHEUS_MULTIPROC_DIR detected.")
        prometheus_multiproc_dir = tempfile.TemporaryDirectory(
            dir=os.environ["PROMETHEUS_MULTIPROC_DIR"]
        )
    else:
        prometheus_multiproc_dir = tempfile.TemporaryDirectory()
        os.environ["PROMETHEUS_MULTIPROC_DIR"] = prometheus_multiproc_dir.name
    logger.debug(f"PROMETHEUS_MULTIPROC_DIR: {os.environ['PROMETHEUS_MULTIPROC_DIR']}")


def add_prometheus_middleware(app):
    # We need to import prometheus_client after setting the env variable `PROMETHEUS_MULTIPROC_DIR`
    from prometheus_client import CollectorRegistry, make_asgi_app, multiprocess

    registry = CollectorRegistry()
    multiprocess.MultiProcessCollector(registry)
    metrics_route = Mount("/metrics", make_asgi_app(registry=registry))

    # Workaround for 307 Redirect for /metrics
    metrics_route.path_regex = re.compile("^/metrics(?P<path>.*)$")
    app.routes.append(metrics_route)


def bind_port(port):
    """Bind to a specific port, assuming it's available."""
    sock = socket.socket(socket.AF_INET, socket.SOCK_STREAM)
    sock.setsockopt(socket.SOL_SOCKET, socket.SO_REUSEADDR, 1)  # Allows address reuse
    sock.bind(("", port))
    sock.listen(1)
    return sock


def get_amdgpu_memory_capacity():
    try:
        # Run rocm-smi and capture the output
        result = subprocess.run(
            [
                "rocminfo | grep 'gfx' -A 100 | grep 'Pool 1' -A 5 | grep 'Size:' | awk '{print $2}'"
            ],
            stdout=subprocess.PIPE,
            stderr=subprocess.PIPE,
            shell=True,
            text=True,
        )
        if result.returncode != 0:
            raise RuntimeError(f"rocm-smi error: {result.stderr.strip()}")

        # Parse the output to extract memory values in MiB
        memory_values = [
            float(mem.split("(")[0].strip()) / 1024
            for mem in result.stdout.strip().split("\n")
        ]

        if not memory_values:
            raise ValueError("No GPU memory values found.")

        # Return the minimum memory value
        return min(memory_values)

    except FileNotFoundError:
        raise RuntimeError(
            "rocm-smi not found. Ensure AMD ROCm drivers are installed and accessible."
        )


def get_nvgpu_memory_capacity():
    try:
        # Run nvidia-smi and capture the output
        result = subprocess.run(
            ["nvidia-smi", "--query-gpu=memory.total", "--format=csv,noheader,nounits"],
            stdout=subprocess.PIPE,
            stderr=subprocess.PIPE,
            text=True,
        )

        if result.returncode != 0:
            raise RuntimeError(f"nvidia-smi error: {result.stderr.strip()}")

        # Parse the output to extract memory values
        memory_values = [
            float(mem)
            for mem in result.stdout.strip().split("\n")
            if re.match(r"^\d+(\.\d+)?$", mem.strip())
        ]

        if not memory_values:
            raise ValueError("No GPU memory values found.")

        # Return the minimum memory value
        return min(memory_values)

    except FileNotFoundError:
        raise RuntimeError(
            "nvidia-smi not found. Ensure NVIDIA drivers are installed and accessible."
        )


def get_hpu_memory_capacity():
    try:
        # Run hl-smi and capture the output
        result = subprocess.run(
            ["hl-smi --query | grep 'Total'"],
            stdout=subprocess.PIPE,
            stderr=subprocess.PIPE,
            shell=True,
            text=True,
        )

        if result.returncode != 0:
            raise RuntimeError(f"hl-smi error: {result.stderr.strip()}")

        # Parse the output to extract memory values in MiB
        memory_values = [
            float(mem.split(" ")[-2]) for mem in result.stdout.strip().split("\n")
        ]

        if not memory_values:
            raise ValueError("No GPU memory values found.")

        # Return the minimum memory value
        return min(memory_values)

    except FileNotFoundError:
        raise RuntimeError(
            "hl-smi not found. Ensure Habana drivers are installed and accessible."
        )


# Copy from pytorch and OpenRLHF to allow creating multiple main groups.
# https://github.com/pytorch/pytorch/blob/main/torch/distributed/distributed_c10d.py
# https://github.com/OpenRLHF/OpenRLHF/blob/main/openrlhf/utils/distributed_util.py
def init_custom_process_group(
    backend=None,
    init_method=None,
    timeout=None,
    world_size=-1,
    rank=-1,
    store=None,
    group_name=None,
    pg_options=None,
):
    from torch.distributed.distributed_c10d import (
        Backend,
        PrefixStore,
        _new_process_group_helper,
        _world,
        default_pg_timeout,
        rendezvous,
    )

    assert (store is None) or (
        init_method is None
    ), "Cannot specify both init_method and store."

    if store is not None:
        assert world_size > 0, "world_size must be positive if using store"
        assert rank >= 0, "rank must be non-negative if using store"
    elif init_method is None:
        init_method = "env://"

    if backend:
        backend = Backend(backend)
    else:
        backend = Backend("undefined")

    if timeout is None:
        timeout = default_pg_timeout

    # backward compatible API
    if store is None:
        rendezvous_iterator = rendezvous(init_method, rank, world_size, timeout=timeout)
        store, rank, world_size = next(rendezvous_iterator)
        store.set_timeout(timeout)

        # Use a PrefixStore to avoid accidental overrides of keys used by
        # different systems (e.g. RPC) in case the store is multi-tenant.
        store = PrefixStore(group_name, store)

    # NOTE: The pg_options parameter was renamed into backend_options in PyTorch 2.6.0
    # https://github.com/pytorch/pytorch/commit/a0c7029a75628cd5fa8df83c0de0ea98ee7fd844
    # We need to determine the appropriate parameter name based on PyTorch version
    pg_options_param_name = (
        "backend_options" if str(torch.__version__) >= "2.6" else "pg_options"
    )
    pg, _ = _new_process_group_helper(
        world_size,
        rank,
        [],
        backend,
        store,
        group_name=group_name,
        **{pg_options_param_name: pg_options},
        timeout=timeout,
    )

    _world.pg_group_ranks[pg] = {i: i for i in range(world_size)}

    return pg


def crash_on_warnings():
    # Crash on warning if we are running CI tests
    return get_bool_env_var("SGLANG_IS_IN_CI")


def print_warning_once(msg: str) -> None:
    # Set the stacklevel to 2 to print the caller's line info
    logger.warning(msg, stacklevel=2)


def get_device_name(device_id: int = 0) -> str:
    if hasattr(torch, "cuda") and torch.cuda.is_available():
        return torch.cuda.get_device_name(device_id)

    if hasattr(torch, "xpu") and torch.xpu.is_available():
        return torch.xpu.get_device_name(device_id)

    if hasattr(torch, "hpu") and torch.hpu.is_available():
        return torch.hpu.get_device_name(device_id)


def get_device_capability(device_id: int = 0) -> Tuple[int, int]:
    major, minor = None, None
    if hasattr(torch, "cuda") and torch.cuda.is_available():
        major, minor = torch.cuda.get_device_capability(device_id)

    if hasattr(torch, "xpu") and torch.xpu.is_available():
        major, minor, *_ = torch.xpu.get_device_capability(device_id)["version"].split(
            "."
        )
        major, minor = int(major), int(minor)

    # TODO(HandH1998): `get_device_capability` is not supported by `torch.hpu` for now.
    # Update this once the support is available.
    if hasattr(torch, "hpu") and torch.hpu.is_available():
        try:
            major, minor = torch.hpu.get_device_capability(device_id)
        except Exception as e:
            raise RuntimeError(
                f"An error occurred while getting device capability of hpu: {e}."
            ) from e

    return major, minor


def get_compiler_backend() -> str:
    if hasattr(torch, "hpu") and torch.hpu.is_available():
        return "hpu_backend"

    return "inductor"


sglang_lib = Library("sglang", "FRAGMENT")  # noqa


# Some backends use pytorch version < 2.4.0 which doesn't
# support `torch.library.custom_op`.
def supports_custom_op() -> bool:
    return hasattr(torch.library, "custom_op")


def direct_register_custom_op(
    op_name: str,
    op_func: Callable,
    mutates_args: List[str],
    fake_impl: Optional[Callable] = None,
    target_lib: Optional[Library] = None,
):
    """
    `torch.library.custom_op` can have significant overhead because it
    needs to consider complicated dispatching logic. This function
    directly registers a custom op and dispatches it to the CUDA backend.
    See https://gist.github.com/youkaichao/ecbea9ec9fc79a45d2adce1784d7a9a5
    for more details.

    By default, the custom op is registered to the vLLM library. If you
    want to register it to a different library, you can pass the library
    object to the `target_lib` argument.

    IMPORTANT: the lifetime of the operator is tied to the lifetime of the
    library object. If you want to bind the operator to a different library,
    make sure the library object is alive when the operator is used.
    """
    import torch.library

    if hasattr(torch.library, "infer_schema"):
        schema_str = torch.library.infer_schema(op_func, mutates_args=mutates_args)
    else:
        # for pytorch 2.4
        import torch._custom_op.impl

        schema_str = torch._custom_op.impl.infer_schema(op_func, mutates_args)

    my_lib = target_lib or sglang_lib
    my_lib.define(op_name + schema_str)
    my_lib.impl(op_name, op_func, "CUDA")
    if fake_impl is not None:
        my_lib._register_fake(op_name, fake_impl)


def set_gpu_proc_affinity(
    tp_size: int,
    nnodes: int,
    gpu_id: int,
):
    # current process
    pid = os.getpid()
    p = psutil.Process(pid)

    tp_size_per_node = tp_size // nnodes

    # total physical cores
    total_pcores = psutil.cpu_count(logical=False)
    # physical cores per TP (N.B. more Cores than GPUs on node)
    num_cores_bind = total_pcores // tp_size_per_node

    # able to handle multiple DP per node
    start_cpu_id = (gpu_id * num_cores_bind) % total_pcores
    end_cpu_id = start_cpu_id + num_cores_bind

    if psutil.cpu_count() != psutil.cpu_count(logical=False):
        # HT on
        upper_cpu_ids = [id for id in range(start_cpu_id, end_cpu_id)]
        lower_cpu_ids = [id + total_pcores for id in range(start_cpu_id, end_cpu_id)]
        bind_cpu_ids = list(itertools.chain(upper_cpu_ids, lower_cpu_ids))
    else:
        # HT off
        bind_cpu_ids = [id for id in range(start_cpu_id, end_cpu_id)]

    # set cpu_affinity to current process
    p.cpu_affinity(bind_cpu_ids)
    logger.info(f"Process {pid} gpu_id {gpu_id} is running on CPUs: {p.cpu_affinity()}")


def get_bool_env_var(name: str, default: str = "false") -> bool:
    value = os.getenv(name, default)
    return value.lower() in ("true", "1")


@lru_cache(maxsize=8)
def _cuda_device_count_stateless(cuda_visible_devices: Optional[str] = None) -> int:
    # Note: cuda_visible_devices is not used, but we keep it as an argument for
    # LRU Cache purposes.

    # Code below is based on
    # https://github.com/pytorch/pytorch/blob/
    # c1cd946818442aca8c7f812b16d187ce1586c3bc/
    # torch/cuda/__init__.py#L831C1-L831C17
    import torch.cuda
    import torch.version

    if not torch.cuda._is_compiled():
        return 0
    if is_hip():
        # ROCm uses amdsmi instead of nvml for stateless device count
        # This requires a sufficiently modern version of Torch 2.4.0
        raw_count = (
            torch.cuda._device_count_amdsmi()
            if (hasattr(torch.cuda, "_device_count_amdsmi"))
            else -1
        )
    else:
        raw_count = torch.cuda._device_count_nvml()
    r = torch._C._cuda_getDeviceCount() if raw_count < 0 else raw_count
    return r


# Adapted from https://github.com/vllm-project/vllm/blob/a6221a144af772fd1a68fe7e627935dc53e81738/vllm/utils.py
def cuda_device_count_stateless() -> int:
    """Get number of CUDA devices, caching based on the value of
    CUDA_VISIBLE_DEVICES at the time of call.

    This should be used instead of torch.cuda.device_count()
    unless CUDA_VISIBLE_DEVICES has already been set to the desired
    value."""

    # This can be removed and simply replaced with torch.cuda.get_device_count
    # after https://github.com/pytorch/pytorch/pull/122815 is released.
    return _cuda_device_count_stateless(os.environ.get("CUDA_VISIBLE_DEVICES", None))


def dataclass_to_string_truncated(data, max_length=2048):
    if isinstance(data, str):
        if len(data) > max_length:
            half_length = max_length // 2
            return f'"{data[:half_length]} ... {data[-half_length:]}"'
<<<<<<< HEAD
        else:
            return f'"{data}"'
    elif isinstance(data, (list, tuple)):
        if len(data) > max_length:
            half_length = max_length // 2
            return str(data[:half_length]) + " ... " + str(data[-half_length:])
        else:
            return str(data)
    elif isinstance(data, dict):
        return (
            "{"
            + ", ".join(
                f"{k}: {dataclass_to_string_truncated(v, max_length)}"
                for k, v in data.items()
            )
            + "}"
        )
    elif dataclasses.is_dataclass(data):
        fields = dataclasses.fields(data)
        return (
            f"{data.__class__.__name__}("
            + ", ".join(
                f"{f.name}={dataclass_to_string_truncated(getattr(data, f.name), max_length)}"
                for f in fields
            )
            + ")"
        )
    else:
        return str(data)


def parse_tool_response(text, tools, **kwargs):
    """Parse model response containing tool information.

    Args:
        text(str): model response in string format
        tools(List): tools from user request
    """
    if "<|plugin|>" in text:  # internlm2
        text, action = text.split("<|action_start|><|plugin|>")
        action = action.split("<|action_end|>".strip())[0]
        action = action[action.find("{") :]
        action = json.loads(action)
        name, parameters = action["name"], json.dumps(
            action.get("parameters", action.get("arguments", {})), ensure_ascii=False
        )
        call_info_list = [(name, parameters)]
    elif "<function=" in text:  # llama3.1
        action, _ = text.split("</function>")
        parameters = action[action.find("{") :]
        name = action.split("<function=")[1].split(">{")[0]
        call_info_list = [(name, parameters)]
    elif "<tool_call>" in text and "</tool_call>" in text:  # qwen2.5
        # get tool_call in text
        pattern = r"<tool_call>(.*?)</tool_call>"
        match_result_list = re.findall(pattern, text, re.DOTALL)
        call_info_list = []
        for match_result in match_result_list:
            action = json.loads(match_result)
            call_info_list.append(
                (action["name"], json.dumps(action["arguments"], ensure_ascii=False))
            )
        # get text outside of tags
        if not text.startswith("<tool_call>"):
            text = text[: text.find("<tool_call>")]
        elif not text.endswith("</tool_call>"):
            text = text[text.rfind("</tool_call>") + len("</tool_call>") :]
        else:
            text = ""

    else:
        raise RuntimeError(f"Unexpected model response: {text}")

    call_info_list = [
        (
            [tool.function.name for tool in tools].index(call_info[0]),
            call_info[0],
            call_info[1],
        )
        for call_info in call_info_list
    ]
    return text, call_info_list
=======
        else:
            return f'"{data}"'
    elif isinstance(data, (list, tuple)):
        if len(data) > max_length:
            half_length = max_length // 2
            return str(data[:half_length]) + " ... " + str(data[-half_length:])
        else:
            return str(data)
    elif isinstance(data, dict):
        return (
            "{"
            + ", ".join(
                f"{k}: {dataclass_to_string_truncated(v, max_length)}"
                for k, v in data.items()
            )
            + "}"
        )
    elif dataclasses.is_dataclass(data):
        fields = dataclasses.fields(data)
        return (
            f"{data.__class__.__name__}("
            + ", ".join(
                f"{f.name}={dataclass_to_string_truncated(getattr(data, f.name), max_length)}"
                for f in fields
            )
            + ")"
        )
    else:
        return str(data)
>>>>>>> 84967019
<|MERGE_RESOLUTION|>--- conflicted
+++ resolved
@@ -1244,7 +1244,6 @@
         if len(data) > max_length:
             half_length = max_length // 2
             return f'"{data[:half_length]} ... {data[-half_length:]}"'
-<<<<<<< HEAD
         else:
             return f'"{data}"'
     elif isinstance(data, (list, tuple)):
@@ -1327,34 +1326,4 @@
         for call_info in call_info_list
     ]
     return text, call_info_list
-=======
-        else:
-            return f'"{data}"'
-    elif isinstance(data, (list, tuple)):
-        if len(data) > max_length:
-            half_length = max_length // 2
-            return str(data[:half_length]) + " ... " + str(data[-half_length:])
-        else:
-            return str(data)
-    elif isinstance(data, dict):
-        return (
-            "{"
-            + ", ".join(
-                f"{k}: {dataclass_to_string_truncated(v, max_length)}"
-                for k, v in data.items()
-            )
-            + "}"
-        )
-    elif dataclasses.is_dataclass(data):
-        fields = dataclasses.fields(data)
-        return (
-            f"{data.__class__.__name__}("
-            + ", ".join(
-                f"{f.name}={dataclass_to_string_truncated(getattr(data, f.name), max_length)}"
-                for f in fields
-            )
-            + ")"
-        )
-    else:
-        return str(data)
->>>>>>> 84967019
+  