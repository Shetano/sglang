# Copyright 2023-2024 SGLang Team
# Licensed under the Apache License, Version 2.0 (the "License");
# you may not use this file except in compliance with the License.
# You may obtain a copy of the License at
#
#     http://www.apache.org/licenses/LICENSE-2.0
#
# Unless required by applicable law or agreed to in writing, software
# distributed under the License is distributed on an "AS IS" BASIS,
# WITHOUT WARRANTIES OR CONDITIONS OF ANY KIND, either express or implied.
# See the License for the specific language governing permissions and
# limitations under the License.
# ==============================================================================
"""Utilities for Prometheus Metrics Collection."""

import time
from dataclasses import dataclass
from enum import Enum
from typing import Dict, List, Optional, Union

from sglang.srt.utils import get_bool_env_var

SGLANG_TEST_REQUEST_TIME_STATS = get_bool_env_var("SGLANG_TEST_REQUEST_TIME_STATS")


@dataclass
class TimeStats:
    """
    Store the timestamps for each stage of a request.

    Unified: wait_queue -> forward -> completion
    Prefill: bootstrap_queue -> wait_queue -> forward -> transfer_queue -> completion
    Decode: prealloc_queue -> transfer_queue -> wait_queue -> forward -> completion
    """

    lb_entry_time: float = 0.0
    wait_queue_entry_time: float = 0.0
    forward_entry_time: float = 0.0
    completion_time: float = 0.0
    prefill_bootstrap_queue_entry_time: float = 0.0
    prefill_transfer_queue_entry_time: float = 0.0
    decode_prealloc_queue_entry_time: float = 0.0
    decode_transfer_queue_entry_time: float = 0.0

    class RequestType(Enum):
        UNIFIED = "unified"
        PREFILL = "prefill"
        DECODE = "decode"
        INVALID = "invalid"

    def __str__(self) -> str:
        # if unified
        _type = self.get_type()

        if _type == self.RequestType.UNIFIED:
            queue_duration = self.forward_entry_time - self.wait_queue_entry_time
            forward_duration = self.completion_time - self.forward_entry_time

            if SGLANG_TEST_REQUEST_TIME_STATS:
                assert (
                    queue_duration >= 0 and forward_duration >= 0
                ), f"queue_duration={queue_duration} < 0 or forward_duration={forward_duration} < 0"

            return f"queue_duration={self.format_duration(queue_duration)}, forward_duration={self.format_duration(forward_duration)}, start_time={self.wait_queue_entry_time}"
        elif _type == self.RequestType.PREFILL:
            bootstrap_duration = (
                self.wait_queue_entry_time - self.prefill_bootstrap_queue_entry_time
            )

            queue_duration = self.forward_entry_time - self.wait_queue_entry_time

            forward_duration = self.completion_time - self.forward_entry_time

            if SGLANG_TEST_REQUEST_TIME_STATS:
                assert (
                    bootstrap_duration >= 0
                    and queue_duration >= 0
                    and forward_duration >= 0
                ), f"bootstrap_duration={bootstrap_duration} < 0 or queue_duration={queue_duration} < 0 or forward_duration={forward_duration} < 0"
            return f"bootstrap_duration={self.format_duration(bootstrap_duration)}, queue_duration={self.format_duration(queue_duration)}, forward_duration={self.format_duration(forward_duration)}, start_time={self.prefill_bootstrap_queue_entry_time}"
        # if decode
        elif _type == self.RequestType.DECODE:
            prealloc_duration = (
                self.decode_transfer_queue_entry_time
                - self.decode_prealloc_queue_entry_time
            )

            transfer_duration = (
                self.wait_queue_entry_time - self.decode_transfer_queue_entry_time
            )
            queue_duration = self.forward_entry_time - self.wait_queue_entry_time
            forward_duration = self.completion_time - self.forward_entry_time

            if SGLANG_TEST_REQUEST_TIME_STATS:
                assert (
                    prealloc_duration >= 0
                    and transfer_duration >= 0
                    and queue_duration >= 0
                    and forward_duration >= 0
                ), f"prealloc_duration={prealloc_duration} < 0 or transfer_duration={transfer_duration} < 0 or queue_duration={queue_duration} < 0 or forward_duration={forward_duration} < 0"

            return f"prealloc_duration={self.format_duration(prealloc_duration)}, transfer_duration={self.format_duration(transfer_duration)}, queue_duration={self.format_duration(queue_duration)}, forward_duration={self.format_duration(forward_duration)}, start_time={self.decode_prealloc_queue_entry_time}"
        else:
            return "Invalid Time Stats"

    def format_duration(self, duration: float) -> str:
        return f"{duration * 1e3:.2f}ms"

    def get_type(self) -> RequestType:
        """Determine the type of request based on timestamp values."""
        if (
            self.prefill_bootstrap_queue_entry_time == 0.0
            and self.prefill_transfer_queue_entry_time == 0.0
            and self.decode_prealloc_queue_entry_time == 0.0
            and self.decode_transfer_queue_entry_time == 0.0
        ):
            return self.RequestType.UNIFIED
        elif (
            self.prefill_bootstrap_queue_entry_time > 0.0
            and self.prefill_transfer_queue_entry_time > 0.0
        ):
            return self.RequestType.PREFILL
        elif (
            self.decode_prealloc_queue_entry_time > 0.0
            and self.decode_transfer_queue_entry_time > 0.0
            and self.wait_queue_entry_time > 0.0
        ):
            return self.RequestType.DECODE
        else:
            return self.RequestType.INVALID


@dataclass
class SchedulerStats:
    num_running_reqs: int = 0
    num_used_tokens: int = 0
    token_usage: float = 0.0
    gen_throughput: float = 0.0
    num_queue_reqs: int = 0
    cache_hit_rate: float = 0.0
    num_grammar_queue_reqs: int = 0
    spec_accept_length: float = 0.0
    avg_request_queue_latency: float = 0.0
    num_prefill_prealloc_queue_reqs: int = 0
    num_prefill_infight_queue_reqs: int = 0
    num_decode_prealloc_queue_reqs: int = 0
    num_decode_transfer_queue_reqs: int = 0


class SchedulerMetricsCollector:

    def __init__(self, labels: Dict[str, str]) -> None:
        # We need to import prometheus_client after setting the env variable `PROMETHEUS_MULTIPROC_DIR`
        from prometheus_client import Counter, Gauge

        self.labels = labels
        self.last_log_time = time.perf_counter()

        self.num_running_reqs = Gauge(
            name="sglang:num_running_reqs",
            documentation="The number of running requests.",
            labelnames=labels.keys(),
            multiprocess_mode="mostrecent",
        )

        self.num_used_tokens = Gauge(
            name="sglang:num_used_tokens",
            documentation="The number of used tokens.",
            labelnames=labels.keys(),
            multiprocess_mode="mostrecent",
        )

        self.token_usage = Gauge(
            name="sglang:token_usage",
            documentation="The token usage.",
            labelnames=labels.keys(),
            multiprocess_mode="mostrecent",
        )

        self.gen_throughput = Gauge(
            name="sglang:gen_throughput",
            documentation="The generation throughput (token/s).",
            labelnames=labels.keys(),
            multiprocess_mode="mostrecent",
        )

        self.num_queue_reqs = Gauge(
            name="sglang:num_queue_reqs",
            documentation="The number of requests in the waiting queue.",
            labelnames=labels.keys(),
            multiprocess_mode="mostrecent",
        )

        self.num_grammar_queue_reqs = Gauge(
            name="sglang:num_grammar_queue_reqs",
            documentation="The number of requests in the grammar waiting queue.",
            labelnames=labels.keys(),
            multiprocess_mode="mostrecent",
        )

        self.cache_hit_rate = Gauge(
            name="sglang:cache_hit_rate",
            documentation="The prefix cache hit rate.",
            labelnames=labels.keys(),
            multiprocess_mode="mostrecent",
        )

        self.spec_accept_length = Gauge(
            name="sglang:spec_accept_length",
            documentation="The average acceptance length of speculative decoding.",
            labelnames=labels.keys(),
            multiprocess_mode="mostrecent",
        )

        self.avg_request_queue_latency = Gauge(
            name="sglang:avg_request_queue_latency",
            documentation="The average request queue latency for the last batch of requests in seconds.",
            labelnames=labels.keys(),
            multiprocess_mode="mostrecent",
        )

        # Disaggregation queue metrics
        self.num_prefill_prealloc_queue_reqs = Gauge(
            name="sglang:num_prefill_prealloc_queue_reqs",
            documentation="The number of requests in the prefill prealloc queue.",
            labelnames=labels.keys(),
            multiprocess_mode="mostrecent",
        )

        self.num_prefill_infight_queue_reqs = Gauge(
            name="sglang:num_prefill_infight_queue_reqs",
            documentation="The number of requests in the prefill infight queue.",
            labelnames=labels.keys(),
            multiprocess_mode="mostrecent",
        )

        self.num_decode_prealloc_queue_reqs = Gauge(
            name="sglang:num_decode_prealloc_queue_reqs",
            documentation="The number of requests in the decode prealloc queue.",
            labelnames=labels.keys(),
            multiprocess_mode="mostrecent",
        )

        self.num_decode_transfer_queue_reqs = Gauge(
            name="sglang:num_decode_transfer_queue_reqs",
            documentation="The number of requests in the decode transfer queue.",
            labelnames=labels.keys(),
            multiprocess_mode="mostrecent",
        )

        self.num_bootstrap_failed_reqs = Counter(
            name="sglang:num_bootstrap_failed_reqs",
            documentation="The number of bootstrap failed requests.",
            labelnames=labels.keys(),
        )

        self.num_transfer_failed_reqs = Counter(
            name="sglang:num_transfer_failed_reqs",
            documentation="The number of transfer failed requests.",
            labelnames=labels.keys(),
        )

    def _log_gauge(self, gauge, data: Union[int, float]) -> None:
        # Convenience function for logging to gauge.
        gauge.labels(**self.labels).set(data)

    def increment_bootstrap_failed_reqs(self) -> None:
        self.num_bootstrap_failed_reqs.labels(**self.labels).inc(1)

    def increment_transfer_failed_reqs(self) -> None:
        self.num_transfer_failed_reqs.labels(**self.labels).inc(1)

    def log_stats(self, stats: SchedulerStats) -> None:
        self._log_gauge(self.num_running_reqs, stats.num_running_reqs)
        self._log_gauge(self.num_used_tokens, stats.num_used_tokens)
        self._log_gauge(self.token_usage, stats.token_usage)
        self._log_gauge(self.gen_throughput, stats.gen_throughput)
        self._log_gauge(self.num_queue_reqs, stats.num_queue_reqs)
        self._log_gauge(self.num_grammar_queue_reqs, stats.num_grammar_queue_reqs)
        self._log_gauge(self.cache_hit_rate, stats.cache_hit_rate)
        self._log_gauge(self.spec_accept_length, stats.spec_accept_length)
<<<<<<< HEAD
        self._log_gauge(self.avg_request_queue_latency, stats.avg_request_queue_latency)
        self.last_log_time = time.perf_counter()
=======

        # Disaggregation metrics
        self._log_gauge(
            self.num_prefill_prealloc_queue_reqs, stats.num_prefill_prealloc_queue_reqs
        )
        self._log_gauge(
            self.num_prefill_infight_queue_reqs, stats.num_prefill_infight_queue_reqs
        )
        self._log_gauge(
            self.num_decode_prealloc_queue_reqs, stats.num_decode_prealloc_queue_reqs
        )
        self._log_gauge(
            self.num_decode_transfer_queue_reqs, stats.num_decode_transfer_queue_reqs
        )

        self.last_log_time = time.time()
>>>>>>> 6ea05950


class TokenizerMetricsCollector:
    def __init__(
        self,
        labels: Dict[str, str],
        bucket_time_to_first_token: Optional[List[float]] = None,
        bucket_inter_token_latency: Optional[List[float]] = None,
        bucket_e2e_request_latency: Optional[List[float]] = None,
        collect_tokens_histogram: bool = False,
    ) -> None:
        # We need to import prometheus_client after setting the env variable `PROMETHEUS_MULTIPROC_DIR`
        from prometheus_client import Counter, Histogram

        self.labels = labels
        self.collect_tokens_histogram = collect_tokens_histogram

        self.prompt_tokens_total = Counter(
            name="sglang:prompt_tokens_total",
            documentation="Number of prefill tokens processed.",
            labelnames=labels.keys(),
        )

        self.generation_tokens_total = Counter(
            name="sglang:generation_tokens_total",
            documentation="Number of generation tokens processed.",
            labelnames=labels.keys(),
        )

        if collect_tokens_histogram:
            bucket_prompt_tokens = [
                100,
                300,
                500,
                700,
                1000,
                1500,
                2000,
                3000,
                4000,
                5000,
                6000,
                7000,
                8000,
                9000,
                10000,
                12000,
                15000,
                20000,
                22000,
                25000,
                30000,
                35000,
                40000,
            ]
            self.prompt_tokens_histogram = Histogram(
                name="sglang:prompt_tokens_histogram",
                documentation="Histogram of prompt token length.",
                labelnames=labels.keys(),
                buckets=bucket_prompt_tokens,
            )
            bucket_generation_tokens = [
                100,
                300,
                500,
                1000,
                1200,
                1500,
                1700,
                2000,
                2500,
                3000,
                3500,
                4000,
                4500,
                5000,
                6000,
                7000,
                8000,
                9000,
                10000,
            ]
            self.generation_tokens_histogram = Histogram(
                name="sglang:generation_tokens_histogram",
                documentation="Histogram of generation token length.",
                labelnames=labels.keys(),
                buckets=bucket_generation_tokens,
            )

        self.cached_tokens_total = Counter(
            name="sglang:cached_tokens_total",
            documentation="Number of cached prompt tokens.",
            labelnames=labels.keys(),
        )

        self.num_requests_total = Counter(
            name="sglang:num_requests_total",
            documentation="Number of requests processed.",
            labelnames=labels.keys(),
        )

        self.num_so_requests_total = Counter(
            name="sglang:num_so_requests_total",
            documentation="Number of structured output requests processed.",
            labelnames=labels.keys(),
        )

        if bucket_time_to_first_token is None:
            bucket_time_to_first_token = [
                0.1,
                0.2,
                0.4,
                0.6,
                0.8,
                1,
                2,
                4,
                6,
                8,
                10,
                20,
                40,
                60,
                80,
                100,
                200,
                400,
            ]

        if bucket_e2e_request_latency is None:
            bucket_e2e_request_latency = [
                0.1,
                0.2,
                0.4,
                0.6,
                0.8,
                1,
                2,
                4,
                6,
                8,
                10,
                20,
                40,
                60,
                80,
                100,
                200,
                400,
                800,
            ]

        if bucket_inter_token_latency is None:
            bucket_inter_token_latency = [
                0.002,
                0.004,
                0.006,
                0.008,
                0.010,
                0.015,
                0.020,
                0.025,
                0.030,
                0.035,
                0.040,
                0.060,
                0.080,
                0.100,
                0.200,
                0.400,
                0.600,
                0.800,
                1.000,
                2.000,
                4.000,
                6.000,
                8.000,
            ]

        self.histogram_time_to_first_token = Histogram(
            name="sglang:time_to_first_token_seconds",
            documentation="Histogram of time to first token in seconds.",
            labelnames=labels.keys(),
            buckets=bucket_time_to_first_token,
        )

        self.histogram_inter_token_latency_seconds = Histogram(
            name="sglang:inter_token_latency_seconds",
            documentation="Histogram of inter-token latency in seconds.",
            labelnames=labels.keys(),
            buckets=bucket_inter_token_latency,
        )

        self.histogram_e2e_request_latency = Histogram(
            name="sglang:e2e_request_latency_seconds",
            documentation="Histogram of End-to-end request latency in seconds",
            labelnames=labels.keys(),
            buckets=bucket_e2e_request_latency,
        )

    def _log_histogram(self, histogram, data: Union[int, float]) -> None:
        histogram.labels(**self.labels).observe(data)

    def observe_one_finished_request(
        self,
        prompt_tokens: int,
        generation_tokens: int,
        cached_tokens: int,
        e2e_latency: float,
        has_grammar: bool,
    ):
        self.prompt_tokens_total.labels(**self.labels).inc(prompt_tokens)
        self.generation_tokens_total.labels(**self.labels).inc(generation_tokens)
        if cached_tokens > 0:
            self.cached_tokens_total.labels(**self.labels).inc(cached_tokens)
        self.num_requests_total.labels(**self.labels).inc(1)
        if has_grammar:
            self.num_so_requests_total.labels(**self.labels).inc(1)
        self._log_histogram(self.histogram_e2e_request_latency, e2e_latency)
        if self.collect_tokens_histogram:
            self._log_histogram(self.prompt_tokens_histogram, prompt_tokens)
            self._log_histogram(self.generation_tokens_histogram, generation_tokens)

    def observe_time_to_first_token(self, value: float):
        self.histogram_time_to_first_token.labels(**self.labels).observe(value)

    def observe_inter_token_latency(self, internval: float, num_new_tokens: int):
        adjusted_interval = internval / num_new_tokens

        # A faster version of the Histogram::observe which observes multiple values at the same time.
        # reference: https://github.com/prometheus/client_python/blob/v0.21.1/prometheus_client/metrics.py#L639
        his = self.histogram_inter_token_latency_seconds.labels(**self.labels)
        his._sum.inc(internval)

        for i, bound in enumerate(his._upper_bounds):
            if adjusted_interval <= bound:
                his._buckets[i].inc(num_new_tokens)
                break<|MERGE_RESOLUTION|>--- conflicted
+++ resolved
@@ -279,10 +279,6 @@
         self._log_gauge(self.num_grammar_queue_reqs, stats.num_grammar_queue_reqs)
         self._log_gauge(self.cache_hit_rate, stats.cache_hit_rate)
         self._log_gauge(self.spec_accept_length, stats.spec_accept_length)
-<<<<<<< HEAD
-        self._log_gauge(self.avg_request_queue_latency, stats.avg_request_queue_latency)
-        self.last_log_time = time.perf_counter()
-=======
 
         # Disaggregation metrics
         self._log_gauge(
@@ -298,8 +294,7 @@
             self.num_decode_transfer_queue_reqs, stats.num_decode_transfer_queue_reqs
         )
 
-        self.last_log_time = time.time()
->>>>>>> 6ea05950
+        self.last_log_time = time.perf_counter()
 
 
 class TokenizerMetricsCollector:
