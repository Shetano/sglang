import json
import logging
import re
from abc import ABC, abstractmethod
from dataclasses import dataclass
from json import JSONDecodeError, JSONDecoder
from typing import Any, Callable, Dict, List, Optional, Tuple, Type

import partial_json_parser
from partial_json_parser.core.exceptions import MalformedJSON
from partial_json_parser.core.options import Allow
from pydantic import BaseModel

from sglang.srt.openai_api.protocol import Tool

logger = logging.getLogger(__name__)

TOOLS_TAG_LIST = [
    "<|plugin|>",
    "<function=",
    "<tool_call>",
    "<|python_tag|>",
    "[TOOL_CALLS]",
]


class ToolCallItem(BaseModel):
    """Simple encapsulation of the parsed ToolCall result for easier usage in streaming contexts."""

    tool_index: int
    name: Optional[str] = None
    parameters: str  # JSON string


def _find_common_prefix(s1: str, s2: str) -> str:
    prefix = ""
    min_length = min(len(s1), len(s2))
    for i in range(0, min_length):
        if s1[i] == s2[i]:
            prefix += s1[i]
        else:
            break
    return prefix


def _partial_json_loads(input_str: str, flags: Allow) -> Tuple[Any, int]:
    try:
        return (partial_json_parser.loads(input_str, flags), len(input_str))
    except JSONDecodeError as e:
        if "Extra data" in e.msg:
            dec = JSONDecoder()
            return dec.raw_decode(input_str)
        raise


def _is_complete_json(input_str: str) -> bool:
    try:
        json.loads(input_str)
        return True
    except JSONDecodeError:
        return False


class StreamingParseResult:
    """Result of streaming incremental parsing."""

    def __init__(
        self, normal_text: str = "", calls: Optional[List[ToolCallItem]] = None
    ):
        self.normal_text = normal_text
        self.calls = calls or []


@dataclass
class StructureInfo:
    begin: str
    end: str
    trigger: str


_GetInfoFunc = Callable[[str], StructureInfo]
"""
helper alias of function
ususally it is a function that takes a name string and returns a StructureInfo object,
which can be used to construct a structural_tag object
"""


class BaseFormatDetector(ABC):
    """Base class providing two sets of interfaces: one-time and streaming incremental."""

    def __init__(self):
        # initialize properties used for state when parsing tool calls in
        self._buffer = ""
        # streaming mode
        self.prev_tool_call_arr: List[Dict] = []
        self.current_tool_id: int = -1
        self.current_tool_name_sent: bool = False
        self.streamed_args_for_tool: List[str] = (
            []
        )  # map what has been streamed for each tool so far to a list
        self.bot_token = ""
        self.eot_token = ""

    def parse_base_json(self, action: Any, tools: List[Tool]) -> List[ToolCallItem]:
        tool_indices = {
            tool.function.name: i for i, tool in enumerate(tools) if tool.function.name
        }
        if not isinstance(action, list):
            action = [action]

        results = []
        for act in action:
            name = act.get("name")
            if name and name in tool_indices:
                results.append(
                    ToolCallItem(
                        tool_index=tool_indices[name],
                        name=name,
                        parameters=json.dumps(
                            act.get("parameters") or act.get("arguments", {}),
                            ensure_ascii=False,
                        ),
                    )
                )
            else:
                logger.warning(f"Model attempted to call undefined function: {name}")

        return results

<<<<<<< HEAD
    @abstractmethod
    def detect_and_parse(self, text: str, tools: List[Tool]) -> List[ToolCallItem]:
=======
    def detect_and_parse(
        self, text: str, tools: List[Function]
    ) -> StreamingParseResult:
>>>>>>> 5f9b2c62
        """
        Parses the text in one go. Returns success=True if the format matches, otherwise False.
        Note that leftover_text here represents "content that this parser will not consume further".
        """
        action = json.loads(text)
        return StreamingParseResult(calls=self.parse_base_json(action, tools))

    def parse_streaming_increment(
        self, new_text: str, tools: List[Tool]
    ) -> StreamingParseResult:
        """
        Streaming incremental parsing with tool validation.
        """
        # Append new text to buffer
        self._buffer += new_text
        current_text = self._buffer
        if not (self.bot_token in current_text or current_text.startswith("{")):
            self._buffer = ""
            if self.eot_token in new_text:
                new_text = new_text.replace(self.eot_token, "")
            return StreamingParseResult(normal_text=new_text)

        # Build tool indices if not already built
        if not hasattr(self, "_tool_indices"):
            self._tool_indices = {
                tool.function.name: i
                for i, tool in enumerate(tools)
                if tool.function and tool.function.name
            }

        flags = Allow.ALL if self.current_tool_name_sent else Allow.ALL & ~Allow.STR
        try:
            tool_call_arr = []
            is_complete = []
            try:
                start_idx = (
                    len(self.bot_token)
                    if current_text.startswith(self.bot_token)
                    else 0
                )
                while start_idx < len(current_text):
                    (obj, end_idx) = _partial_json_loads(
                        current_text[start_idx:], flags
                    )
                    is_complete.append(
                        _is_complete_json(current_text[start_idx : start_idx + end_idx])
                    )
                    start_idx += end_idx + len("; ")

                    # Validate tool name if present
                    if "name" in obj and obj["name"] not in self._tool_indices:
                        # Invalid tool name - reset state
                        self._buffer = ""
                        self.current_tool_id = -1
                        self.current_tool_name_sent = False
                        if self.streamed_args_for_tool:
                            self.streamed_args_for_tool.pop()
                        return StreamingParseResult()

                    # Handle parameters/arguments consistency
                    if "parameters" in obj:
                        assert (
                            "arguments" not in obj
                        ), "model generated both parameters and arguments"
                        obj["arguments"] = obj["parameters"]
                    tool_call_arr.append(obj)

            except MalformedJSON:
                return StreamingParseResult()

            if len(tool_call_arr) == 0:
                return StreamingParseResult()

            current_tool_call: Dict = (
                tool_call_arr[self.current_tool_id] if len(tool_call_arr) > 0 else {}
            )

            # Handle new tool in array
            if len(tool_call_arr) > 0 and len(tool_call_arr) > self.current_tool_id + 1:
                if self.current_tool_id >= 0:
                    cur_arguments = current_tool_call.get("arguments")
                    if cur_arguments:
                        cur_args_json = json.dumps(cur_arguments)
                        sent = len(self.streamed_args_for_tool[self.current_tool_id])
                        argument_diff = cur_args_json[sent:]

                        res = StreamingParseResult(
                            calls=[
                                ToolCallItem(
                                    tool_index=self.current_tool_id,
                                    name="",
                                    parameters=argument_diff,
                                )
                            ],
                        )
                        self.streamed_args_for_tool[
                            self.current_tool_id
                        ] += argument_diff
                    else:
                        res = StreamingParseResult()
                else:
                    res = StreamingParseResult()

                self.current_tool_id = len(tool_call_arr) - 1
                self.current_tool_name_sent = False
                self.streamed_args_for_tool.append("")
                return res

            # Handle tool name
            elif not self.current_tool_name_sent:
                function_name = current_tool_call.get("name")
                if function_name and function_name in self._tool_indices:
                    res = StreamingParseResult(
                        calls=[
                            ToolCallItem(
                                tool_index=self._tool_indices[function_name],
                                name=function_name,
                                parameters="",
                            )
                        ],
                    )
                    self.current_tool_name_sent = True
                else:
                    res = StreamingParseResult()

            # Handle streaming arguments
            else:
                cur_arguments = current_tool_call.get("arguments")
                res = StreamingParseResult()

                if cur_arguments:
                    sent = len(self.streamed_args_for_tool[self.current_tool_id])
                    cur_args_json = json.dumps(cur_arguments)
                    prev_arguments = self.prev_tool_call_arr[self.current_tool_id].get(
                        "arguments"
                    )

                    argument_diff = None
                    if is_complete[self.current_tool_id]:
                        argument_diff = cur_args_json[sent:]
                        self._buffer = ""
                        self.prev_tool_call_arr[self.current_tool_id].clear()
                        self.current_tool_name_sent = False
                        self.streamed_args_for_tool[self.current_tool_id] = ""

                    elif prev_arguments:
                        prev_args_json = json.dumps(prev_arguments)
                        if cur_args_json != prev_args_json:
                            prefix = _find_common_prefix(prev_args_json, cur_args_json)
                            argument_diff = prefix[sent:]

                    if argument_diff is not None:
                        res = StreamingParseResult(
                            calls=[
                                ToolCallItem(
                                    tool_index=self.current_tool_id,
                                    name="",
                                    parameters=argument_diff,
                                )
                            ],
                        )
                        if not is_complete[self.current_tool_id]:
                            self.streamed_args_for_tool[
                                self.current_tool_id
                            ] += argument_diff

            self.prev_tool_call_arr = tool_call_arr
            return res

        except Exception as e:
            logger.error(f"Error in parse_streaming_increment: {e}")
            return StreamingParseResult()

    @abstractmethod
    def has_tool_call(self, text: str) -> bool:
        raise NotImplementedError()

    @abstractmethod
    def structure_info(self) -> _GetInfoFunc:
        raise NotImplementedError()


class Qwen25Detector(BaseFormatDetector):
    """
    Detector for Qwen 2.5 models.
    Assumes function call format:
      <tool_call>{"name":"xxx", "arguments":{...}}</tool_call>
    """

    def __init__(self):
        """
        Initializes the detector with necessary state variables.
        """
        super().__init__()
        self.bot_token = "<tool_call>"
        self.eot_token = "</tool_call>"

    def has_tool_call(self, text: str) -> bool:
        """Check if the text contains a Qwen 2.5 format tool call."""
        return self.bot_token in text

<<<<<<< HEAD
    def detect_and_parse(self, text: str, tools: List[Tool]) -> List[ToolCallItem]:
=======
    def detect_and_parse(
        self, text: str, tools: List[Function]
    ) -> StreamingParseResult:
>>>>>>> 5f9b2c62
        """
        One-time parsing: Detects and parses tool calls in the provided text.

        :param text: The complete text to parse.
        :param tools: List of available tools.
        :return: ParseResult indicating success or failure, consumed text, leftover text, and parsed calls.
        """
        idx = text.find(self.bot_token)
        normal_text = text[:idx].strip() if idx != -1 else text
        if self.bot_token not in text:
            return StreamingParseResult(normal_text=normal_text, calls=[])
        pattern = rf"{self.bot_token}(.*?){self.eot_token}"
        match_result_list = re.findall(pattern, text, re.DOTALL)
        calls = []
        for match_result in match_result_list:
            match_result = json.loads(match_result)
            calls.extend(self.parse_base_json(match_result, tools))
        return StreamingParseResult(normal_text=normal_text, calls=calls)

    def structure_info(self) -> _GetInfoFunc:
        return lambda name: StructureInfo(
            begin='<tool_call>{"name":"' + name + '", "arguments":',
            end="}</tool_call>",
            trigger="<tool_call>",
        )


class MistralDetector(BaseFormatDetector):
    """
    Detector for Mistral models.
    Assumes function call format:
      <|action_start|><|plugin|>{"name":"xxx", "arguments":{...}}<|action_end|>
    """

    def __init__(self):
        """
        Initializes the detector with necessary state variables.
        """
        super().__init__()
        self.bot_token = "[TOOL_CALLS] ["
        self.tool_call_regex = re.compile(r"\[{.*}\]", re.DOTALL)

    def has_tool_call(self, text: str) -> bool:
        """Check if the text contains a Mistral format tool call."""
        return self.bot_token in text

    def _clean_text(self, text: str) -> str:
        """
        clean text to only leave ''[TOOL_CALLS] [{"name": xxx, "arguments": {xxx}}]'
        for example,
            text = '[TOOL_CALLS] [{"name": "get_current_weather", "arguments": {"location": "Boston, MA", "unit": "fahrenheit"}}]\n\nToday\'s weather in Boston is :{function call result} (in Fahrenheit)\n\nIf you prefer Celsius, please let me know.'
            return '[TOOL_CALLS] [{"name": "get_current_weather", "arguments": {"location": "Boston, MA", "unit": "fahrenheit"}}]'
        The key pattern is [TOOL_CALLS] [...]
        """
        find_results = re.findall(r"\[TOOL_CALLS\] \[.*?\]", text, re.DOTALL)
        if len(find_results) > 0:
            return find_results[0]
        else:
            return ""

<<<<<<< HEAD
    def detect_and_parse(self, text: str, tools: List[Tool]) -> List[ToolCallItem]:
=======
    def detect_and_parse(
        self, text: str, tools: List[Function]
    ) -> StreamingParseResult:
>>>>>>> 5f9b2c62
        """
        One-time parsing: Detects and parses tool calls in the provided text.

        :param text: The complete text to parse.
        :param tools: List of available tools.
        :return: ParseResult indicating success or failure, consumed text, leftover text, and parsed calls.
        """
        idx = text.find(self.bot_token)
        normal_text = text[:idx].strip() if idx != -1 else text
        text = self._clean_text(text)
        tool_content = text.replace("[TOOL_CALLS]", "").strip()
        raw_tool_calls = self.tool_call_regex.findall(tool_content)
        calls = []
        if len(raw_tool_calls) > 0:
            raw_tool_call = raw_tool_calls[0]
            function_call_arr = json.loads(raw_tool_call)
            for match_result in function_call_arr:
                calls.extend(self.parse_base_json(match_result, tools))
        return StreamingParseResult(normal_text=normal_text, calls=calls)

    def structure_info(self) -> _GetInfoFunc:
        return lambda name: StructureInfo(
            begin='[TOOL_CALLS] [{"name":"' + name + '", "arguments":',
            end="}]",
            trigger="[TOOL_CALLS]",
        )


class Llama32Detector(BaseFormatDetector):
    """
    Detector for Llama 3.2 models.
    Assumes function call format:
      <|python_tag|>{"name":"xxx", "arguments":{...}}
    """

    def __init__(self):
        super().__init__()
        self.bot_token = "<|python_tag|>"

    def has_tool_call(self, text: str) -> bool:
        """Check if the text contains a Llama 3.2 format tool call."""
        # depending on the prompt format the Llama model may or may not
        # prefix the output with the <|python_tag|> token
        return "<|python_tag|>" in text or text.startswith("{")

    def detect_and_parse(self, text: str, tools: List[Tool]) -> List[ToolCallItem]:
        """Parse function calls from text, handling multiple JSON objects."""
        if "<|python_tag|>" not in text and not text.startswith("{"):
            return StreamingParseResult(normal_text=text, calls=[])

        if "<|python_tag|>" in text:
            _, action_text = text.split("<|python_tag|>")
        else:
            action_text = text

        # Split by semicolon and process each part
        json_parts = [part.strip() for part in action_text.split(";") if part.strip()]
        all_actions = []
        for part in json_parts:
            try:
                # Parse each individual JSON object
                action = json.loads(part)
                all_actions.append(action)
            except json.JSONDecodeError as e:
                logger.warning(f"Failed to parse JSON part: {part}")
                logger.warning(f"JSON parse error: {str(e)}")
                continue
        calls = []
        # Only process if we found valid JSON objects
        if all_actions:
            calls = self.parse_base_json(all_actions, tools)
        return StreamingParseResult(normal_text=normal_text, calls=calls)

    def structure_info(self) -> _GetInfoFunc:
        return lambda name: StructureInfo(
            begin='<|python_tag|>{"name":"' + name + '", "arguments":',
            end="}",
            trigger="<|python_tag|>",
        )


class MultiFormatParser:
    def __init__(self, detectors: List[BaseFormatDetector]):
        """
        :param detectors: A series of available Detector instances passed in
        """
        self.detectors = detectors

<<<<<<< HEAD
    def parse_once(self, text: str, tools: List[Tool]):
=======
    def parse_once(
        self, text: str, tools: List[Function]
    ) -> Tuple[str, list[ToolCallItem]]:
>>>>>>> 5f9b2c62
        """
        One-time parsing: Loop through detectors until there are no new matches or text is exhausted
        Return: (final_text, all_calls)
        - final_text: The remaining text after parsing that was not consumed by any Detector (can be treated as normal text)
        - all_calls: All calls parsed by the Detectors
        """
        final_calls = []
        final_normal_text = text
        for detector in self.detectors:
            parsed_result = detector.detect_and_parse(text, tools)
            tool_call_list = parsed_result.calls
            if len(tool_call_list) > 0:  # parsed successfully
                final_calls = tool_call_list
                final_normal_text = parsed_result.normal_text
                break

        # leftover_text is the normal text not consumed by any Detector
        return final_normal_text, final_calls

<<<<<<< HEAD
    def parse_streaming_increment(self, new_text: str, tools: List[Tool]):
=======
    def parse_streaming_increment(
        self, new_text: str, tools: List[Function]
    ) -> Tuple[str, list[ToolCallItem]]:
>>>>>>> 5f9b2c62
        """
        Streaming incremental parsing: Feed new_text to each detector's parse_streaming_increment
        and merge their produced normal_text/calls to return.
        (The logic here can be "priority-based" or "parallel parsing" based on your needs)
        """
        final_normal_text = ""
        final_calls = []

        for detector in self.detectors:
            sp_result = detector.parse_streaming_increment(new_text, tools)
            # Merge normal_text and calls
            # If one sp_result contains result call, this should be a successful parse
            # If one sp_result only contains normal_text, this can either be a successful
            # parse or it is not using the desired parsing tool.
            if sp_result.normal_text:
                final_normal_text = sp_result.normal_text
            if sp_result.calls:
                final_calls.extend(sp_result.calls)
                final_normal_text = sp_result.normal_text
                break

        return final_normal_text, final_calls


class FunctionCallParser:
    """
    In streaming scenarios, each time new_text is received, it calls multi_format_parser.parse_streaming_increment
    and returns the resulting normal_text and calls to the upper layer (or SSE).
    """

    ToolCallParserEnum: Dict[str, Type[BaseFormatDetector]] = {
        "llama3": Llama32Detector,
        "qwen25": Qwen25Detector,
        "mistral": MistralDetector,
    }

    def __init__(self, tools: List[Tool], tool_call_parser: str):
        detectors = []
        if tool_call_parser:
            detector_class = self.ToolCallParserEnum.get(tool_call_parser)
            if detector_class:
                detectors.append(detector_class())
            else:
                raise ValueError(f"Unsupported tool_call_parser: {tool_call_parser}")
        else:
            raise ValueError("Tool Call Parser Not Given!")

        self.multi_format_parser = MultiFormatParser(detectors)
        self.tools = tools

    def has_tool_call(self, text: str) -> bool:
        """
        Check if the given text contains a tool call in the format supported by this parser.
        This delegates to the detector's implementation.

        :param text: The text to check for tool calls
        :return: True if the text contains a tool call, False otherwise
        """
        # Check all detectors in the multi_format_parser
        for detector in self.multi_format_parser.detectors:
            if detector.has_tool_call(text):
                return True
        return False

    def parse_non_stream(self, full_text: str) -> Tuple[str, list[ToolCallItem]]:
        """
        Non-streaming call: one-time parsing
        """
        full_normal_text, calls = self.multi_format_parser.parse_once(
            full_text, self.tools
        )
        return full_normal_text, calls

    def parse_stream_chunk(self, chunk_text: str) -> Tuple[str, list[ToolCallItem]]:
        """
        Streaming call: incremental parsing
        """
        normal_text, calls = self.multi_format_parser.parse_streaming_increment(
            chunk_text, self.tools
        )
        return normal_text, calls

    def structure_infos(self) -> List[_GetInfoFunc]:
        """
        Returns a list of structure_info functions for each detector
        """
        return [
            detector.structure_info() for detector in self.multi_format_parser.detectors
        ]<|MERGE_RESOLUTION|>--- conflicted
+++ resolved
@@ -128,14 +128,10 @@
 
         return results
 
-<<<<<<< HEAD
     @abstractmethod
-    def detect_and_parse(self, text: str, tools: List[Tool]) -> List[ToolCallItem]:
-=======
     def detect_and_parse(
-        self, text: str, tools: List[Function]
+        self, text: str, tools: List[Tool]
     ) -> StreamingParseResult:
->>>>>>> 5f9b2c62
         """
         Parses the text in one go. Returns success=True if the format matches, otherwise False.
         Note that leftover_text here represents "content that this parser will not consume further".
@@ -337,13 +333,9 @@
         """Check if the text contains a Qwen 2.5 format tool call."""
         return self.bot_token in text
 
-<<<<<<< HEAD
-    def detect_and_parse(self, text: str, tools: List[Tool]) -> List[ToolCallItem]:
-=======
     def detect_and_parse(
-        self, text: str, tools: List[Function]
+        self, text: str, tools: List[Tool]
     ) -> StreamingParseResult:
->>>>>>> 5f9b2c62
         """
         One-time parsing: Detects and parses tool calls in the provided text.
 
@@ -404,13 +396,9 @@
         else:
             return ""
 
-<<<<<<< HEAD
-    def detect_and_parse(self, text: str, tools: List[Tool]) -> List[ToolCallItem]:
-=======
     def detect_and_parse(
-        self, text: str, tools: List[Function]
+        self, text: str, tools: List[Tool]
     ) -> StreamingParseResult:
->>>>>>> 5f9b2c62
         """
         One-time parsing: Detects and parses tool calls in the provided text.
 
@@ -499,13 +487,9 @@
         """
         self.detectors = detectors
 
-<<<<<<< HEAD
-    def parse_once(self, text: str, tools: List[Tool]):
-=======
     def parse_once(
-        self, text: str, tools: List[Function]
+        self, text: str, tools: List[Tool]
     ) -> Tuple[str, list[ToolCallItem]]:
->>>>>>> 5f9b2c62
         """
         One-time parsing: Loop through detectors until there are no new matches or text is exhausted
         Return: (final_text, all_calls)
@@ -525,13 +509,9 @@
         # leftover_text is the normal text not consumed by any Detector
         return final_normal_text, final_calls
 
-<<<<<<< HEAD
-    def parse_streaming_increment(self, new_text: str, tools: List[Tool]):
-=======
     def parse_streaming_increment(
-        self, new_text: str, tools: List[Function]
+        self, new_text: str, tools: List[Tool]
     ) -> Tuple[str, list[ToolCallItem]]:
->>>>>>> 5f9b2c62
         """
         Streaming incremental parsing: Feed new_text to each detector's parse_streaming_increment
         and merge their produced normal_text/calls to return.
