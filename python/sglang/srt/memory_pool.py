--- conflicted
+++ resolved
@@ -50,13 +50,11 @@
             for _ in range(layer_num)
         ]
 
-<<<<<<< HEAD
         # Prefetch buffer
         self.prefetch_buffer = torch.empty(0, device="cuda", dtype=torch.int32)
         self.prefetch_chunk_size = 256
-=======
+
         self.clear()
->>>>>>> 65c65776
 
     def get_key_buffer(self, layer_id):
         return self.kv_data[layer_id][:, 0]
