--- conflicted
+++ resolved
@@ -348,22 +348,9 @@
     skip_special_tokens: bool = True
     lora_path: Optional[Union[List[Optional[str]], Optional[str]]] = None
     session_params: Optional[Dict] = None
-<<<<<<< HEAD
     lz_penalty: float = 0.0
     lz_buffer_size: int = 32
     lz_lookback_size: int = 512
-=======
-    min_reasoning_penalty: Optional[float] = None
-    max_reasoning_penalty: Optional[float] = None
-    num_reasoning_penalty_steps: Optional[int] = None
-    stop_reasoning: Optional[Union[str, List[str]]] = None
-    stop_reasoning_token_ids: Optional[List[int]] = None
-    ngram_penalty: float = 0.0
-    ngram_n: int = 32
-    ngram_lookback_window: int = 512
-    separate_reasoning: bool = True
-    stream_reasoning: bool = True
->>>>>>> 3ec025ac
 
 class FunctionResponse(BaseModel):
     """Function response."""
