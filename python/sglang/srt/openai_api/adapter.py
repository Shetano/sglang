--- conflicted
+++ resolved
@@ -306,12 +306,8 @@
                     request,
                     ret,
                     to_file=True,
-<<<<<<< HEAD
                     cache_report=orchestrator.server_args.enable_cache_report,
-=======
-                    cache_report=tokenizer_manager.server_args.enable_cache_report,
-                    tool_call_parser=tokenizer_manager.server_args.tool_call_parser,
->>>>>>> 7daa570a
+                    tool_call_parser=orchestrator.server_args.tool_call_parser,
                 )
             else:
                 responses = v1_generate_response(
@@ -906,17 +902,9 @@
                     openai_compatible_messages = openai_compatible_messages[:-1]
                 else:
                     assistant_prefix = None
-<<<<<<< HEAD
-                prompt_ids = orchestrator.tokenizer.apply_chat_template(
-                    openai_compatible_messages,
-                    tokenize=True,
-                    add_generation_prompt=True,
-                    tools=tools,
-                )
-=======
 
                 try:
-                    prompt_ids = tokenizer_manager.tokenizer.apply_chat_template(
+                    prompt_ids = orchestrator.tokenizer.apply_chat_template(
                         openai_compatible_messages,
                         tokenize=True,
                         add_generation_prompt=True,
@@ -934,7 +922,6 @@
                         tools=tools,
                     )
 
->>>>>>> 7daa570a
                 if assistant_prefix:
                     prompt_ids += orchestrator.tokenizer.encode(assistant_prefix)
                 stop = request.stop
@@ -1441,14 +1428,10 @@
         ret = [ret]
 
     response = v1_chat_generate_response(
-<<<<<<< HEAD
-        request, ret, cache_report=orchestrator.server_args.enable_cache_report
-=======
         request,
         ret,
-        cache_report=tokenizer_manager.server_args.enable_cache_report,
-        tool_call_parser=tokenizer_manager.server_args.tool_call_parser,
->>>>>>> 7daa570a
+        cache_report=orchestrator.server_args.enable_cache_report,
+        tool_call_parser=orchestrator.server_args.tool_call_parser,
     )
 
     return response
