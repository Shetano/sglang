--- conflicted
+++ resolved
@@ -1828,10 +1828,6 @@
             )
         else:
             prompt_kwargs = {"input_ids": prompts}
-<<<<<<< HEAD
-=======
-        request_ids = [req.rid for req in all_requests]
->>>>>>> 31c9569b
 
     adapted_request = EmbeddingReqInput(
         rid=all_requests[0].rid,
