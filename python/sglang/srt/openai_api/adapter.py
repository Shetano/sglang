# Copyright 2023-2024 SGLang Team
# Licensed under the Apache License, Version 2.0 (the "License");
# you may not use this file except in compliance with the License.
# You may obtain a copy of the License at
#
#     http://www.apache.org/licenses/LICENSE-2.0
#
# Unless required by applicable law or agreed to in writing, software
# distributed under the License is distributed on an "AS IS" BASIS,
# WITHOUT WARRANTIES OR CONDITIONS OF ANY KIND, either express or implied.
# See the License for the specific language governing permissions and
# limitations under the License.
# ==============================================================================
"""Conversion between OpenAI APIs and native SRT APIs"""

import asyncio
import json
import logging
import os
import time
import uuid
from http import HTTPStatus
from typing import Dict, List

from fastapi import HTTPException, Request, UploadFile
from fastapi.responses import ORJSONResponse, StreamingResponse
from pydantic import ValidationError

from sglang.srt.code_completion_parser import (
    generate_completion_prompt_from_request,
    is_completion_template_defined,
)
from sglang.srt.conversation import (
    Conversation,
    SeparatorStyle,
    chat_template_exists,
    generate_chat_conv,
    generate_embedding_convs,
    register_conv_template,
)
from sglang.srt.function_call_parser import TOOLS_TAG_LIST, FunctionCallParser
from sglang.srt.managers.io_struct import EmbeddingReqInput, GenerateReqInput
from sglang.srt.openai_api.protocol import (
    BatchRequest,
    BatchResponse,
    ChatCompletionRequest,
    ChatCompletionResponse,
    ChatCompletionResponseChoice,
    ChatCompletionResponseStreamChoice,
    ChatCompletionStreamResponse,
    ChatCompletionTokenLogprob,
    ChatMessage,
    ChoiceLogprobs,
    CompletionRequest,
    CompletionResponse,
    CompletionResponseChoice,
    CompletionResponseStreamChoice,
    CompletionStreamResponse,
    DeltaMessage,
    EmbeddingObject,
    EmbeddingRequest,
    EmbeddingResponse,
    ErrorResponse,
    FileDeleteResponse,
    FileRequest,
    FileResponse,
    FunctionResponse,
    LogProbs,
    MultimodalEmbeddingInput,
    ToolCall,
    TopLogprob,
    UsageInfo,
)
from sglang.srt.reasoning_parser import ReasoningParser
from sglang.utils import convert_json_schema_to_str, get_exception_traceback

logger = logging.getLogger(__name__)

chat_template_name = None


class FileMetadata:
    def __init__(self, filename: str, purpose: str):
        self.filename = filename
        self.purpose = purpose


# In-memory storage for batch jobs and files
batch_storage: Dict[str, BatchResponse] = {}
file_id_request: Dict[str, FileMetadata] = {}
file_id_response: Dict[str, FileResponse] = {}
# map file id to file path in SGLang backend
file_id_storage: Dict[str, str] = {}

# backend storage directory
storage_dir = None


def create_error_response(
    message: str,
    err_type: str = "BadRequestError",
    status_code: HTTPStatus = HTTPStatus.BAD_REQUEST,
):
    error = ErrorResponse(message=message, type=err_type, code=status_code.value)
    return ORJSONResponse(content=error.model_dump(), status_code=error.code)


def create_streaming_error_response(
    message: str,
    err_type: str = "BadRequestError",
    status_code: HTTPStatus = HTTPStatus.BAD_REQUEST,
) -> str:
    error = ErrorResponse(message=message, type=err_type, code=status_code.value)
    json_str = json.dumps({"error": error.model_dump()})
    return json_str


def load_chat_template_for_openai_api(tokenizer_manager, chat_template_arg, model_path):
    global chat_template_name

    logger.info(
        f"Use chat template for the OpenAI-compatible API server: {chat_template_arg}"
    )

    if not chat_template_exists(chat_template_arg):
        if not os.path.exists(chat_template_arg):
            raise RuntimeError(
                f"Chat template {chat_template_arg} is not a built-in template name "
                "or a valid chat template file path."
            )
        if chat_template_arg.endswith(".jinja"):
            with open(chat_template_arg, "r") as f:
                chat_template = "".join(f.readlines()).strip("\n")
            tokenizer_manager.tokenizer.chat_template = chat_template.replace(
                "\\n", "\n"
            )
            chat_template_name = None
        else:
            assert chat_template_arg.endswith(
                ".json"
            ), "unrecognized format of chat template file"
            with open(chat_template_arg, "r") as filep:
                template = json.load(filep)
                try:
                    sep_style = SeparatorStyle[template["sep_style"]]
                except KeyError:
                    raise ValueError(
                        f"Unknown separator style: {template['sep_style']}"
                    ) from None
                register_conv_template(
                    Conversation(
                        name=template["name"],
                        system_template=template["system"] + "\n{system_message}",
                        system_message=template.get("system_message", ""),
                        roles=(template["user"], template["assistant"]),
                        sep_style=sep_style,
                        sep=template.get("sep", "\n"),
                        stop_str=template["stop_str"],
                    ),
                    override=True,
                )
            chat_template_name = template["name"]
    else:
        chat_template_name = chat_template_arg

    # Check chat-template
    # TODO:
    # 1. Do not import any code from sglang.lang
    # 2. For VLM, when chat_template_arg is None, set it automatically by guessing from model_path.


async def v1_files_create(
    file: UploadFile, purpose: str, file_storage_path: str = None
):
    try:
        global storage_dir
        if file_storage_path:
            storage_dir = file_storage_path
        # Read the file content
        file_content = await file.read()

        # Create an instance of RequestBody
        request_body = FileRequest(file=file_content, purpose=purpose)

        # Save the file to the sglang_oai_storage directory
        os.makedirs(storage_dir, exist_ok=True)
        file_id = f"backend_input_file-{uuid.uuid4()}"
        filename = f"{file_id}.jsonl"
        file_path = os.path.join(storage_dir, filename)

        with open(file_path, "wb") as f:
            f.write(request_body.file)

        # add info to global file map
        file_id_request[file_id] = FileMetadata(filename=file.filename, purpose=purpose)
        file_id_storage[file_id] = file_path

        # Return the response in the required format
        response = FileResponse(
            id=file_id,
            bytes=len(request_body.file),
            created_at=int(time.time()),
            filename=file.filename,
            purpose=request_body.purpose,
        )
        file_id_response[file_id] = response

        return response
    except ValidationError as e:
        return {"error": "Invalid input", "details": e.errors()}


async def v1_delete_file(file_id: str):
    # Retrieve the file job from the in-memory storage
    file_response = file_id_response.get(file_id)
    if file_response is None:
        raise HTTPException(status_code=404, detail="File not found")
    file_path = file_id_storage.get(file_id)
    if file_path is None:
        raise HTTPException(status_code=404, detail="File not found")
    os.remove(file_path)
    del file_id_response[file_id]
    del file_id_storage[file_id]
    return FileDeleteResponse(id=file_id, deleted=True)


async def v1_batches(tokenizer_manager, raw_request: Request):
    try:
        body = await raw_request.json()

        batch_request = BatchRequest(**body)

        batch_id = f"batch_{uuid.uuid4()}"

        # Create an instance of BatchResponse
        batch_response = BatchResponse(
            id=batch_id,
            endpoint=batch_request.endpoint,
            input_file_id=batch_request.input_file_id,
            completion_window=batch_request.completion_window,
            created_at=int(time.time()),
            metadata=batch_request.metadata,
        )

        batch_storage[batch_id] = batch_response

        # Start processing the batch asynchronously
        asyncio.create_task(process_batch(tokenizer_manager, batch_id, batch_request))

        # Return the initial batch_response
        return batch_response

    except ValidationError as e:
        return {"error": "Invalid input", "details": e.errors()}
    except Exception as e:
        return {"error": str(e)}


async def process_batch(tokenizer_manager, batch_id: str, batch_request: BatchRequest):
    try:
        # Update the batch status to "in_progress"
        batch_storage[batch_id].status = "in_progress"
        batch_storage[batch_id].in_progress_at = int(time.time())

        # Retrieve the input file content
        input_file_request = file_id_request.get(batch_request.input_file_id)
        if not input_file_request:
            raise ValueError("Input file not found")

        # Parse the JSONL file and process each request
        input_file_path = file_id_storage.get(batch_request.input_file_id)
        with open(input_file_path, "r", encoding="utf-8") as f:
            lines = f.readlines()

        total_requests = len(lines)
        completed_requests = 0
        failed_requests = 0

        all_ret = []
        end_point = batch_storage[batch_id].endpoint
        file_request_list = []
        all_requests = []
        request_ids = []
        for line_id, line in enumerate(lines):
            request_data = json.loads(line)
            file_request_list.append(request_data)
            body = request_data["body"]
            request_ids.append(f"{batch_id}-req_{line_id}")

            # Although streaming is supported for standalone completions, it is not supported in
            # batch mode (multiple completions in single request).
            if body.get("stream", False):
                raise ValueError("Streaming requests are not supported in batch mode")

            if end_point == "/v1/chat/completions":
                all_requests.append(ChatCompletionRequest(**body))
            elif end_point == "/v1/completions":
                all_requests.append(CompletionRequest(**body))

        if end_point == "/v1/chat/completions":
            adapted_request, request = v1_chat_generate_request(
                all_requests, tokenizer_manager, request_ids=request_ids
            )
        elif end_point == "/v1/completions":
            adapted_request, request = v1_generate_request(
                all_requests, request_ids=request_ids
            )

        try:
            created = int(time.time())
            ret = await tokenizer_manager.generate_request(adapted_request).__anext__()
            if not isinstance(ret, list):
                ret = [ret]
            if end_point == "/v1/chat/completions":
                responses = v1_chat_generate_response(
                    request,
                    ret,
                    created,
                    to_file=True,
                    cache_report=tokenizer_manager.server_args.enable_cache_report,
                    tool_call_parser=tokenizer_manager.server_args.tool_call_parser,
                )
            else:
                responses = v1_generate_response(
                    request,
                    ret,
                    tokenizer_manager,
                    created,
                    to_file=True,
                    cache_report=tokenizer_manager.server_args.enable_cache_report,
                )

        except Exception as e:
            logger.error(f"error: {get_exception_traceback()}")
            responses = []
            error_json = {
                "id": f"batch_req_{uuid.uuid4()}",
                "custom_id": request_data.get("custom_id"),
                "response": None,
                "error": {"message": str(e)},
            }
            all_ret.append(error_json)
            failed_requests += len(file_request_list)

        for idx, response in enumerate(responses):
            # the batch_req here can be changed to be named within a batch granularity
            response_json = {
                "id": f"batch_req_{uuid.uuid4()}",
                "custom_id": file_request_list[idx].get("custom_id"),
                "response": response,
                "error": None,
            }
            all_ret.append(response_json)
            completed_requests += 1

        # Write results to a new file
        output_file_id = f"backend_result_file-{uuid.uuid4()}"
        global storage_dir
        output_file_path = os.path.join(storage_dir, f"{output_file_id}.jsonl")
        with open(output_file_path, "w", encoding="utf-8") as f:
            for ret in all_ret:
                f.write(json.dumps(ret) + "\n")

        # Update batch response with output file information
        retrieve_batch = batch_storage[batch_id]
        retrieve_batch.output_file_id = output_file_id
        file_id_storage[output_file_id] = output_file_path
        file_id_response[output_file_id] = FileResponse(
            id=output_file_id,
            bytes=os.path.getsize(output_file_path),
            created_at=int(time.time()),
            filename=f"{output_file_id}.jsonl",
            purpose="batch_result",
        )
        # Update batch status to "completed"
        retrieve_batch.status = "completed"
        retrieve_batch.completed_at = int(time.time())
        retrieve_batch.request_counts = {
            "total": total_requests,
            "completed": completed_requests,
            "failed": failed_requests,
        }

    except Exception as e:
        logger.error(f"error: {e}")
        # Update batch status to "failed"
        retrieve_batch = batch_storage[batch_id]
        retrieve_batch.status = "failed"
        retrieve_batch.failed_at = int(time.time())
        retrieve_batch.errors = {"message": str(e)}


async def v1_retrieve_batch(batch_id: str):
    # Retrieve the batch job from the in-memory storage
    batch_response = batch_storage.get(batch_id)
    if batch_response is None:
        raise HTTPException(status_code=404, detail="Batch not found")

    return batch_response


async def v1_cancel_batch(tokenizer_manager, batch_id: str):
    # Retrieve the batch job from the in-memory storage
    batch_response = batch_storage.get(batch_id)
    if batch_response is None:
        raise HTTPException(status_code=404, detail="Batch not found")

    # Only do cancal when status is "validating" or "in_progress"
    if batch_response.status in ["validating", "in_progress"]:
        # Start cancelling the batch asynchronously
        asyncio.create_task(
            cancel_batch(
                tokenizer_manager=tokenizer_manager,
                batch_id=batch_id,
                input_file_id=batch_response.input_file_id,
            )
        )

        # Update batch status to "cancelling"
        batch_response.status = "cancelling"

        return batch_response
    else:
        raise HTTPException(
            status_code=500,
            detail=f"Current status is {batch_response.status}, no need to cancel",
        )


async def cancel_batch(tokenizer_manager, batch_id: str, input_file_id: str):
    try:
        # Update the batch status to "cancelling"
        batch_storage[batch_id].status = "cancelling"

        # Retrieve the input file content
        input_file_request = file_id_request.get(input_file_id)
        if not input_file_request:
            raise ValueError("Input file not found")

        # Parse the JSONL file and process each request
        input_file_path = file_id_storage.get(input_file_id)
        with open(input_file_path, "r", encoding="utf-8") as f:
            lines = f.readlines()

        # Cancel requests by request_ids
        for line_id in range(len(lines)):
            rid = f"{batch_id}-req_{line_id}"
            tokenizer_manager.abort_request(rid=rid)

        retrieve_batch = batch_storage[batch_id]
        retrieve_batch.status = "cancelled"

    except Exception as e:
        logger.error("error in SGLang:", e)
        # Update batch status to "failed"
        retrieve_batch = batch_storage[batch_id]
        retrieve_batch.status = "failed"
        retrieve_batch.failed_at = int(time.time())
        retrieve_batch.errors = {"message": str(e)}


async def v1_retrieve_file(file_id: str):
    # Retrieve the batch job from the in-memory storage
    file_response = file_id_response.get(file_id)
    if file_response is None:
        raise HTTPException(status_code=404, detail="File not found")
    return file_response


async def v1_retrieve_file_content(file_id: str):
    file_pth = file_id_storage.get(file_id)
    if not file_pth or not os.path.exists(file_pth):
        raise HTTPException(status_code=404, detail="File not found")

    def iter_file():
        with open(file_pth, mode="rb") as file_like:
            yield from file_like

    return StreamingResponse(iter_file(), media_type="application/octet-stream")


def v1_generate_request(
    all_requests: List[CompletionRequest], request_ids: List[str] = None
):
    if len(all_requests) > 1:
        first_prompt_type = type(all_requests[0].prompt)
        for request in all_requests:
            assert (
                type(request.prompt) is first_prompt_type
            ), "All prompts must be of the same type in file input settings"
            if request.n > 1:
                raise ValueError(
                    "Parallel sampling is not supported for completions from files"
                )

    prompts = []
    sampling_params_list = []
    return_logprobs = []
    logprob_start_lens = []
    top_logprobs_nums = []
    lora_paths = []

    for request in all_requests:
        # NOTE: with openai API, the prompt's logprobs are always not computed
        if request.echo and request.logprobs:
            logger.warning(
                "Echo is not compatible with logprobs. "
                "To compute logprobs of input prompt, please use the native /generate API."
            )

        prompt = request.prompt
        if is_completion_template_defined():
            prompt = generate_completion_prompt_from_request(request)
        prompts.append(prompt)

        lora_paths.append(request.lora_path)
        if request.echo and request.logprobs:
            current_logprob_start_len = 0
        else:
            current_logprob_start_len = -1
        sampling_params_list.append(
            {
                "temperature": request.temperature,
                "max_new_tokens": request.max_tokens,
                "min_new_tokens": request.min_tokens,
                "stop": request.stop,
                "stop_token_ids": request.stop_token_ids,
                "top_p": request.top_p,
                "top_k": request.top_k,
                "min_p": request.min_p,
                "presence_penalty": request.presence_penalty,
                "frequency_penalty": request.frequency_penalty,
                "repetition_penalty": request.repetition_penalty,
                "regex": request.regex,
                "json_schema": request.json_schema,
                "ebnf": request.ebnf,
                "n": request.n,
                "no_stop_trim": request.no_stop_trim,
                "ignore_eos": request.ignore_eos,
                "skip_special_tokens": request.skip_special_tokens,
            }
        )
        return_logprobs.append(request.logprobs is not None)
        logprob_start_lens.append(current_logprob_start_len)
        top_logprobs_nums.append(
            request.logprobs if request.logprobs is not None else 0
        )

    if len(all_requests) == 1:
        if isinstance(prompts[0], str) or isinstance(prompts[0][0], str):
            prompt_kwargs = {"text": prompts[0]}
        else:
            prompt_kwargs = {"input_ids": prompts[0]}
        sampling_params_list = sampling_params_list[0]
        return_logprobs = return_logprobs[0]
        logprob_start_lens = logprob_start_lens[0]
        top_logprobs_nums = top_logprobs_nums[0]
        lora_paths = lora_paths[0]
    else:
        if isinstance(prompts[0], str) or isinstance(prompts[0][0], str):
            prompt_kwargs = {"text": prompts}
        else:
            prompt_kwargs = {"input_ids": prompts}

    adapted_request = GenerateReqInput(
        **prompt_kwargs,
        sampling_params=sampling_params_list,
        return_logprob=return_logprobs,
        top_logprobs_num=top_logprobs_nums,
        logprob_start_len=logprob_start_lens,
        return_text_in_logprobs=True,
        stream=all_requests[0].stream,
        rid=request_ids,
        lora_path=lora_paths,
    )

    return adapted_request, all_requests if len(all_requests) > 1 else all_requests[0]


def v1_generate_response(
    request, ret, tokenizer_manager, created, to_file=False, cache_report=False
):
    choices = []
    echo = False

    if (not isinstance(request, list)) and request.echo:
        # TODO: handle the case propmt is token ids
        if isinstance(request.prompt, list) and isinstance(request.prompt[0], str):
            # for the case of multiple str prompts
            prompts = request.prompt
        elif isinstance(request.prompt, list) and isinstance(request.prompt[0], list):
            # for the case of multiple token ids prompts
            prompts = [
                tokenizer_manager.tokenizer.decode(prompt, skip_special_tokens=True)
                for prompt in request.prompt
            ]
        elif isinstance(request.prompt, list) and isinstance(request.prompt[0], int):
            # for the case of single token ids prompt
            prompts = [
                tokenizer_manager.tokenizer.decode(
                    request.prompt, skip_special_tokens=True
                )
            ]
        else:
            # for the case of single str prompt
            prompts = [request.prompt]
        echo = True

    for idx, ret_item in enumerate(ret):
        text = ret_item["text"]
        if isinstance(request, list) and request[idx].echo:
            echo = True
            text = request[idx].prompt + text
        if echo and not isinstance(request, list):
            prompt_index = idx // request.n
            text = prompts[prompt_index] + text

        logprobs = False
        if isinstance(request, list) and request[idx].logprobs is not None:
            logprobs = True
        elif (not isinstance(request, list)) and request.logprobs is not None:
            logprobs = True
        if logprobs:
            if echo:
                input_token_logprobs = ret_item["meta_info"]["input_token_logprobs"]
                input_top_logprobs = ret_item["meta_info"]["input_top_logprobs"]
            else:
                input_token_logprobs = None
                input_top_logprobs = None

            logprobs = to_openai_style_logprobs(
                input_token_logprobs=input_token_logprobs,
                input_top_logprobs=input_top_logprobs,
                output_token_logprobs=ret_item["meta_info"]["output_token_logprobs"],
                output_top_logprobs=ret_item["meta_info"]["output_top_logprobs"],
            )
        else:
            logprobs = None

        finish_reason = ret_item["meta_info"]["finish_reason"]

        if to_file:
            # to make the choise data json serializable
            choice_data = {
                "index": 0,
                "text": text,
                "logprobs": logprobs,
                "finish_reason": finish_reason["type"] if finish_reason else None,
                "matched_stop": (
                    finish_reason["matched"]
                    if finish_reason and "matched" in finish_reason
                    else None
                ),
            }
        else:
            choice_data = CompletionResponseChoice(
                index=idx,
                text=text,
                logprobs=logprobs,
                finish_reason=finish_reason["type"] if finish_reason else None,
                matched_stop=(
                    finish_reason["matched"]
                    if finish_reason and "matched" in finish_reason
                    else None
                ),
            )

        choices.append(choice_data)

    if to_file:
        responses = []
        for i, choice in enumerate(choices):
            response = {
                "status_code": 200,
                "request_id": ret[i]["meta_info"]["id"],
                "body": {
                    # remain the same but if needed we can change that
                    "id": ret[i]["meta_info"]["id"],
                    "object": "text_completion",
                    "created": created,
                    "model": request[i].model,
                    "choices": choice,
                    "usage": {
                        "prompt_tokens": ret[i]["meta_info"]["prompt_tokens"],
                        "completion_tokens": ret[i]["meta_info"]["completion_tokens"],
                        "total_tokens": ret[i]["meta_info"]["prompt_tokens"]
                        + ret[i]["meta_info"]["completion_tokens"],
                    },
                    "system_fingerprint": None,
                },
            }
            responses.append(response)
        return responses
    else:
        prompt_tokens = sum(
            ret[i]["meta_info"]["prompt_tokens"] for i in range(0, len(ret), request.n)
        )
        completion_tokens = sum(item["meta_info"]["completion_tokens"] for item in ret)
        cached_tokens = sum(item["meta_info"].get("cached_tokens", 0) for item in ret)
        response = CompletionResponse(
            id=ret[0]["meta_info"]["id"],
            model=request.model,
            created=created,
            choices=choices,
            usage=UsageInfo(
                prompt_tokens=prompt_tokens,
                completion_tokens=completion_tokens,
                total_tokens=prompt_tokens + completion_tokens,
                prompt_tokens_details=(
                    {"cached_tokens": cached_tokens} if cache_report else None
                ),
            ),
        )
    return response


async def v1_completions(tokenizer_manager, raw_request: Request):
    request_json = await raw_request.json()
    all_requests = [CompletionRequest(**request_json)]
    created = int(time.time())
    adapted_request, request = v1_generate_request(all_requests)

    if adapted_request.stream:

        async def generate_stream_resp():
            stream_buffers = {}
            n_prev_tokens = {}
            prompt_tokens = {}
            completion_tokens = {}
            cached_tokens = {}

            try:
                async for content in tokenizer_manager.generate_request(
                    adapted_request, raw_request
                ):
                    index = content.get("index", 0)

                    stream_buffer = stream_buffers.get(index, "")
                    n_prev_token = n_prev_tokens.get(index, 0)

                    text = content["text"]
                    prompt_tokens[index] = content["meta_info"]["prompt_tokens"]
                    completion_tokens[index] = content["meta_info"]["completion_tokens"]
                    cached_tokens[index] = content["meta_info"].get("cached_tokens", 0)

                    if not stream_buffer:  # The first chunk
                        if request.echo:
                            if isinstance(request.prompt, str):
                                # for the case of single str prompts
                                prompts = request.prompt
                            elif isinstance(request.prompt, list):
                                if isinstance(request.prompt[0], str):
                                    # for the case of multiple str prompts
                                    prompts = request.prompt[index // request.n]
                                elif isinstance(request.prompt[0], int):
                                    # for the case of single token ids prompt
                                    prompts = tokenizer_manager.tokenizer.decode(
                                        request.prompt, skip_special_tokens=True
                                    )
                                elif isinstance(request.prompt[0], list) and isinstance(
                                    request.prompt[0][0], int
                                ):
                                    # for the case of multiple token ids prompts
                                    prompts = tokenizer_manager.tokenizer.decode(
                                        request.prompt[index // request.n],
                                        skip_special_tokens=True,
                                    )

                            # Prepend prompt in response text.
                            text = prompts + text

                    if request.logprobs is not None:
                        # The first chunk and echo is enabled.
                        if not stream_buffer and request.echo:
                            input_token_logprobs = content["meta_info"][
                                "input_token_logprobs"
                            ]
                            input_top_logprobs = content["meta_info"][
                                "input_top_logprobs"
                            ]
                        else:
                            input_token_logprobs = None
                            input_top_logprobs = None

                        logprobs = to_openai_style_logprobs(
                            input_token_logprobs=input_token_logprobs,
                            input_top_logprobs=input_top_logprobs,
                            output_token_logprobs=content["meta_info"][
                                "output_token_logprobs"
                            ][n_prev_token:],
                            output_top_logprobs=content["meta_info"][
                                "output_top_logprobs"
                            ][n_prev_token:],
                        )
                        n_prev_token = len(
                            content["meta_info"]["output_token_logprobs"]
                        )
                    else:
                        logprobs = None

                    delta = text[len(stream_buffer) :]
                    stream_buffer = stream_buffer + delta
                    finish_reason = content["meta_info"]["finish_reason"]
                    choice_data = CompletionResponseStreamChoice(
                        index=index,
                        text=delta,
                        logprobs=logprobs,
                        finish_reason=finish_reason["type"] if finish_reason else None,
                        matched_stop=(
                            finish_reason["matched"]
                            if finish_reason and "matched" in finish_reason
                            else None
                        ),
                    )
                    chunk = CompletionStreamResponse(
                        id=content["meta_info"]["id"],
                        created=created,
                        object="text_completion",
                        choices=[choice_data],
                        model=request.model,
                    )

                    stream_buffers[index] = stream_buffer
                    n_prev_tokens[index] = n_prev_token

                    yield f"data: {chunk.model_dump_json()}\n\n"
                if request.stream_options and request.stream_options.include_usage:
                    total_prompt_tokens = sum(
                        tokens
                        for i, tokens in prompt_tokens.items()
                        if i % request.n == 0
                    )
                    total_completion_tokens = sum(
                        tokens for tokens in completion_tokens.values()
                    )
                    cache_report = tokenizer_manager.server_args.enable_cache_report
                    if cache_report:
                        cached_tokens_sum = sum(
                            tokens for tokens in cached_tokens.values()
                        )
                        prompt_tokens_details = {"cached_tokens": cached_tokens_sum}
                    else:
                        prompt_tokens_details = None
                    usage = UsageInfo(
                        prompt_tokens=total_prompt_tokens,
                        completion_tokens=total_completion_tokens,
                        total_tokens=total_prompt_tokens + total_completion_tokens,
                        prompt_tokens_details=prompt_tokens_details,
                    )

                    final_usage_chunk = CompletionStreamResponse(
                        id=content["meta_info"]["id"],
                        created=created,
                        choices=[],
                        model=request.model,
                        usage=usage,
                    )
                    final_usage_data = final_usage_chunk.model_dump_json(
                        exclude_none=True
                    )
                    yield f"data: {final_usage_data}\n\n"
            except ValueError as e:
                error = create_streaming_error_response(str(e))
                yield f"data: {error}\n\n"
            yield "data: [DONE]\n\n"

        return StreamingResponse(
            generate_stream_resp(),
            media_type="text/event-stream",
            background=tokenizer_manager.create_abort_task(adapted_request),
        )

    # Non-streaming response.
    try:
        ret = await tokenizer_manager.generate_request(
            adapted_request, raw_request
        ).__anext__()
    except ValueError as e:
        return create_error_response(str(e))

    if not isinstance(ret, list):
        ret = [ret]

    response = v1_generate_response(
        request,
        ret,
        tokenizer_manager,
        created,
        cache_report=tokenizer_manager.server_args.enable_cache_report,
    )
    return response


def v1_chat_generate_request(
    all_requests: List[ChatCompletionRequest],
    tokenizer_manager,
    request_ids: List[str] = None,
):
    input_ids = []
    sampling_params_list = []
    image_data_list = []
    return_logprobs = []
    logprob_start_lens = []
    top_logprobs_nums = []
    modalities_list = []
    lora_paths = []

    # NOTE: with openai API, the prompt's logprobs are always not computed

    for request in all_requests:
        # Prep the data needed for the underlying GenerateReqInput:
        #  - prompt: The full prompt string.
        #  - stop: Custom stop tokens.
        #  - image_data: None or a list of image strings (URLs or base64 strings).
        #    None skips any image processing in GenerateReqInput.
        if not isinstance(request.messages, str):
            # Apply chat template and its stop strings.
            tools = None
            if request.tools and request.tool_choice != "none":
                request.skip_special_tokens = False
                if not isinstance(request.tool_choice, str):
                    tools = [
                        item.function.model_dump()
                        for item in request.tools
                        if item.function.name == request.tool_choice.function.name
                    ]
                else:
                    tools = [item.function.model_dump() for item in request.tools]

            if chat_template_name is None:
                openai_compatible_messages = []
                for message in request.messages:
                    if isinstance(message.content, str):
                        openai_compatible_messages.append(
                            {"role": message.role, "content": message.content}
                        )
                    else:
                        content_list = message.dict()["content"]
                        for content in content_list:
                            if content["type"] == "text":
                                openai_compatible_messages.append(
                                    {"role": message.role, "content": content["text"]}
                                )
                if openai_compatible_messages[-1]["role"] == "assistant":
                    assistant_prefix = openai_compatible_messages[-1]["content"]
                    openai_compatible_messages = openai_compatible_messages[:-1]
                else:
                    assistant_prefix = None

                try:
                    prompt_ids = tokenizer_manager.tokenizer.apply_chat_template(
                        openai_compatible_messages,
                        tokenize=True,
                        add_generation_prompt=True,
                        tools=tools,
                    )
                except:
                    #  This except branch will be triggered when the chosen model
                    #  has a different tools input format that is not compatiable
                    #  with openAI's apply_chat_template tool_call format, like Mistral.
                    tools = [t if "function" in t else {"function": t} for t in tools]
                    prompt_ids = tokenizer_manager.tokenizer.apply_chat_template(
                        openai_compatible_messages,
                        tokenize=True,
                        add_generation_prompt=True,
                        tools=tools,
                    )

                if assistant_prefix:
                    encoded = tokenizer_manager.tokenizer.encode(assistant_prefix)
                    if (
                        encoded
                        and encoded[0] == tokenizer_manager.tokenizer.bos_token_id
                    ):
                        encoded = encoded[1:]
                    prompt_ids += encoded
                stop = request.stop
                image_data = None
                modalities = []
            else:
                conv = generate_chat_conv(request, chat_template_name)
                prompt = conv.get_prompt()
                image_data = conv.image_data
                modalities = conv.modalities
                stop = conv.stop_str or []
                if request.stop:
                    if isinstance(request.stop, str):
                        stop.append(request.stop)
                    else:
                        stop.extend(request.stop)
                prompt_ids = tokenizer_manager.tokenizer.encode(prompt)
        else:
            # Use the raw prompt and stop strings if the messages is already a string.
            prompt_ids = request.messages
            stop = request.stop
            image_data = None
            modalities = []
        input_ids.append(prompt_ids)
        return_logprobs.append(request.logprobs)
        logprob_start_lens.append(-1)
        top_logprobs_nums.append(request.top_logprobs or 0)
        lora_paths.append(request.lora_path)

        sampling_params = {
            "temperature": request.temperature,
            "max_new_tokens": request.max_tokens,
            "min_new_tokens": request.min_tokens,
            "stop": stop,
            "stop_token_ids": request.stop_token_ids,
            "top_p": request.top_p,
            "top_k": request.top_k,
            "min_p": request.min_p,
            "presence_penalty": request.presence_penalty,
            "frequency_penalty": request.frequency_penalty,
            "repetition_penalty": request.repetition_penalty,
            "regex": request.regex,
            "ebnf": request.ebnf,
            "n": request.n,
            "no_stop_trim": request.no_stop_trim,
            "ignore_eos": request.ignore_eos,
            "skip_special_tokens": request.skip_special_tokens,
        }

        if request.response_format and request.response_format.type == "json_schema":
            sampling_params["json_schema"] = convert_json_schema_to_str(
                request.response_format.json_schema.schema_
            )
        elif (
            request.response_format and request.response_format.type == "structural_tag"
        ):
            sampling_params["structural_tag"] = convert_json_schema_to_str(
                request.response_format.model_dump(by_alias=True)
            )
        sampling_params_list.append(sampling_params)

        image_data_list.append(image_data)
        modalities_list.append(modalities)
    if len(all_requests) == 1:
        if isinstance(input_ids[0], str):
            prompt_kwargs = {"text": input_ids[0]}
        else:
            prompt_kwargs = {"input_ids": input_ids[0]}
        sampling_params_list = sampling_params_list[0]
        image_data_list = image_data_list[0]
        return_logprobs = return_logprobs[0]
        logprob_start_lens = logprob_start_lens[0]
        top_logprobs_nums = top_logprobs_nums[0]
        modalities_list = modalities_list[0]
        lora_paths = lora_paths[0]
    else:
        if isinstance(input_ids[0], str):
            prompt_kwargs = {"text": input_ids}
        else:
            prompt_kwargs = {"input_ids": input_ids}

    adapted_request = GenerateReqInput(
        **prompt_kwargs,
        image_data=image_data_list,
        sampling_params=sampling_params_list,
        return_logprob=return_logprobs,
        logprob_start_len=logprob_start_lens,
        top_logprobs_num=top_logprobs_nums,
        stream=all_requests[0].stream,
        return_text_in_logprobs=True,
        rid=request_ids,
        modalities=modalities_list,
        lora_path=lora_paths,
    )

    return adapted_request, all_requests if len(all_requests) > 1 else all_requests[0]


def v1_chat_generate_response(
    request,
    ret,
    created,
    to_file=False,
    cache_report=False,
    tool_call_parser=None,
    reasoning_parser=None,
):
    choices = []

    for idx, ret_item in enumerate(ret):
        logprobs = False
        if isinstance(request, list) and request[idx].logprobs:
            logprobs = True
        elif (not isinstance(request, list)) and request.logprobs:
            logprobs = True
        if logprobs:
            logprobs = to_openai_style_logprobs(
                output_token_logprobs=ret_item["meta_info"]["output_token_logprobs"],
                output_top_logprobs=ret_item["meta_info"]["output_top_logprobs"],
            )
            token_logprobs = []
            for token_idx, (token, logprob) in enumerate(
                zip(logprobs.tokens, logprobs.token_logprobs)
            ):
                token_bytes = list(token.encode("utf-8"))
                top_logprobs = []
                if logprobs.top_logprobs:
                    for top_token, top_logprob in logprobs.top_logprobs[
                        token_idx
                    ].items():
                        top_token_bytes = list(top_token.encode("utf-8"))
                        top_logprobs.append(
                            TopLogprob(
                                token=top_token,
                                bytes=top_token_bytes,
                                logprob=top_logprob,
                            )
                        )
                token_logprobs.append(
                    ChatCompletionTokenLogprob(
                        token=token,
                        bytes=token_bytes,
                        logprob=logprob,
                        top_logprobs=top_logprobs,
                    )
                )

            choice_logprobs = ChoiceLogprobs(content=token_logprobs)
        else:
            choice_logprobs = None

        finish_reason = ret_item["meta_info"]["finish_reason"]

        tool_calls = None
        text = ret_item["text"]

        if isinstance(request, list):
            tool_choice = request[idx].tool_choice
            tools = request[idx].tools
            separate_reasoning = request[idx].separate_reasoning
        else:
            tool_choice = request.tool_choice
            tools = request.tools
            separate_reasoning = request.separate_reasoning

        if reasoning_parser and separate_reasoning:
            try:
                parser = ReasoningParser(
                    model_type=reasoning_parser, stream_reasoning=False
                )
                reasoning_text, text = parser.parse_non_stream(text)
            except Exception as e:
                logger.error(f"Exception: {e}")
                return create_error_response(
                    HTTPStatus.BAD_REQUEST,
                    "Failed to parse reasoning related info to json format!",
                )
        else:
            reasoning_text = None

        if tool_choice != "none" and tools:
            parser = FunctionCallParser(tools, tool_call_parser)
            if parser.has_tool_call(text):
                if finish_reason["type"] == "stop":
                    finish_reason["type"] = "tool_calls"
                    finish_reason["matched"] = None
                try:
                    text, call_info_list = parser.parse_non_stream(text)
                    tool_calls = [
                        ToolCall(
                            id=str(call_info.tool_index),
                            function=FunctionResponse(
                                name=call_info.name, arguments=call_info.parameters
                            ),
                        )
                        for call_info in call_info_list
                    ]
                except Exception as e:
                    logger.error(f"Exception: {e}")
                    return create_error_response(
                        HTTPStatus.BAD_REQUEST,
                        "Failed to parse fc related info to json format!",
                    )

        if to_file:
            # to make the choice data json serializable
            choice_data = {
                "index": 0,
                "message": {
                    "role": "assistant",
                    "content": text if text else None,
                    "tool_calls": tool_calls,
                    "reasoning_content": reasoning_text if reasoning_text else None,
                },
                "logprobs": choice_logprobs.model_dump() if choice_logprobs else None,
                "finish_reason": finish_reason["type"] if finish_reason else None,
                "matched_stop": (
                    finish_reason["matched"]
                    if finish_reason and "matched" in finish_reason
                    else None
                ),
            }
        else:
            choice_data = ChatCompletionResponseChoice(
                index=idx,
                message=ChatMessage(
                    role="assistant",
                    content=text if text else None,
                    tool_calls=tool_calls,
                    reasoning_content=reasoning_text if reasoning_text else None,
                ),
                logprobs=choice_logprobs,
                finish_reason=finish_reason["type"] if finish_reason else None,
                matched_stop=(
                    finish_reason["matched"]
                    if finish_reason and "matched" in finish_reason
                    else None
                ),
            )

        choices.append(choice_data)

    if to_file:
        responses = []

        for i, choice in enumerate(choices):
            response = {
                "status_code": 200,
                "request_id": ret[i]["meta_info"]["id"],
                "body": {
                    # remain the same but if needed we can change that
                    "id": ret[i]["meta_info"]["id"],
                    "object": "chat.completion",
                    "created": created,
                    "model": request[i].model,
                    "choices": choice,
                    "usage": {
                        "prompt_tokens": ret[i]["meta_info"]["prompt_tokens"],
                        "completion_tokens": ret[i]["meta_info"]["completion_tokens"],
                        "total_tokens": ret[i]["meta_info"]["prompt_tokens"]
                        + ret[i]["meta_info"]["completion_tokens"],
                    },
                    "system_fingerprint": None,
                },
            }
            responses.append(response)
        return responses
    else:
        prompt_tokens = sum(
            ret[i]["meta_info"]["prompt_tokens"] for i in range(0, len(ret), request.n)
        )
        completion_tokens = sum(item["meta_info"]["completion_tokens"] for item in ret)
        cached_tokens = sum(item["meta_info"].get("cached_tokens", 0) for item in ret)
        response = ChatCompletionResponse(
            id=ret[0]["meta_info"]["id"],
            created=created,
            model=request.model,
            choices=choices,
            usage=UsageInfo(
                prompt_tokens=prompt_tokens,
                completion_tokens=completion_tokens,
                total_tokens=prompt_tokens + completion_tokens,
                prompt_tokens_details=(
                    {"cached_tokens": cached_tokens} if cache_report else None
                ),
            ),
        )
        return response


async def v1_chat_completions(
    tokenizer_manager, raw_request: Request, cache_report=False
):
    request_json = await raw_request.json()
    all_requests = [ChatCompletionRequest(**request_json)]
    created = int(time.time())
    adapted_request, request = v1_chat_generate_request(all_requests, tokenizer_manager)

    if adapted_request.stream:
        parser_dict = {}
        reasoning_parser_dict = {}

        async def generate_stream_resp():
            is_firsts = {}
            stream_buffers = {}
            n_prev_tokens = {}
            prompt_tokens = {}
            completion_tokens = {}
            cached_tokens = {}
            try:
                async for content in tokenizer_manager.generate_request(
                    adapted_request, raw_request
                ):
                    index = content.get("index", 0)
                    text = content["text"]

                    is_first = is_firsts.get(index, True)
                    stream_buffer = stream_buffers.get(index, "")
                    n_prev_token = n_prev_tokens.get(index, 0)

                    prompt_tokens[index] = content["meta_info"]["prompt_tokens"]
                    completion_tokens[index] = content["meta_info"]["completion_tokens"]
                    cached_tokens[index] = content["meta_info"].get("cached_tokens", 0)
                    if request.logprobs:
                        logprobs = to_openai_style_logprobs(
                            output_token_logprobs=content["meta_info"][
                                "output_token_logprobs"
                            ][n_prev_token:],
                            output_top_logprobs=content["meta_info"][
                                "output_top_logprobs"
                            ][n_prev_token:],
                        )

                        n_prev_token = len(
                            content["meta_info"]["output_token_logprobs"]
                        )
                        token_logprobs = []
                        for token, logprob in zip(
                            logprobs.tokens, logprobs.token_logprobs
                        ):
                            token_bytes = list(token.encode("utf-8"))
                            top_logprobs = []
                            if logprobs.top_logprobs:
                                for top_token, top_logprob in logprobs.top_logprobs[
                                    0
                                ].items():
                                    top_token_bytes = list(top_token.encode("utf-8"))
                                    top_logprobs.append(
                                        TopLogprob(
                                            token=top_token,
                                            bytes=top_token_bytes,
                                            logprob=top_logprob,
                                        )
                                    )
                            token_logprobs.append(
                                ChatCompletionTokenLogprob(
                                    token=token,
                                    bytes=token_bytes,
                                    logprob=logprob,
                                    top_logprobs=top_logprobs,
                                )
                            )

                        choice_logprobs = ChoiceLogprobs(content=token_logprobs)

                    else:
                        choice_logprobs = None

                    finish_reason = content["meta_info"]["finish_reason"]
                    finish_reason_type = (
                        finish_reason["type"] if finish_reason else None
                    )

                    if is_first:
                        # First chunk with role
                        is_first = False
                        delta = DeltaMessage(role="assistant")
                        choice_data = ChatCompletionResponseStreamChoice(
                            index=index,
                            delta=delta,
                            finish_reason=finish_reason_type,
                            matched_stop=(
                                finish_reason["matched"]
                                if finish_reason and "matched" in finish_reason
                                else None
                            ),
                            logprobs=choice_logprobs,
                        )
                        chunk = ChatCompletionStreamResponse(
                            id=content["meta_info"]["id"],
                            created=created,
                            choices=[choice_data],
                            model=request.model,
                        )
                        yield f"data: {chunk.model_dump_json()}\n\n"

                    text = content["text"]
                    delta = text[len(stream_buffer) :]
                    new_stream_buffer = stream_buffer + delta

                    if (
                        tokenizer_manager.server_args.reasoning_parser
                        and request.separate_reasoning
                    ):
                        if index not in reasoning_parser_dict:
                            reasoning_parser_dict[index] = ReasoningParser(
                                tokenizer_manager.server_args.reasoning_parser,
                                request.stream_reasoning,
                            )
                        reasoning_parser = reasoning_parser_dict[index]
                        reasoning_text, delta = reasoning_parser.parse_stream_chunk(
                            delta
                        )
                        if reasoning_text:
                            choice_data = ChatCompletionResponseStreamChoice(
                                index=index,
                                delta=DeltaMessage(
                                    reasoning_content=(
                                        reasoning_text if reasoning_text else None
                                    )
                                ),
                                finish_reason=finish_reason_type,
                            )
                            chunk = ChatCompletionStreamResponse(
                                id=content["meta_info"]["id"],
                                created=created,
                                choices=[choice_data],
                                model=request.model,
                            )
                            yield f"data: {chunk.model_dump_json()}\n\n"
                        if (delta and len(delta) == 0) or not delta:
                            stream_buffers[index] = new_stream_buffer
                            is_firsts[index] = is_first
                            continue

                    if request.tool_choice != "none" and request.tools:
                        if index not in parser_dict:
                            parser_dict[index] = FunctionCallParser(
                                tools=request.tools,
                                tool_call_parser=tokenizer_manager.server_args.tool_call_parser,
                            )
                        parser = parser_dict[index]

                        # parse_increment => returns (normal_text, calls)
                        normal_text, calls = parser.parse_stream_chunk(delta)

                        # 1) if there's normal_text, output it as normal content
                        if normal_text:
                            choice_data = ChatCompletionResponseStreamChoice(
                                index=index,
                                delta=DeltaMessage(
                                    content=normal_text if normal_text else None
                                ),
                                finish_reason=finish_reason_type,
                            )
                            chunk = ChatCompletionStreamResponse(
                                id=content["meta_info"]["id"],
                                created=created,
                                choices=[choice_data],
                                model=request.model,
                            )
                            yield f"data: {chunk.model_dump_json()}\n\n"

                        # 2) if we found calls, we output them as separate chunk(s)
                        for call_item in calls:
                            # transform call_item -> FunctionResponse + ToolCall

                            if finish_reason_type == "stop":
                                latest_delta_len = 0
                                if isinstance(call_item.parameters, str):
                                    latest_delta_len = len(call_item.parameters)

                                expected_call = json.dumps(
                                    parser.multi_format_parser.detectors[0]
                                    .prev_tool_call_arr[index]
                                    .get("arguments", {}),
                                    ensure_ascii=False,
                                )
                                actual_call = parser.multi_format_parser.detectors[
                                    0
                                ].streamed_args_for_tool[index]
                                if latest_delta_len > 0:
                                    actual_call = actual_call[:-latest_delta_len]
                                remaining_call = expected_call.replace(
                                    actual_call, "", 1
                                )
                                call_item.parameters = remaining_call

                                finish_reason_type = "tool_calls"

                            tool_call = ToolCall(
                                id=str(call_item.tool_index),
                                function=FunctionResponse(
                                    name=call_item.name,
                                    arguments=call_item.parameters,
                                ),
                            )
                            choice_data = ChatCompletionResponseStreamChoice(
                                index=index,
                                delta=DeltaMessage(tool_calls=[tool_call]),
                                finish_reason=(
                                    None
                                    if request.stream_options
                                    and request.stream_options.include_usage
                                    else finish_reason_type
                                ),  # additional chunk will be return
                            )
                            chunk = ChatCompletionStreamResponse(
                                id=content["meta_info"]["id"],
                                created=created,
                                choices=[choice_data],
                                model=request.model,
                            )
                            yield f"data: {chunk.model_dump_json()}\n\n"

                        stream_buffers[index] = new_stream_buffer
                        is_firsts[index] = is_first

                    else:
                        # No tool calls => just treat this as normal text
<<<<<<< HEAD
                        if delta or not (
                            request.stream_options
                            and request.stream_options.include_usage
                        ):
                            choice_data = ChatCompletionResponseStreamChoice(
                                index=index,
                                delta=DeltaMessage(content=delta if delta else None),
                                finish_reason=(
                                    None
                                    if request.stream_options
                                    and request.stream_options.include_usage
                                    else finish_reason_type
                                ),
                                matched_stop=(
                                    finish_reason["matched"]
                                    if finish_reason and "matched" in finish_reason
                                    else None
                                ),
                                logprobs=choice_logprobs,
                            )
                            chunk = ChatCompletionStreamResponse(
                                id=content["meta_info"]["id"],
                                choices=[choice_data],
                                model=request.model,
                            )
                            yield f"data: {chunk.model_dump_json()}\n\n"
                            stream_buffers[index] = new_stream_buffer
                            is_firsts[index] = is_first
                if (
                    finish_reason_type == "stop"
                    and request.tool_choice != "none"
                    and any([i in new_stream_buffer for i in TOOLS_TAG_LIST])
                ):
                    # if the stream ends with empty string after tool calls
                    finish_reason_type = "tool_calls"

=======
                        choice_data = ChatCompletionResponseStreamChoice(
                            index=index,
                            delta=DeltaMessage(content=delta if delta else None),
                            finish_reason=(
                                None
                                if finish_reason_type and len(finish_reason_type) == 0
                                else finish_reason_type
                            ),
                            matched_stop=(
                                finish_reason["matched"]
                                if finish_reason and "matched" in finish_reason
                                else None
                            ),
                            logprobs=choice_logprobs,
                        )
                        chunk = ChatCompletionStreamResponse(
                            id=content["meta_info"]["id"],
                            created=created,
                            choices=[choice_data],
                            model=request.model,
                        )
                        yield f"data: {chunk.model_dump_json()}\n\n"
                        stream_buffers[index] = new_stream_buffer
                        is_firsts[index] = is_first
>>>>>>> 65c24c28
                if request.stream_options and request.stream_options.include_usage:
                    total_prompt_tokens = sum(
                        tokens
                        for i, tokens in prompt_tokens.items()
                        if i % request.n == 0
                    )
                    total_completion_tokens = sum(
                        tokens for tokens in completion_tokens.values()
                    )
                    cache_report = tokenizer_manager.server_args.enable_cache_report
                    if cache_report:
                        cached_tokens_sum = sum(
                            tokens for tokens in cached_tokens.values()
                        )
                        prompt_tokens_details = {"cached_tokens": cached_tokens_sum}
                    else:
                        prompt_tokens_details = None
                    usage = UsageInfo(
                        prompt_tokens=total_prompt_tokens,
                        completion_tokens=total_completion_tokens,
                        total_tokens=total_prompt_tokens + total_completion_tokens,
                        prompt_tokens_details=prompt_tokens_details,
                    )

<<<<<<< HEAD
                else:
                    usage = None
                final_usage_chunk = ChatCompletionStreamResponse(
                    id=content["meta_info"]["id"],
                    choices=[
                        ChatCompletionResponseStreamChoice(
                            index=index,
                            delta=DeltaMessage(),
                            finish_reason=finish_reason_type,
                        )
                    ],
                    model=request.model,
                    usage=usage,
                )
                yield f"data: {final_usage_chunk.model_dump_json()}\n\n"
=======
                    final_usage_chunk = ChatCompletionStreamResponse(
                        id=content["meta_info"]["id"],
                        created=created,
                        choices=[],
                        model=request.model,
                        usage=usage,
                    )
                    final_usage_data = final_usage_chunk.model_dump_json(
                        exclude_none=True
                    )
                    yield f"data: {final_usage_data}\n\n"
>>>>>>> 65c24c28
            except ValueError as e:
                error = create_streaming_error_response(str(e))
                yield f"data: {error}\n\n"
            yield "data: [DONE]\n\n"

        return StreamingResponse(
            generate_stream_resp(),
            media_type="text/event-stream",
            background=tokenizer_manager.create_abort_task(adapted_request),
        )

    # Non-streaming response.
    try:
        ret = await tokenizer_manager.generate_request(
            adapted_request, raw_request
        ).__anext__()
    except ValueError as e:
        return create_error_response(str(e))
    if not isinstance(ret, list):
        ret = [ret]

    response = v1_chat_generate_response(
        request,
        ret,
        created,
        cache_report=tokenizer_manager.server_args.enable_cache_report,
        tool_call_parser=tokenizer_manager.server_args.tool_call_parser,
        reasoning_parser=tokenizer_manager.server_args.reasoning_parser,
    )

    return response


def v1_embedding_request(all_requests, tokenizer_manager):
    prompts = []
    sampling_params_list = []
    first_prompt_type = type(all_requests[0].input)

    for request in all_requests:
        prompt = request.input
        assert (
            type(prompt) is first_prompt_type
        ), "All prompts must be of the same type in file input settings"
        prompts.append(prompt)

    if len(all_requests) == 1:
        prompt = prompts[0]
        if isinstance(prompt, str) or isinstance(prompt[0], str):
            prompt_kwargs = {"text": prompt}
        elif isinstance(prompt, list) and isinstance(
            prompt[0], MultimodalEmbeddingInput
        ):
            assert (
                chat_template_name is not None
            ), "chat_template_name is required for multimodal inputs"
            texts = []
            images = []
            for item in prompt:
                texts.append(item.text if item.text is not None else None)
                images.append(item.image if item.image is not None else None)
            convs = generate_embedding_convs(texts, images, chat_template_name)
            generate_prompts = []
            for conv in convs:
                generate_prompts.append(conv.get_prompt())
            if len(generate_prompts) == 1:
                prompt_kwargs = {"text": generate_prompts[0], "image_data": images[0]}
            else:
                prompt_kwargs = {"text": generate_prompts, "image_data": images}
        else:
            prompt_kwargs = {"input_ids": prompt}
    else:
        if isinstance(prompts[0], str) or isinstance(prompts[0][0], str):
            prompt_kwargs = {"text": prompts}
        elif isinstance(prompts[0], list) and isinstance(
            prompts[0][0], MultimodalEmbeddingInput
        ):
            # TODO: multiple requests
            raise NotImplementedError(
                "Multiple requests with multimodal inputs are not supported yet"
            )
        else:
            prompt_kwargs = {"input_ids": prompts}

    adapted_request = EmbeddingReqInput(
        **prompt_kwargs,
    )

    if len(all_requests) == 1:
        return adapted_request, all_requests[0]
    return adapted_request, all_requests


def v1_embedding_response(ret, model_path, to_file=False):
    embedding_objects = []
    prompt_tokens = 0
    for idx, ret_item in enumerate(ret):
        embedding_objects.append(
            EmbeddingObject(
                embedding=ret[idx]["embedding"],
                index=idx,
            )
        )
        prompt_tokens += ret[idx]["meta_info"]["prompt_tokens"]

    return EmbeddingResponse(
        data=embedding_objects,
        model=model_path,
        usage=UsageInfo(
            prompt_tokens=prompt_tokens,
            total_tokens=prompt_tokens,
        ),
    )


async def v1_embeddings(tokenizer_manager, raw_request: Request):
    request_json = await raw_request.json()
    all_requests = [EmbeddingRequest(**request_json)]
    adapted_request, request = v1_embedding_request(all_requests, tokenizer_manager)

    try:
        ret = await tokenizer_manager.generate_request(
            adapted_request, raw_request
        ).__anext__()
    except ValueError as e:
        return create_error_response(str(e))

    if not isinstance(ret, list):
        ret = [ret]

    response = v1_embedding_response(ret, tokenizer_manager.model_path)

    return response


def to_openai_style_logprobs(
    input_token_logprobs=None,
    output_token_logprobs=None,
    input_top_logprobs=None,
    output_top_logprobs=None,
):
    ret_logprobs = LogProbs()

    def append_token_logprobs(token_logprobs):
        for logprob, _, token_text in token_logprobs:
            ret_logprobs.tokens.append(token_text)
            ret_logprobs.token_logprobs.append(logprob)

            # Not supported yet
            ret_logprobs.text_offset.append(-1)

    def append_top_logprobs(top_logprobs):
        for tokens in top_logprobs:
            if tokens is not None:
                ret_logprobs.top_logprobs.append(
                    {token[2]: token[0] for token in tokens}
                )
            else:
                ret_logprobs.top_logprobs.append(None)

    if input_token_logprobs is not None:
        append_token_logprobs(input_token_logprobs)
    if output_token_logprobs is not None:
        append_token_logprobs(output_token_logprobs)
    if input_top_logprobs is not None:
        append_top_logprobs(input_top_logprobs)
    if output_top_logprobs is not None:
        append_top_logprobs(output_top_logprobs)

    return ret_logprobs<|MERGE_RESOLUTION|>--- conflicted
+++ resolved
@@ -1492,7 +1492,6 @@
 
                     else:
                         # No tool calls => just treat this as normal text
-<<<<<<< HEAD
                         if delta or not (
                             request.stream_options
                             and request.stream_options.include_usage
@@ -1515,6 +1514,7 @@
                             )
                             chunk = ChatCompletionStreamResponse(
                                 id=content["meta_info"]["id"],
+                                created=created,
                                 choices=[choice_data],
                                 model=request.model,
                             )
@@ -1529,32 +1529,6 @@
                     # if the stream ends with empty string after tool calls
                     finish_reason_type = "tool_calls"
 
-=======
-                        choice_data = ChatCompletionResponseStreamChoice(
-                            index=index,
-                            delta=DeltaMessage(content=delta if delta else None),
-                            finish_reason=(
-                                None
-                                if finish_reason_type and len(finish_reason_type) == 0
-                                else finish_reason_type
-                            ),
-                            matched_stop=(
-                                finish_reason["matched"]
-                                if finish_reason and "matched" in finish_reason
-                                else None
-                            ),
-                            logprobs=choice_logprobs,
-                        )
-                        chunk = ChatCompletionStreamResponse(
-                            id=content["meta_info"]["id"],
-                            created=created,
-                            choices=[choice_data],
-                            model=request.model,
-                        )
-                        yield f"data: {chunk.model_dump_json()}\n\n"
-                        stream_buffers[index] = new_stream_buffer
-                        is_firsts[index] = is_first
->>>>>>> 65c24c28
                 if request.stream_options and request.stream_options.include_usage:
                     total_prompt_tokens = sum(
                         tokens
@@ -1579,11 +1553,11 @@
                         prompt_tokens_details=prompt_tokens_details,
                     )
 
-<<<<<<< HEAD
                 else:
                     usage = None
                 final_usage_chunk = ChatCompletionStreamResponse(
                     id=content["meta_info"]["id"],
+                    created=created,
                     choices=[
                         ChatCompletionResponseStreamChoice(
                             index=index,
@@ -1595,19 +1569,6 @@
                     usage=usage,
                 )
                 yield f"data: {final_usage_chunk.model_dump_json()}\n\n"
-=======
-                    final_usage_chunk = ChatCompletionStreamResponse(
-                        id=content["meta_info"]["id"],
-                        created=created,
-                        choices=[],
-                        model=request.model,
-                        usage=usage,
-                    )
-                    final_usage_data = final_usage_chunk.model_dump_json(
-                        exclude_none=True
-                    )
-                    yield f"data: {final_usage_data}\n\n"
->>>>>>> 65c24c28
             except ValueError as e:
                 error = create_streaming_error_response(str(e))
                 yield f"data: {error}\n\n"
