--- conflicted
+++ resolved
@@ -1493,31 +1493,19 @@
                     delta = text[len(stream_buffer) :]
                     new_stream_buffer = stream_buffer + delta
 
-<<<<<<< HEAD
-                    if request.separate_reasoning:
+                    enable_thinking = _get_enable_thinking_from_request(request)
+
+                    if (
+                        tokenizer_manager.server_args.reasoning_parser
+                        and request.separate_reasoning
+                        and enable_thinking
+                    ):
                         reasoning_text, delta = stream_parser_manager.handle_reasoning(
                             text=delta,
                             reasoning_parser=tokenizer_manager.server_args.reasoning_parser,
                             separate_reasoning=True,
                             stream=True,
                             index=index,
-=======
-                    enable_thinking = _get_enable_thinking_from_request(request)
-
-                    if (
-                        tokenizer_manager.server_args.reasoning_parser
-                        and request.separate_reasoning
-                        and enable_thinking
-                    ):
-                        if index not in reasoning_parser_dict:
-                            reasoning_parser_dict[index] = ReasoningParser(
-                                tokenizer_manager.server_args.reasoning_parser,
-                                request.stream_reasoning,
-                            )
-                        reasoning_parser = reasoning_parser_dict[index]
-                        reasoning_text, delta = reasoning_parser.parse_stream_chunk(
-                            delta
->>>>>>> 6b0fae79
                         )
                         if reasoning_text:
                             choice_data = ChatCompletionResponseStreamChoice(
@@ -1578,28 +1566,6 @@
                                 stream_parser_manager.transform_call_item(
                                     call_item, index, finish_reason_type
                                 )
-<<<<<<< HEAD
-=======
-                                actual_call = parser.multi_format_parser.detectors[
-                                    0
-                                ].streamed_args_for_tool[index]
-                                if latest_delta_len > 0:
-                                    actual_call = actual_call[:-latest_delta_len]
-                                remaining_call = expected_call.replace(
-                                    actual_call, "", 1
-                                )
-                                call_item.parameters = remaining_call
-
-                                finish_reason_type = "tool_calls"
-
-                            tool_call = ToolCall(
-                                id=str(call_item.tool_index),
-                                index=call_item.tool_index,
-                                function=FunctionResponse(
-                                    name=call_item.name,
-                                    arguments=call_item.parameters,
-                                ),
->>>>>>> 6b0fae79
                             )
 
                             choice_data = ChatCompletionResponseStreamChoice(
