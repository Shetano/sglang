from __future__ import annotations

from typing import TYPE_CHECKING, List

import torch
import triton
import triton.language as tl

from sglang.srt.layers.attention.flashinfer_backend import (
    create_flashinfer_kv_indices_triton,
)
from sglang.srt.model_executor.forward_batch_info import ForwardMode
from sglang.srt.speculative.build_eagle_tree import build_tree_kernel
from sglang.srt.speculative.spec_info import SpecInfo

if TYPE_CHECKING:
    from python.sglang.srt.managers.schedule_batch import ScheduleBatch
    from sglang.srt.server_args import ServerArgs


@triton.jit
def eagle_verify_retrive(
    retrive_index,
    accept_mask,
    retrive_cum_len,
    accept_index,
    accept_length,
    extract_index,
    max_len: tl.constexpr,
    draft_token_num: tl.constexpr,
    max_len_upper: tl.constexpr,
):
    pid = tl.program_id(axis=0)

    retrive_end = tl.load(retrive_cum_len + pid + 1)
    retrive_start = tl.load(retrive_cum_len + pid)
    retrive_len = retrive_end - retrive_start
    accept_ptr = accept_mask + retrive_start
    accept_offset = tl.arange(0, draft_token_num)
    accept_load_mask = accept_offset < retrive_len
    accept_len_list = tl.load(
        accept_ptr + accept_offset, mask=accept_load_mask, other=-1
    )

    accept_len = tl.max(accept_len_list)
    max_index = tl.argmax(accept_len_list, axis=0, tie_break_left=True)
    # triton is not support argmax with tie_break_right, so I need implement it by some way
    mask_max = accept_len_list == accept_len

    count_mask = tl.full(shape=[draft_token_num], value=0, dtype=tl.int32)
    count = tl.sum(tl.where(mask_max, 1, count_mask))
    if count > 1:
        index = tl.arange(0, draft_token_num)
        mask_left = index != max_index
        remained_index = tl.where(mask_max and mask_left, index, 0)
        max_index = tl.max(remained_index)

    tl.store(accept_length + pid, accept_len)
    retrive_index_ptr = retrive_index + (retrive_start + max_index) * max_len
    retrive_offset = tl.arange(0, max_len_upper)
    retrive_load_mask = retrive_offset < accept_len + 1
    data = tl.load(retrive_index_ptr + retrive_offset, mask=retrive_load_mask)

    tl.store(
        accept_index + pid * max_len + retrive_offset, data, mask=retrive_load_mask
    )

    extract_load_ptr = accept_index + pid * max_len + accept_len
    if accept_len == max_len - 1:
        extract_data = tl.load(extract_load_ptr - 1)
        tl.store(extract_index + pid * 2, extract_data)
        extract_data = tl.load(extract_load_ptr)
        tl.store(extract_index + pid * 2 + 1, extract_data)

    else:
        extract_data = tl.load(extract_load_ptr)
        tl.store(extract_index + pid * 2, extract_data)


@triton.jit
def create_extend_spec_info(
    verified_id,
    seq_len,
    accept_len,
    accept_len_cum,
    positions,
    new_verified_id,
    accept_len_upper: tl.constexpr,
):
    pid = tl.program_id(axis=0)
    offset = 0 if pid == 0 else tl.load(accept_len_cum + pid - 1)
    seq_length = tl.load(seq_len + pid)
    accept_length = tl.load(accept_len + pid)
    positions_ptr = positions + offset
    data = tl.arange(0, accept_len_upper)
    mask = data < accept_length
    tl.store(positions_ptr + data, seq_length - accept_length + data, mask)

    offset = tl.load(accept_len_cum + pid) - 1
    verified_id_data = tl.load(verified_id + offset)
    tl.store(new_verified_id + pid, verified_id_data)


@triton.jit
def assign_req_to_token_pool(
    req_pool_indices,
    req_to_token,
    start_offset,
    end_offset,
    out_cache_loc,
    pool_len: tl.constexpr,
    bs_upper: tl.constexpr,
):
    BLOCK_SIZE: tl.constexpr = 32
    pid = tl.program_id(axis=0)
    kv_start = tl.load(start_offset + pid)
    kv_end = tl.load(end_offset + pid)
    token_pool = req_to_token + tl.load(req_pool_indices + pid) * pool_len

    length_offset = tl.arange(0, bs_upper)
    start = tl.load(start_offset + length_offset, mask=length_offset < pid)
    end = tl.load(end_offset + length_offset, mask=length_offset < pid)
    out_offset = tl.sum(end - start, axis=0)

    out_cache_ptr = out_cache_loc + out_offset

    save_offset = tl.arange(0, BLOCK_SIZE) + kv_start
    load_offset = tl.arange(0, BLOCK_SIZE)

    num_loop = tl.cdiv(kv_end - kv_start, BLOCK_SIZE)
    for _ in range(num_loop):
        mask = save_offset < kv_end
        data = tl.load(out_cache_ptr + load_offset, mask=mask)
        tl.store(token_pool + save_offset, data, mask=mask)
        save_offset += BLOCK_SIZE
        load_offset += BLOCK_SIZE


@triton.jit
def generate_draft_decode_kv_indices(
    req_pool_indices,
    req_to_token,
    paged_kernel_lens,
    kv_indices,
    iters: tl.constexpr,
    topk: tl.constexpr,
    pool_len: tl.constexpr,
    bs_upper: tl.constexpr,
    iter_upper: tl.constexpr,
):
    BLOCK_SIZE: tl.constexpr = 128
    bid = tl.program_id(axis=0)
    topk_id = tl.program_id(axis=1)

    load_offset = tl.arange(0, bs_upper)
    seq_lens = tl.load(paged_kernel_lens + load_offset, mask=load_offset < bid)
    seq_len = tl.load(paged_kernel_lens + bid)
    cum_seq_len = tl.sum(seq_lens)

    kv_offset = cum_seq_len * topk + bid * iters * topk + topk_id * (seq_len + iters)
    kv_ptr = kv_indices + kv_offset
    token_pool_ptr = req_to_token + tl.load(req_pool_indices + bid) * pool_len

    kv_offset = tl.arange(0, BLOCK_SIZE)
    num_loop = tl.cdiv(seq_len, BLOCK_SIZE)
    for _ in range(num_loop):
        mask = kv_offset < seq_len
        data = tl.load(token_pool_ptr + kv_offset, mask=mask)
        tl.store(kv_ptr + kv_offset, data, mask=mask)
        kv_offset += BLOCK_SIZE

    extend_offset = tl.arange(0, iter_upper)
    extend_data = tl.load(
        token_pool_ptr + seq_len + tl.arange(0, iter_upper) * topk + topk_id,
        mask=extend_offset < iters,
    )
    tl.store(kv_ptr + seq_len + extend_offset, extend_data, mask=extend_offset < iters)


class EAGLEDraftInput(SpecInfo):
    def __init__(self):
        self.prev_mode = ForwardMode.DECODE
        self.sample_output = None

        self.scores: torch.Tensor = None
        self.score_list: List[torch.Tensor] = []
        self.token_list: List[torch.Tensor] = []
        self.origin_score_list: List[torch.Tensor] = []  # used for sampling
        self.parents_list: List[torch.Tensor] = []
        self.cache_list: List[torch.Tenor] = []
        self.iter = 0

        self.hidden_states: torch.Tensor = None
        self.verified_id: torch.Tensor = None
        self.positions: torch.Tensor = None
        self.accept_length: torch.Tensor = None
        self.has_finished: bool = False
        self.unfinished_index: List[int] = None

    def load_server_args(self, server_args: ServerArgs):
        self.topk: int = server_args.speculative_eagle_topk
        self.num_verify_token: int = server_args.speculative_num_draft_tokens
        self.spec_steps = server_args.speculative_num_steps

    def prepare_for_extend(self, batch: ScheduleBatch):
        req_pool_indices = batch.alloc_req_slots(len(batch.reqs))
        out_cache_loc = batch.alloc_token_slots(batch.input_ids.numel())
        batch.out_cache_loc = out_cache_loc

        pt = 0
        for i, req in enumerate(batch.reqs):
            req.req_pool_idx = req_pool_indices[i]
            pre_len, seq_len = len(req.prefix_indices), len(req.fill_ids)
            assert seq_len - pre_len == req.extend_input_len

            if pre_len > 0:
                batch.req_to_token_pool.req_to_token[req.req_pool_idx][
                    :pre_len
                ] = req.prefix_indices

            batch.req_to_token_pool.req_to_token[req.req_pool_idx][pre_len:seq_len] = (
                out_cache_loc[pt : pt + req.extend_input_len]
            )

            pt += req.extend_input_len

        # TODO: support batching inputs
        assert len(batch.extend_lens) == 1
        batch.input_ids = torch.concat((batch.input_ids[1:], self.verified_id))

    def prepare_for_decode(self, batch: ScheduleBatch):
        prob = self.sample_output  # shape: (b * top_k, vocab) or (b, vocab)
        top = torch.topk(prob, self.topk, dim=-1)
        topk_index, topk_p = (
            top.indices,
            top.values,
        )  # shape: (b * top_k, top_k) or (b, top_k)

        if self.prev_mode.is_decode():
            scores = torch.mul(
                self.scores.unsqueeze(2), topk_p.reshape(-1, self.topk, self.topk)
            )  # (b, topk, 1) x (b, topk ,topk) -> (b, topk, topk)
            topk_cs = torch.topk(
                scores.flatten(start_dim=1), self.topk, dim=-1
            )  # (b, topk)
            topk_cs_index, topk_cs_p = topk_cs.indices, topk_cs.values

            selected_input_index = (
                topk_cs_index.flatten() // self.topk
            )  # shape: (b * topk)
            batch.spec_info.hidden_states = batch.spec_info.hidden_states[
                selected_input_index, :
            ]

            topk_index = topk_index.reshape(-1, self.topk**2)
            batch.input_ids = torch.gather(
                topk_index, index=topk_cs_index, dim=1
            ).flatten()
            batch.out_cache_loc = batch.alloc_token_slots(len(batch.input_ids))

            self.scores = topk_cs_p
            self.score_list.append(scores)  # (b, topk, topk)
            self.token_list.append(topk_index)  # (b, topk * topk)
            self.origin_score_list.append(topk_p.reshape(topk_index.shape))
            self.parents_list.append(
                topk_cs_index + (self.topk**2 * (self.iter - 1) + self.topk)
            )  # shape: (b, topk)
        else:
            # ForwardMode.EXTEND or ForwardMode.DRAFT_EXTEND
            batch.spec_info.hidden_states = (
                batch.spec_info.hidden_states.repeat_interleave(self.topk, dim=0)
            )

            batch.input_ids = topk_index.flatten()
            batch.out_cache_loc = batch.alloc_token_slots(topk_index.numel())

            self.scores = topk_p  # shape: (b, topk)
            self.score_list.append(topk_p.unsqueeze(1))  # shape: (b, 1, topk)
            self.token_list.append(topk_index)  # shape: (b, topk)
            self.origin_score_list.append(topk_p)
            self.parents_list.append(
                torch.arange(-1, self.topk, dtype=torch.long, device="cuda")
                .unsqueeze(0)
                .repeat(self.scores.shape[0], 1)
            )  # shape: (b, topk + 1)
        self.cache_list.append(batch.out_cache_loc)
        self.positions = (
            batch.seq_lens[:, None]
            + torch.ones([1, self.topk], device="cuda", dtype=torch.long) * self.iter
        ).flatten()

        bs = len(batch.seq_lens)
        assign_req_to_token_pool[(bs,)](
            batch.req_pool_indices,
            batch.req_to_token_pool.req_to_token,
            batch.seq_lens + self.topk * self.iter,
            batch.seq_lens + self.topk * (self.iter + 1),
            batch.out_cache_loc,
            batch.req_to_token_pool.req_to_token.shape[1],
            triton.next_power_of_2(bs),
        )
        self.iter += 1

    def prepare_extend_after_decode(self, batch: ScheduleBatch):
        batch.out_cache_loc = batch.alloc_token_slots(self.verified_id.numel())
        batch.extend_lens = (self.accept_length + 1).tolist()

        pt = 0
        seq_lens = batch.seq_lens.tolist()

        i = 0

        for req in batch.reqs:
            if req.finished():
                continue
            # assert seq_len - pre_len == req.extend_input_len
            input_len = self.accept_length[i] + 1
            seq_len = seq_lens[i]
            batch.req_to_token_pool.req_to_token[req.req_pool_idx][
                seq_len - input_len : seq_len
            ] = batch.out_cache_loc[pt : pt + input_len]
            pt += input_len
            i += 1

        self.positions = torch.empty_like(self.verified_id)
        new_verified_id = torch.empty_like(self.accept_length, dtype=torch.long)
        self.accept_length.add_(1)

        create_extend_spec_info[(self.accept_length.numel(),)](
            self.verified_id,
            batch.seq_lens,
            self.accept_length,
            torch.cumsum(self.accept_length, axis=0, dtype=torch.int),
            self.positions,
            new_verified_id,
            triton.next_power_of_2(self.spec_steps + 1),
        )

        batch.input_ids = self.verified_id
        self.verified_id = new_verified_id

    def prepare_for_verify(self, batch: ScheduleBatch):
        score_list = torch.cat(self.score_list, dim=1).flatten(
            1
        )  # b, n, topk; n= 1+(self.iter-1)*self.topk
        ss_token_list = torch.cat(
            self.token_list, dim=1
        )  # b, (self.topk+(self.iter-1)*self.topk)
        origin_token_list = torch.cat(self.origin_score_list, dim=1)
        top_scores = torch.topk(score_list, self.num_verify_token - 1, dim=-1)
        top_scores_index = top_scores.indices
        top_scores_index = torch.sort(top_scores_index).values

        draft_tokens = torch.gather(ss_token_list, index=top_scores_index, dim=1)
        scores = torch.gather(origin_token_list, index=top_scores_index, dim=1)
        draft_tokens = torch.cat((self.verified_id.unsqueeze(1), draft_tokens), dim=1)
        parent_list = torch.cat(self.parents_list[:-1], dim=1)

        tree_mask, position, retrive_index, retrive_cum_len = build_tree_kernel(
            parent_list,
            top_scores_index,
            batch.seq_lens,
            self.topk,
            self.iter - 1,
            self.num_verify_token,
        )

        return EagleVerifyInput(
            draft_tokens.flatten(),
            scores.flatten(),
            tree_mask,
            position,
            retrive_index,
            retrive_cum_len,
            self.num_verify_token,
        )

    def generate_attn_arg_decode(
        self,
        req_pool_indices: torch.Tensor,
        paged_kernel_lens: torch.Tensor,
        req_to_token: torch.Tensor,
    ):
        seq_num = req_pool_indices.numel()
        bs = self.topk * req_pool_indices.numel()
        seq_len = self.positions.reshape(-1).contiguous()

        cum_kv_seq_len = torch.zeros((bs + 1,), dtype=torch.int32, device="cuda")
        cum_kv_seq_len[1:] = torch.cumsum(seq_len + 1, dim=0)
        total_len = torch.sum(paged_kernel_lens).item()

        kv_indices = torch.empty(
            (total_len * self.topk + seq_num * self.iter * self.topk,),
            dtype=torch.int32,
            device="cuda",
        )

        generate_draft_decode_kv_indices[(req_pool_indices.numel(), self.topk)](
            req_pool_indices,
            req_to_token,
            paged_kernel_lens,
            kv_indices,
            self.iter,
            self.topk,
            req_to_token.shape[1],
            triton.next_power_of_2(seq_num),
            triton.next_power_of_2(self.spec_steps),
        )
        return bs, kv_indices, cum_kv_seq_len

    def clear_draft_cache(self, batch):
        draft_cache = torch.cat(self.cache_list, dim=0)
        batch.token_to_kv_pool.free(draft_cache)

    def generate_attn_arg_prefill(
        self,
        req_pool_indices: torch.Tensor,
        paged_kernel_lens: torch.Tensor,
        req_to_token: torch.Tensor,
    ):
        bs = self.accept_length.numel()
        qo_indptr = torch.zeros((bs + 1,), dtype=torch.int32, device="cuda")
        qo_indptr[1:] = torch.cumsum(self.accept_length, dim=0)

        cum_kv_seq_len = torch.zeros((bs + 1,), dtype=torch.int32, device="cuda")
        cum_kv_seq_len[1:] = torch.cumsum(paged_kernel_lens, dim=0)
        kv_indices = torch.empty(cum_kv_seq_len[-1], dtype=torch.int32, device="cuda")

        create_flashinfer_kv_indices_triton[(bs,)](
            req_to_token,
            req_pool_indices,
            paged_kernel_lens,
            cum_kv_seq_len,
            None,
            kv_indices,
            req_to_token.size(1),
        )

        return kv_indices, cum_kv_seq_len, qo_indptr, None

    def merge_batch(self, spec_info: EAGLEDraftInput):

        self.hidden_states = torch.cat(
            [self.hidden_states, spec_info.hidden_states], axis=0
        )
        self.verified_id = torch.cat([self.verified_id, spec_info.verified_id], axis=0)
        self.sample_output = torch.cat([self.sample_output, spec_info.sample_output])


class EagleVerifyInput(SpecInfo):
    def __init__(
        self,
        draft_token: torch.Tensor,
        draft_score: torch.Tensor,
        tree_mask: torch.Tensor,
        positions: torch.Tensor,
        retrive_index: torch.Tensor,
        retrive_cum_len: torch.Tensor,
        draft_token_num: int,
    ):
        self.draft_token = draft_token
        self.draft_score = draft_score
        self.custom_mask = tree_mask
        self.positions = positions
        self.retrive_index = retrive_index
        self.retrive_cum_len = retrive_cum_len
        self.draft_token_num = draft_token_num

    def prepare_for_verify(self, batch: ScheduleBatch):
        batch.input_ids = self.draft_token
        batch.out_cache_loc = batch.alloc_token_slots(batch.input_ids.numel())
        bs = batch.seq_lens.numel()
        assign_req_to_token_pool[(bs,)](
            batch.req_pool_indices,
            batch.req_to_token_pool.req_to_token,
            batch.seq_lens,
            batch.seq_lens + self.draft_token_num,
            batch.out_cache_loc,
            batch.req_to_token_pool.req_to_token.shape[1],
            triton.next_power_of_2(bs),
        )

    def generate_attn_arg_prefill(
        self,
        req_pool_indices: torch.Tensor,
        paged_kernel_lens: torch.Tensor,
        req_to_token: torch.Tensor,
    ):
        batch_size = len(req_pool_indices)
        qo_indptr = torch.arange(
            0,
            (1 + batch_size) * self.draft_token_num,
            step=self.draft_token_num,
            dtype=torch.int32,
            device="cuda",
        )

        cum_kv_seq_len = torch.zeros(
            (batch_size + 1,), dtype=torch.int32, device="cuda"
        )

        paged_kernel_lens = paged_kernel_lens + self.draft_token_num
        cum_kv_seq_len[1:] = torch.cumsum(paged_kernel_lens, dim=0)

        kv_indices = torch.empty(cum_kv_seq_len[-1], dtype=torch.int32, device="cuda")

        create_flashinfer_kv_indices_triton[(batch_size,)](
            req_to_token,
            req_pool_indices,
            paged_kernel_lens,
            cum_kv_seq_len,
            None,
            kv_indices,
            req_to_token.size(1),
        )
        return kv_indices, cum_kv_seq_len, qo_indptr, self.custom_mask

    def verify(self, batch: ScheduleBatch, logits_output: torch.Tensor) -> torch.Tensor:
        predict = torch.argmax(logits_output.next_token_logits, dim=-1)
        predict = torch.cat(
            [predict, torch.full([1], -1, dtype=torch.long, device="cuda")], dim=-1
        )
        draft_token = torch.cat(
            [self.draft_token, torch.full([1], -1, dtype=torch.long, device="cuda")],
            dim=-1,
        )
        target_predict = predict[self.retrive_index]
        candidates = draft_token[self.retrive_index]
        # logits = logits_output.next_token_logits[self.retrive_index]
        # target_predict = torch.argmax(logits[:, :-1], dim=-1)
        accept_mask = candidates[:, 1:] == target_predict[:, :-1]
        accept_mask = (torch.cumprod(accept_mask, dim=1)).sum(dim=1)
        bs = self.retrive_cum_len.numel() - 1

        max_draft_len = self.retrive_index.shape[-1]
        accept_index = torch.full(
            (bs, max_draft_len), -1, dtype=torch.long, device="cuda"
        )
        accept_length = torch.empty((bs,), dtype=torch.int, device="cuda")
        extract_index = torch.full((bs * 2,), 0, dtype=torch.int, device="cuda")
        eagle_verify_retrive[(bs,)](
            self.retrive_index.contiguous(),
            accept_mask.contiguous(),
            self.retrive_cum_len,
            accept_index,
            accept_length,
            extract_index,
            max_draft_len,
            self.draft_token_num,
            triton.next_power_of_2(max_draft_len),
        )
        
        draft_input = EAGLEDraftInput()
        new_accept_index = []
        unfinished_index = []
        finished_extend_len = {}  # {rid:accept_length + 1}
        accept_index_cpu = accept_index.tolist()
        # iterate every accepted token and check if req is finished after append the token
        # should be check BEFORE free kv cache slot
        for i, (req, accept_index_row) in enumerate(zip(batch.reqs, accept_index_cpu)):
            found_finished = False
            new_accept_index_ = []
            for j, idx in enumerate(accept_index_row):
                if idx == -1:
                    break
                id = predict[idx].item()
                if not found_finished:
                    req.output_ids.append(id)
                    req.check_finished()
                if req.finished():
                    draft_input.has_finished = True
                    if not found_finished:
                        finished_extend_len[req.rid] = j + 1
                        found_finished = True
                    else:
                        # set all tokens after finished token to -1
                        accept_index[i,j] = -1
                else:
                    new_accept_index_.append(idx)
            if not req.finished():
                new_accept_index.extend(new_accept_index_)
                unfinished_index.append(i)
        accept_length = (accept_index != -1).sum(dim=1) - 1

        accept_index = accept_index[accept_index != -1]
<<<<<<< HEAD
        # extract_index = extract_index[extract_index != 0]
=======
>>>>>>> 1acbaf1b

        accept_length_cpu = accept_length.tolist()
        verified_id = predict[accept_index]
        verified_id_cpu = verified_id.tolist()

        evict_mask = torch.full_like(self.draft_token, True, dtype=torch.bool)
        evict_mask[accept_index] = False
        mem_need_free_idx = batch.out_cache_loc[evict_mask]
        batch.token_to_kv_pool.free(mem_need_free_idx)
        assign_req_to_token_pool[(bs,)](
            batch.req_pool_indices,
            batch.req_to_token_pool.req_to_token,
            batch.seq_lens,
            batch.seq_lens + accept_length + 1,
            batch.out_cache_loc[accept_index],
            batch.req_to_token_pool.req_to_token.shape[1],
            triton.next_power_of_2(bs),
        )
        batch.seq_lens.add_(accept_length + 1)

<<<<<<< HEAD
        # retracted_reqs, new_token_ratio = batch.retract_decode()
=======
        low = 0
        draft_input = EAGLEDraftInput()
        for i, (req, verified_len) in enumerate(zip(batch.reqs, accept_length_cpu)):
            req.output_ids.extend(verified_id_cpu[low : low + verified_len + 1])
            req.check_finished()
            if req.finished():
                draft_input.has_finished = True
            else:
                new_accept_index.append(accept_index[low : low + verified_len + 1])
                unfinished_index.append(i)
            low += verified_len + 1
            finished_extend_len[req.rid] = verified_len + 1
>>>>>>> 1acbaf1b

        if len(new_accept_index) > 0:
            new_accept_index = torch.tensor(new_accept_index, device="cuda")
            draft_input.verified_id = predict[new_accept_index]
            draft_input.hidden_states = batch.spec_info.hidden_states[new_accept_index]
            draft_input.accept_length = accept_length[unfinished_index]
            draft_input.unfinished_index = unfinished_index

        logits_output.next_token_logits = logits_output.next_token_logits[accept_index]
        return (
            draft_input,
            logits_output,
            verified_id,
            finished_extend_len,
            accept_length_cpu,
        )<|MERGE_RESOLUTION|>--- conflicted
+++ resolved
@@ -583,11 +583,6 @@
         accept_length = (accept_index != -1).sum(dim=1) - 1
 
         accept_index = accept_index[accept_index != -1]
-<<<<<<< HEAD
-        # extract_index = extract_index[extract_index != 0]
-=======
->>>>>>> 1acbaf1b
-
         accept_length_cpu = accept_length.tolist()
         verified_id = predict[accept_index]
         verified_id_cpu = verified_id.tolist()
@@ -607,23 +602,6 @@
         )
         batch.seq_lens.add_(accept_length + 1)
 
-<<<<<<< HEAD
-        # retracted_reqs, new_token_ratio = batch.retract_decode()
-=======
-        low = 0
-        draft_input = EAGLEDraftInput()
-        for i, (req, verified_len) in enumerate(zip(batch.reqs, accept_length_cpu)):
-            req.output_ids.extend(verified_id_cpu[low : low + verified_len + 1])
-            req.check_finished()
-            if req.finished():
-                draft_input.has_finished = True
-            else:
-                new_accept_index.append(accept_index[low : low + verified_len + 1])
-                unfinished_index.append(i)
-            low += verified_len + 1
-            finished_extend_len[req.rid] = verified_len + 1
->>>>>>> 1acbaf1b
-
         if len(new_accept_index) > 0:
             new_accept_index = torch.tensor(new_accept_index, device="cuda")
             draft_input.verified_id = predict[new_accept_index]
