from __future__ import annotations

import dataclasses
import logging
import threading
from typing import TYPE_CHECKING, Any, Callable, Dict, List, Optional

import torch

import sglang.srt.sampling.penaltylib as penaltylib

logger = logging.getLogger(__name__)


if TYPE_CHECKING:
    from sglang.srt.managers.schedule_batch import ScheduleBatch


@dataclasses.dataclass
class SamplingBatchInfo:
    # Batched sampling params
    temperatures: torch.Tensor
    top_ps: torch.Tensor
    top_ks: torch.Tensor
    min_ps: torch.Tensor

    # All requests use greedy sampling
    is_all_greedy: bool

    # Dispatch in CUDA graph
    need_min_p_sampling: bool

    # Bias Tensors
    vocab_size: int
    grammars: Optional[List] = None
    sampling_info_done: Optional[threading.Event] = None
    logit_bias: torch.Tensor = None
    vocab_mask: Optional[torch.Tensor] = None
    apply_mask: Optional[Callable[[torch.Tensor, torch.Tensor], None]] = None

    # Penalizer
    penalizer_orchestrator: Optional[penaltylib.BatchedPenalizerOrchestrator] = None
    linear_penalties: Optional[torch.Tensor] = None
    scaling_penalties: Optional[torch.Tensor] = None

    # Device
    device: str = "cuda"

    # Custom Parameters
    custom_params: Optional[List[Optional[Dict[str, Any]]]] = None

    # Custom Logit Processor
    custom_logit_processor: Optional[Dict[str, torch.Tensor]] = None

    @classmethod
    def from_schedule_batch(
        cls, batch: ScheduleBatch, vocab_size: int, enable_overlap_schedule: bool
    ):
        reqs = batch.reqs
        device = batch.device
        temperatures = (
            torch.tensor(
                [r.sampling_params.temperature for r in reqs],
                dtype=torch.float,
            )
            .view(-1, 1)
            .to(device, non_blocking=True)
        )
        top_ps = torch.tensor(
            [r.sampling_params.top_p for r in reqs], dtype=torch.float
        ).to(device, non_blocking=True)
        top_ks = torch.tensor(
            [r.sampling_params.top_k for r in reqs], dtype=torch.int32
        ).to(device, non_blocking=True)
        min_ps = torch.tensor(
            [r.sampling_params.min_p for r in reqs], dtype=torch.float
        ).to(device, non_blocking=True)

        custom_params_list = [r.sampling_params.custom_params for r in reqs]

        # Merge the same type of customlogit processors together
        processor_dict = {}
        for i, r in enumerate(reqs):
            if r.custom_logit_processor is None:
                continue
            processor_str = r.custom_logit_processor
            if processor_str not in processor_dict:
                processor_dict[processor_str] = []
            processor_dict[processor_str].append(i)

        merged_custom_logit_processor = {
            processor_str: torch.zeros(len(reqs), dtype=torch.bool)
            .scatter_(0, torch.tensor(true_indices), True)
            .to(device, non_blocking=True)
            for processor_str, true_indices in processor_dict.items()
        }

        ret = cls(
            temperatures=temperatures,
            top_ps=top_ps,
            top_ks=top_ks,
            min_ps=min_ps,
            need_min_p_sampling=any(r.sampling_params.min_p > 0 for r in reqs),
            is_all_greedy=all(r.sampling_params.top_k <= 1 for r in reqs),
            vocab_size=vocab_size,
            device=device,
            custom_params=custom_params_list,
            custom_logit_processor=merged_custom_logit_processor,
        )
        # TODO (lianmin): `need_min_p_sampling` needs to be updated in filter and merge.

        if enable_overlap_schedule:
            # TODO (lianmin): Some penalizers such as frequency and presence depend on model outputs,
            # so it is kind of tricky to make it work with overlap scheduler.
            # It requires correcly updating the penalty logits before the sampling and syncing the events.
            # We will support them later.
            penalizers = {
                penaltylib.BatchedMinNewTokensPenalizer,
            }
            if (
                any(req.sampling_params.frequency_penalty != 0.0 for req in reqs)
                or any(req.sampling_params.presence_penalty != 0.0 for req in reqs)
                or any(req.sampling_params.repetition_penalty != 1.0 for req in reqs)
            ):
                logger.warning(
                    "frequency_penalty, presence_penalty, and repetition_penalty are not supported "
                    "when using the default overlap scheduler. They will be ignored. "
                    "Please add `--disable-overlap` when launching the server if you need these features. "
                    "The speed will be slower in that case."
                )
        else:
            penalizers = {
                penaltylib.BatchedFrequencyPenalizer,
                penaltylib.BatchedMinNewTokensPenalizer,
                penaltylib.BatchedPresencePenalizer,
                penaltylib.BatchedRepetitionPenalizer,
            }

        # Each penalizers will do nothing if they evaluate themselves as not required by looking at
        # the sampling_params of the requests (See {_is_required()} of each penalizers). So this
        # should not add hefty computation overhead other than simple checks.
        #
        # While we choose not to even create the class instances if they are not required, this
        # could add additional complexity to the {ScheduleBatch} class, especially we need to
        # handle {filter_batch()} and {merge_batch()} cases as well.
        ret.penalizer_orchestrator = penaltylib.BatchedPenalizerOrchestrator(
            vocab_size=vocab_size,
            batch=batch,
            device=batch.device,
            Penalizers=penalizers,
        )

        # Handle logit bias but only allocate when needed
        ret.logit_bias = None

        return ret

    def __len__(self):
        return len(self.temperatures)

    def update_penalties(self):
        self.scaling_penalties = None
        self.linear_penalties = None

        for penalizer in self.penalizer_orchestrator.penalizers.values():
            if not penalizer.is_prepared():
                continue

            if isinstance(penalizer, penaltylib.BatchedRepetitionPenalizer):
                self.scaling_penalties = penalizer.cumulated_repetition_penalties
            else:
                if self.linear_penalties is None:
                    bs = self.penalizer_orchestrator.batch.batch_size()
                    self.linear_penalties = torch.zeros(
                        (bs, self.vocab_size),
                        dtype=torch.float32,
                        device=self.device,
                    )
                self.linear_penalties = penalizer.apply(self.linear_penalties)

    def update_regex_vocab_mask(self):
        if not self.grammars:
            self.vocab_mask = None
            self.apply_mask = None
            return

        # find a grammar from the list
        first_grammar = next(grammar for grammar in self.grammars if grammar)

        # maybe we can reuse the existing mask?
        self.vocab_mask = first_grammar.allocate_vocab_mask(
            vocab_size=self.vocab_size,
            batch_size=len(self.temperatures),
            device=self.device,
        )
        self.apply_mask = first_grammar.apply_vocab_mask  # force to use static method

        # Apply the mask
        for i, grammar in enumerate(self.grammars):
            if grammar and not grammar.finished:
                grammar.fill_vocab_mask(self.vocab_mask, i)

        # Move the mask to the device if needed
        self.vocab_mask = first_grammar.move_vocab_mask(self.vocab_mask, self.device)

    def filter_batch(self, unfinished_indices: List[int], new_indices: torch.Tensor):
        self.penalizer_orchestrator.filter(unfinished_indices, new_indices)

        for item in [
            "temperatures",
            "top_ps",
            "top_ks",
            "min_ps",
            "logit_bias",
        ]:
            value = getattr(self, item, None)
            if value is not None:  # logit_bias can be None
                setattr(self, item, value[new_indices])

    @staticmethod
    def merge_bias_tensor(
        lhs: torch.Tensor,
        rhs: torch.Tensor,
        bs1: int,
        bs2: int,
        device: str,
        default: int = 0,
    ):
        # bias tensor can be None
        if lhs is not None or rhs is not None:
            shape, dtype = None, None
            if lhs is not None:
                shape, dtype = lhs.shape[1:], lhs.dtype
            else:
                shape, dtype = rhs.shape[1:], rhs.dtype
            with torch.dtype(dtype):
                if lhs is None:
                    lhs = torch.empty((bs1, *shape), device=device).fill_(default)
                if rhs is None:
                    rhs = torch.empty((bs2, *shape), device=device).fill_(default)
            return torch.cat([lhs, rhs])

        return None

    @staticmethod
    def merge_custom_logit_processor(
        lhs: Dict[str, torch.Tensor], rhs: Dict[str, torch.Tensor]
    ):
        keys = set(lhs.keys()).union(set(rhs.keys()))
        merged_dict = {}

        for k in keys:
            left_values = lhs.get(k, torch.zeros(len(lhs), dtype=torch.bool))
            right_values = rhs.get(k, torch.zeros(len(rhs), dtype=torch.bool))
            merged_dict[k] = torch.cat([left_values, right_values])
        return merged_dict

    def merge_batch(self, other: "SamplingBatchInfo"):
        self.penalizer_orchestrator.merge(other.penalizer_orchestrator)

        for item in [
            "temperatures",
            "top_ps",
            "top_ks",
            "min_ps",
        ]:
            self_val = getattr(self, item, None)
            other_val = getattr(other, item, None)
            setattr(self, item, torch.concat([self_val, other_val]))

        self.is_all_greedy = self.is_all_greedy and other.is_all_greedy
        self.logit_bias = SamplingBatchInfo.merge_bias_tensor(
            self.logit_bias, other.logit_bias, len(self), len(other), self.device
        )
<<<<<<< HEAD
        self.custom_params = self.custom_params + other.custom_params
        self.custom_logit_processor = SamplingBatchInfo.merge_custom_logit_processor(
            self.custom_logit_processor, other.custom_logit_processor
        )
=======

    def apply_logits_bias(self, logits: torch.Tensor):
        # Apply logit_bias
        if self.logit_bias is not None:
            logits.add_(self.logit_bias)

        # min-token, presence, frequency
        if self.linear_penalties is not None:
            logits.add_(self.linear_penalties)

        # repetition
        if self.scaling_penalties is not None:
            logits[:] = torch.where(
                logits > 0,
                logits / self.scaling_penalties,
                logits * self.scaling_penalties,
            )

        # Apply regex vocab_mask
        if self.vocab_mask is not None:
            self.apply_mask(logits=logits, vocab_mask=self.vocab_mask)
>>>>>>> bedc4c7a
<|MERGE_RESOLUTION|>--- conflicted
+++ resolved
@@ -272,12 +272,6 @@
         self.logit_bias = SamplingBatchInfo.merge_bias_tensor(
             self.logit_bias, other.logit_bias, len(self), len(other), self.device
         )
-<<<<<<< HEAD
-        self.custom_params = self.custom_params + other.custom_params
-        self.custom_logit_processor = SamplingBatchInfo.merge_custom_logit_processor(
-            self.custom_logit_processor, other.custom_logit_processor
-        )
-=======
 
     def apply_logits_bias(self, logits: torch.Tensor):
         # Apply logit_bias
@@ -299,4 +293,7 @@
         # Apply regex vocab_mask
         if self.vocab_mask is not None:
             self.apply_mask(logits=logits, vocab_mask=self.vocab_mask)
->>>>>>> bedc4c7a
+        self.custom_params = self.custom_params + other.custom_params
+        self.custom_logit_processor = SamplingBatchInfo.merge_custom_logit_processor(
+            self.custom_logit_processor, other.custom_logit_processor
+        )