"""
Life cycle of a request in the prefill server

1. Bootstrap Queue
    a. Initialize a sender for each request
    b. Use the queue to store requests whose bootstrap (handshake and preallocation) has not finished
    c. Poll senders to check bootstrap state
    d. Once bootstrap is complete, move request to Waiting Queue

2. Waiting Queue
    a. Use PrefillAdder to pop requests
    b. Run forward
    c. Add the request to Inflight Queue

3. Inflight Queue
    a. Poll (non-blocking) the sender of the request
    b. Once the transfer has finished, return the request
"""

from __future__ import annotations

import logging
import threading
from collections import deque
from typing import TYPE_CHECKING, List, Optional

import torch

from sglang.srt.disaggregation.base import BaseKVManager, KVArgs, KVPoll
from sglang.srt.disaggregation.utils import (
    DisaggregationMode,
    FakeBootstrapHost,
    KVClassType,
    ReqToMetadataIdxAllocator,
    TransferBackend,
    get_kv_class,
    is_mla_backend,
    kv_to_page_indices,
    kv_to_page_num,
    poll_and_all_reduce,
    prepare_abort,
)
from sglang.srt.managers.schedule_batch import FINISH_LENGTH, Req, ScheduleBatch

if TYPE_CHECKING:
    from torch.distributed import ProcessGroup

    from sglang.srt.managers.scheduler import GenerationBatchResult, Scheduler
    from sglang.srt.mem_cache.memory_pool import KVCache


logger = logging.getLogger(__name__)


class PrefillBootstrapQueue:
    """
    Store the requests in bootstrapping
    """

    def __init__(
        self,
        token_to_kv_pool: KVCache,
        req_to_metadata_buffer_idx_allocator: ReqToMetadataIdxAllocator,
        metadata_buffers: List[torch.Tensor],
        aux_dtype: torch.dtype,
        tp_rank: int,
        tp_size: int,
        bootstrap_port: int,
        gloo_group: ProcessGroup,
        transfer_backend: TransferBackend,
        scheduler: Scheduler,
    ):
        self.token_to_kv_pool = token_to_kv_pool
        self.is_mla_backend = is_mla_backend(token_to_kv_pool)
        self.aux_dtype = aux_dtype

        self.metadata_buffers = metadata_buffers
        self.req_to_metadata_buffer_idx_allocator = req_to_metadata_buffer_idx_allocator
        self.tp_rank = tp_rank
        self.tp_size = tp_size
        self.transfer_backend = transfer_backend
        self.scheduler = scheduler
        self.kv_manager = self._init_kv_manager()
        self.queue: List[Req] = []
        self.gloo_group = gloo_group
        self.bootstrap_port = bootstrap_port

    def store_prefill_results(self, idx: int, token_id: int):
        assert token_id >= 0, f"token_id: {token_id} is negative"
        output_id_buffer = self.metadata_buffers[0]
        output_id_buffer[idx] = token_id

    def _init_kv_manager(self) -> BaseKVManager:
        kv_args = KVArgs()
        kv_args.engine_rank = self.tp_rank
        kv_data_ptrs, kv_data_lens, kv_item_lens = (
            self.token_to_kv_pool.get_contiguous_buf_infos()
        )

        kv_args.kv_data_ptrs = kv_data_ptrs
        kv_args.kv_data_lens = kv_data_lens
        kv_args.kv_item_lens = kv_item_lens

        # Define req -> input ids buffer
        kv_args.aux_data_ptrs = [
            metadata_buffer.data_ptr() for metadata_buffer in self.metadata_buffers
        ]
        kv_args.aux_data_lens = [
            metadata_buffer.nbytes for metadata_buffer in self.metadata_buffers
        ]
        kv_args.aux_item_lens = [
            metadata_buffer[0].nbytes for metadata_buffer in self.metadata_buffers
        ]
        kv_args.ib_device = self.scheduler.server_args.disaggregation_ib_device
        kv_args.gpu_id = self.scheduler.gpu_id
        kv_manager_class = get_kv_class(self.transfer_backend, KVClassType.MANAGER)
        kv_manager = kv_manager_class(
            kv_args,
            DisaggregationMode.PREFILL,
            self.scheduler.server_args,
            self.is_mla_backend,
        )
        return kv_manager

    def add(self, req: Req) -> None:
        if req.bootstrap_host == FakeBootstrapHost:
            # Fake transfer for warmup reqs
            kv_sender_class = get_kv_class(TransferBackend.FAKE, KVClassType.SENDER)
        else:
            kv_sender_class = get_kv_class(self.transfer_backend, KVClassType.SENDER)
        req.disagg_kv_sender = kv_sender_class(
            mgr=self.kv_manager,
            bootstrap_addr=f"{req.bootstrap_host}:{self.bootstrap_port}",
            bootstrap_room=req.bootstrap_room,
        )
        self._process_req(req)
        self.queue.append(req)

    def _process_req(self, req: Req) -> None:
        """
        Set max_new_tokens = 1, so PrefillAdder memory estimation is accurate
        """
        req.sampling_params.max_new_tokens = 1

    def pop_bootstrapped(self) -> List[Req]:
        """pop the reqs which has finished bootstrapping"""
        bootstrapped_reqs = []
        indices_to_remove = set()

        if len(self.queue) == 0:
            return []

        polls = poll_and_all_reduce(
            [req.disagg_kv_sender for req in self.queue], self.gloo_group
        )

        for i, (req, poll) in enumerate(zip(self.queue, polls)):
            if poll == KVPoll.Bootstrapping:
                continue
            elif poll == KVPoll.Failed:
<<<<<<< HEAD
                if hasattr(req.disagg_kv_sender, "clear"):
                    req.disagg_kv_sender.clear()
                raise Exception("Bootstrap failed")
=======
                error_message = f"Prefill bootstrap failed for request rank={self.tp_rank} {req.rid=} {req.bootstrap_room=}"
                try:
                    req.disagg_kv_sender.failure_exception()
                except Exception as e:
                    error_message += f" with exception {e}"
                logger.error(error_message)
                prepare_abort(
                    req, error_message, status_code=HTTPStatus.INTERNAL_SERVER_ERROR
                )
                self.scheduler.stream_output([req], req.return_logprob)
                indices_to_remove.add(i)
                continue
>>>>>>> 3bde1010

            # KV.WaitingForInput
            num_kv_indices = len(req.origin_input_ids)
            if self.req_to_metadata_buffer_idx_allocator.available_size() == 0:
                break

            req.metadata_buffer_index = (
                self.req_to_metadata_buffer_idx_allocator.alloc()
            )
            assert req.metadata_buffer_index is not None
            num_pages = kv_to_page_num(num_kv_indices, self.token_to_kv_pool.page_size)
            req.disagg_kv_sender.init(num_pages, req.metadata_buffer_index)

            bootstrapped_reqs.append(req)
            indices_to_remove.add(i)

        self.queue = [
            entry for i, entry in enumerate(self.queue) if i not in indices_to_remove
        ]

        return bootstrapped_reqs


class SchedulerDisaggregationPrefillMixin:
    """
    Mixin for Scheduler to handle disaggregation prefill
    """

    @torch.no_grad()
    def event_loop_normal_disagg_prefill(self: Scheduler):
        """A normal scheduler loop for prefill worker in disaggregation mode."""

        while True:
            recv_reqs = self.recv_requests()
            self.process_input_requests(recv_reqs)
            self.waiting_queue.extend(
                self.disagg_prefill_bootstrap_queue.pop_bootstrapped()
            )
            self.process_prefill_chunk()
            batch = self.get_new_batch_prefill()

            # Handle DP attention
            if (
                self.server_args.enable_dp_attention
                or self.server_args.enable_sp_layernorm
            ):
                batch, _ = self.prepare_dp_attn_batch(batch)

            self.cur_batch = batch

            if batch:
                result = self.run_batch(batch)
                self.process_batch_result_disagg_prefill(batch, result)

            if len(self.disagg_prefill_inflight_queue) > 0:
                self.process_disagg_prefill_inflight_queue()

            if batch is None and len(self.disagg_prefill_inflight_queue) == 0:
                self.check_memory()
                self.new_token_ratio = self.init_new_token_ratio

            self.last_batch = batch
            # HACK (byronhsu): reset the batch_is_full flag because we never enter update_running_batch which resets it
            # Otherwise, it hangs under high concurrency
            self.running_batch.batch_is_full = False

    @torch.no_grad()
    def event_loop_overlap_disagg_prefill(self: Scheduler):
        self.result_queue = deque()

        while True:
            recv_reqs = self.recv_requests()
            self.process_input_requests(recv_reqs)
            self.waiting_queue.extend(
                self.disagg_prefill_bootstrap_queue.pop_bootstrapped()
            )
            self.process_prefill_chunk()
            batch = self.get_new_batch_prefill()

            # Handle DP attention
            if (
                self.server_args.enable_dp_attention
                or self.server_args.enable_sp_layernorm
            ):
                batch, _ = self.prepare_dp_attn_batch(batch)

            self.cur_batch = batch

            if batch:
                result = self.run_batch(batch)
                self.result_queue.append((batch.copy(), result))

            if self.last_batch:
                tmp_batch, tmp_result = self.result_queue.popleft()
                self.process_batch_result_disagg_prefill(tmp_batch, tmp_result)

            if len(self.disagg_prefill_inflight_queue) > 0:
                self.process_disagg_prefill_inflight_queue()

            if batch is None and len(self.disagg_prefill_inflight_queue) == 0:
                self.check_memory()
                self.new_token_ratio = self.init_new_token_ratio

            self.last_batch = batch
            # HACK (byronhsu): reset the batch_is_full flag because we never enter update_running_batch which resets it
            # Otherwise, it hangs under high concurrency
            self.running_batch.batch_is_full = False

    def process_batch_result_disagg_prefill(
        self: Scheduler,
        batch: ScheduleBatch,
        result: GenerationBatchResult,
        launch_done: Optional[threading.Event] = None,
    ) -> None:
        """
        Transfer kv for prefill completed requests and add it into disagg_prefill_inflight_queue
        Adapted from process_batch_result_prefill
        """

        (
            logits_output,
            next_token_ids,
            extend_input_len_per_req,
            extend_logprob_start_len_per_req,
        ) = (
            result.logits_output,
            result.next_token_ids,
            result.extend_input_len_per_req,
            result.extend_logprob_start_len_per_req,
        )

        # Transfer kv for prefill completed requests and add it into disagg_prefill_infight_queue
        if self.enable_overlap:
            # wait
            _, next_token_ids, _ = self.tp_worker.resolve_last_batch_result(launch_done)
        else:
            next_token_ids = result.next_token_ids.tolist()

        for req, next_token_id in zip(batch.reqs, next_token_ids, strict=True):
            req: Req
            if req.is_chunked <= 0:
                # There is no output_ids for prefill
                req.output_ids.append(next_token_id)
                self.tree_cache.cache_unfinished_req(req)  # update the tree and lock
                self.send_kv_chunk(req, token_id=next_token_id)
                self.disagg_prefill_inflight_queue.append(req)
            else:
                # being chunked reqs' prefill is not finished
                req.is_chunked -= 1

                if self.enable_overlap:
                    self.send_kv_chunk(req, end_idx=req.tmp_end_idx)

    def process_disagg_prefill_inflight_queue(self: Scheduler) -> None:
        """
        Poll the requests in the middle of transfer. If done, return the request.
        """
        assert len(self.disagg_prefill_inflight_queue) > 0

        done_reqs = []

        polls = poll_and_all_reduce(
            [req.disagg_kv_sender for req in self.disagg_prefill_inflight_queue],
            self.attn_tp_cpu_group,
        )

        undone_reqs: List[Req] = []
        # Check .poll() for the reqs in disagg_prefill_inflight_queue. If Success, respond to the client and remove it from the queue
        for req, poll in zip(self.disagg_prefill_inflight_queue, polls):
            if poll in [KVPoll.WaitingForInput, KVPoll.Transferring]:
                undone_reqs.append(req)
            elif poll == KVPoll.Success:  # transfer done
                self.tree_cache.cache_finished_req(req)  # unlock the tree
                req.finished_reason = FINISH_LENGTH(length=0)
                # FIXME: clean up req's data in transfer engine
                if hasattr(req.disagg_kv_sender, "clear"):
                    req.disagg_kv_sender.clear()
                done_reqs.append(req)
            elif poll == KVPoll.Failed:
<<<<<<< HEAD
                if hasattr(req.disagg_kv_sender, "clear"):
                    req.disagg_kv_sender.clear()
                raise Exception("Transferring failed")
=======
                error_message = f"Prefill transfer failed for request rank={self.tp_rank} {req.rid=} {req.bootstrap_room=}"
                try:
                    req.disagg_kv_sender.failure_exception()
                except Exception as e:
                    error_message += f" with exception {e}"
                logger.warning(error_message)
                self.tree_cache.cache_finished_req(req)  # unlock the tree
                prepare_abort(
                    req, error_message, status_code=HTTPStatus.INTERNAL_SERVER_ERROR
                )
                done_reqs.append(req)
>>>>>>> 3bde1010

        for req in done_reqs:
            self.disagg_prefill_bootstrap_queue.req_to_metadata_buffer_idx_allocator.free(
                req.metadata_buffer_index
            )

        # Stream requests which have finished transfer
        self.stream_output(done_reqs, False, None)

        self.disagg_prefill_inflight_queue = undone_reqs

    def process_prefill_chunk(self: Scheduler) -> None:
        if self.last_batch and self.last_batch.forward_mode.is_extend():
            if self.chunked_req:
                # Move the chunked request out of the batch so that we can merge
                # only finished requests to running_batch.
                self.last_batch.filter_batch(chunked_req_to_exclude=self.chunked_req)
                self.tree_cache.cache_unfinished_req(self.chunked_req)
                if self.enable_overlap:
                    # Delay KV transfer to process_batch_result_disagg_prefill when overlap is enabled to ensure results are resolved
                    self.chunked_req.tmp_end_idx = min(
                        len(self.chunked_req.fill_ids),
                        len(self.chunked_req.origin_input_ids),
                    )
                else:
                    self.send_kv_chunk(self.chunked_req)
                # chunked request keeps its rid but will get a new req_pool_idx
                self.req_to_token_pool.free(self.chunked_req.req_pool_idx)
                self.running_batch.batch_is_full = False

    def send_kv_chunk(
        self: Scheduler,
        req: Req,
        token_id: Optional[int] = None,
        end_idx: Optional[int] = None,
    ) -> None:
        """
        Send a prefilled chunk to the decode server
        """
        page_size = self.token_to_kv_pool_allocator.page_size
        start_idx = req.start_send_idx
        # if end_idx is specified, use it as the end index of the kv chunk because in overlap schedule,
        # the resolved length is not the same as fill_ids's length
        end_idx = (
            end_idx
            if end_idx is not None
            else min(len(req.fill_ids), len(req.origin_input_ids))
        )

        last_chunk = token_id is not None

        if not last_chunk:
            # if not the last chunk and the last page is partial, delay the last partial page to the next send
            end_idx = end_idx - end_idx % page_size

        # Update next start_send_idx
        req.start_send_idx = end_idx

        kv_indices = (
            self.req_to_token_pool.req_to_token[req.req_pool_idx, start_idx:end_idx]
            .cpu()
            .numpy()
        )
        if last_chunk is True:
            self.disagg_prefill_bootstrap_queue.store_prefill_results(
                req.metadata_buffer_index, token_id
            )
        page_indices = kv_to_page_indices(kv_indices, page_size)
        if len(page_indices) == 0:
            logger.info(
                f"Skip sending kv chunk for request {req.rid=} {req.bootstrap_room=} because page_indices is empty"
            )
            return

        req.disagg_kv_sender.send(page_indices)<|MERGE_RESOLUTION|>--- conflicted
+++ resolved
@@ -158,11 +158,6 @@
             if poll == KVPoll.Bootstrapping:
                 continue
             elif poll == KVPoll.Failed:
-<<<<<<< HEAD
-                if hasattr(req.disagg_kv_sender, "clear"):
-                    req.disagg_kv_sender.clear()
-                raise Exception("Bootstrap failed")
-=======
                 error_message = f"Prefill bootstrap failed for request rank={self.tp_rank} {req.rid=} {req.bootstrap_room=}"
                 try:
                     req.disagg_kv_sender.failure_exception()
@@ -175,7 +170,6 @@
                 self.scheduler.stream_output([req], req.return_logprob)
                 indices_to_remove.add(i)
                 continue
->>>>>>> 3bde1010
 
             # KV.WaitingForInput
             num_kv_indices = len(req.origin_input_ids)
@@ -355,11 +349,6 @@
                     req.disagg_kv_sender.clear()
                 done_reqs.append(req)
             elif poll == KVPoll.Failed:
-<<<<<<< HEAD
-                if hasattr(req.disagg_kv_sender, "clear"):
-                    req.disagg_kv_sender.clear()
-                raise Exception("Transferring failed")
-=======
                 error_message = f"Prefill transfer failed for request rank={self.tp_rank} {req.rid=} {req.bootstrap_room=}"
                 try:
                     req.disagg_kv_sender.failure_exception()
@@ -371,7 +360,6 @@
                     req, error_message, status_code=HTTPStatus.INTERNAL_SERVER_ERROR
                 )
                 done_reqs.append(req)
->>>>>>> 3bde1010
 
         for req in done_reqs:
             self.disagg_prefill_bootstrap_queue.req_to_metadata_buffer_idx_allocator.free(
