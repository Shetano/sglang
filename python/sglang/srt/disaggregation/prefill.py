--- conflicted
+++ resolved
@@ -24,10 +24,6 @@
 
 import torch
 
-<<<<<<< HEAD
-from sglang.srt.server_args import ServerArgs
-from sglang.srt.disaggregation.conn import KVArgs, KVManager, KVPoll, KVSender
-=======
 from sglang.srt.disaggregation.base import (
     BaseKVManager,
     BaseKVReceiver,
@@ -35,7 +31,6 @@
     KVArgs,
     KVPoll,
 )
->>>>>>> 44afde82
 from sglang.srt.disaggregation.utils import (
     DisaggregationMode,
     KVClassType,
@@ -80,13 +75,10 @@
         self.req_to_metadata_buffer_idx_allocator = req_to_metadata_buffer_idx_allocator
         self.tp_rank = tp_rank
         self.tp_size = tp_size
-<<<<<<< HEAD
         self.server_args = server_args
         self.bootstrap_port = server_args.disaggregation_bootstrap_port + tp_rank
-=======
         self.transfer_backend = transfer_backend
         self.kv_manager = self._init_kv_manager()
->>>>>>> 44afde82
         self.queue: List[Req] = []
         self.gloo_group = gloo_group
         self.kv_manager = self._init_kv_manager()
@@ -117,18 +109,6 @@
         kv_args.aux_item_lens = [
             metadata_buffer[0].nbytes for metadata_buffer in self.metadata_buffers
         ]
-<<<<<<< HEAD
-        kv_args.ib_device = "mock"
-        kv_manager = KVManager(kv_args, "prefill", bootstrap_port = self.bootstrap_port, decode_instance_number=self.server_args.disaggregation_decode_instance_num)
-        return kv_manager
-
-    def add(self, req: Req) -> None:
-        assert req.bootstrap_room
-
-        logger.info(f"[NIXL PD disagg] Bqueue enqueue. prefill_host: {req.prefill_host}, bootstrap_room: {req.bootstrap_room}")
-        req.disagg_kv_sender = KVSender(
-            mgr=self.kv_manager, 
-=======
         kv_args.ib_device = "mock-ib-device"
         kv_manager_class = get_kv_class(self.transfer_backend, KVClassType.MANAGER)
         kv_manager = kv_manager_class(kv_args, DisaggregationMode.PREFILL)
@@ -139,7 +119,6 @@
         req.disagg_kv_sender = kv_sender_class(
             mgr=self.kv_manager,
             bootstrap_addr=f"{req.bootstrap_host}:{self.bootstrap_port}",
->>>>>>> 44afde82
             bootstrap_room=req.bootstrap_room,
         )
         self._process_req(req)
@@ -230,11 +209,7 @@
             assert batch.next_batch_sampling_info.sampling_info_done
             batch.next_batch_sampling_info.sampling_info_done.set()
 
-<<<<<<< HEAD
     def process_disagg_prefill_infight_queue(self: Scheduler) -> None: # type: ignore
-=======
-    def process_disagg_prefill_inflight_queue(self: Scheduler) -> None:
->>>>>>> 44afde82
         """
         Poll the requests in the middle of transfer. If done, return the request.
         """
@@ -268,17 +243,12 @@
         # Stream requests which have finished transfer
         self.stream_output(done_reqs, False, None)
 
-<<<<<<< HEAD
         for req in done_reqs:
             self.disagg_prefill_pending_queue.req_to_metadata_buffer_idx_allocator.free(
                 req.metadata_buffer_index
             )
-            logger.info(f'[NIXL PD disagg] pop_infight_queue broom={req.bootstrap_room}')
 
         self.disagg_prefill_infight_queue = undone_reqs
-=======
-        self.disagg_prefill_inflight_queue = undone_reqs
->>>>>>> 44afde82
 
     def process_prefill_chunk(self: Scheduler) -> None: # type: ignore
         if self.last_batch and self.last_batch.forward_mode.is_extend():
@@ -303,17 +273,11 @@
         token_id is the first output token.
         """
         start_idx = req.start_send_idx
-<<<<<<< HEAD
-        end_idx = min(len(req.fill_ids), len(req.origin_input_ids)) # type: ignore
-        assert self.req_to_token_pool is not None
-        assert self.req_to_token_pool.req_to_token is not None
-=======
         end_idx = min(len(req.fill_ids), len(req.origin_input_ids))
 
         # Update next start_send_idx
         req.start_send_idx = end_idx
 
->>>>>>> 44afde82
         kv_indices = (
             self.req_to_token_pool.req_to_token[req.req_pool_idx][start_idx:end_idx]
             .cpu()
@@ -323,11 +287,7 @@
             self.disagg_prefill_pending_queue.store_prefill_results(
                 req.metadata_buffer_index, token_id
             )
-<<<<<<< HEAD
         logger.info(f"[NIXL PD disagg] send_kv_chunk. Req room: {req.bootstrap_room} kv_indices: {kv_indices}")
         assert req.disagg_kv_sender
-        req.disagg_kv_sender.send(kv_indices)
-=======
         is_last = token_id is not None
-        req.disagg_kv_sender.send(kv_indices, slice(start_idx, end_idx), is_last)
->>>>>>> 44afde82
+        req.disagg_kv_sender.send(kv_indices, slice(start_idx, end_idx), is_last)