--- conflicted
+++ resolved
@@ -214,25 +214,16 @@
         )
 
         num_layers = len(self.kv_args.kv_data_ptrs)
-<<<<<<< HEAD
-        for layer_id in range(num_layers):
-            src_ptr = (
+        layers_params = [
+            (
                 self.kv_args.kv_data_ptrs[layer_id]
                 if self.gdr_support
-                else self.cpu_buffer.kv_data_ptrs[layer_id]
-            )
-            dst_ptr = dst_kv_ptrs[layer_id]
-            item_len = self.kv_args.kv_item_lens[layer_id]
-=======
-        layers_params = [
-            (
-                self.kv_args.kv_data_ptrs[layer_id],
+                else self.cpu_buffer.kv_data_ptrs[layer_id],
                 dst_kv_ptrs[layer_id],
                 self.kv_args.kv_item_lens[layer_id],
             )
             for layer_id in range(num_layers)
         ]
->>>>>>> 693723d1
 
         # Worker function for processing a single layer
         def process_layer(src_ptr: int, dst_ptr: int, item_len: int) -> int:
@@ -673,20 +664,6 @@
             f"Fetched bootstrap info: {self.bootstrap_info} for engine rank: {self.kv_mgr.kv_args.engine_rank}"
         )
 
-<<<<<<< HEAD
-        if self.kv_mgr.gdr_support:
-            packed_kv_data_ptrs = b"".join(
-                struct.pack("Q", ptr) for ptr in self.kv_mgr.kv_args.kv_data_ptrs
-            )
-        else:
-            packed_kv_data_ptrs = b"".join(
-                struct.pack("Q", ptr) for ptr in self.kv_mgr.cpu_buffer.kv_data_ptrs
-            )
-        packed_aux_data_ptrs = b"".join(
-            struct.pack("Q", ptr) for ptr in self.kv_mgr.kv_args.aux_data_ptrs
-        )
-=======
->>>>>>> 693723d1
         sock, lock = self._connect("tcp://" + self.prefill_server_url)
         with lock:
             sock.send_multipart(
