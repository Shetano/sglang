"""
Minimal HTTP load balancer for prefill and decode servers for testing.
"""

import asyncio
import random
import urllib
from itertools import chain

import aiohttp
import orjson
import uvicorn
from fastapi import FastAPI, HTTPException
from fastapi.responses import ORJSONResponse, Response, StreamingResponse

random.seed(0)
cnt = 0

class MiniLoadBalancer:
    def __init__(self, prefill_servers, decode_servers):
        self.prefill_servers = prefill_servers
        self.decode_servers = decode_servers

    def select_pair(self):
        return random.choice(self.prefill_servers), random.choice(self.decode_servers)

<<<<<<< HEAD
    async def notstream_generate_request(self, request_data):
        raise NotImplementedError()
        # prefill_server, decode_server = self.select_pair()

        # # Parse and transform prefill_server
        # parsed_url = urllib.parse.urlparse(prefill_server)
        # hostname = parsed_url.hostname
        # bootstrap_addr = f"{hostname}"

        # modified_request = request_data.copy()

        # global cnt 
        # cnt += 1
        # modified_request.update(
        #     {
        #         "bootstrap_addr": bootstrap_addr,
        #         "bootstrap_room": cnt
        #     }
        # )

        # async with aiohttp.ClientSession() as session:
        #     # Create the tasks
        #     tasks = [
        #         session.post(f"{prefill_server}/v1/chat/completions", json=modified_request),
        #         session.post(f"{decode_server}/v1/chat/completions", json=modified_request),
        #     ]

        #     prefill_response = None
        #     decode_response = None

        #     # Process responses as they arrive
        #     for i, response in enumerate(asyncio.as_completed(tasks)):
        #         response = await response
        #         # Check if this is the prefill or decode response based on order created
        #         if i == 0:  # First completed task
        #             if str(response.url).startswith(prefill_server):
        #                 prefill_response = response
        #                 if response.status != 200:
        #                     raise HTTPException(
        #                         status_code=response.status,
        #                         detail=f"Prefill server error: Status {response.status} Details: {await response.text()}",
        #                     )
        #             else:
        #                 decode_response = response
        #                 if response.status != 200:
        #                     raise HTTPException(
        #                         status_code=response.status,
        #                         detail=f"Decode server error: Status {response.status} Details: {await response.text()}",
        #                     )
        #         else:  # Second completed task
        #             if str(response.url).startswith(prefill_server):
        #                 prefill_response = response
        #             else:
        #                 decode_response = response

        #             if response.status != 200:
        #                 raise HTTPException(
        #                     status_code=response.status,
        #                     detail=f"{'Prefill' if str(response.url).startswith(prefill_server) else 'Decode'} server error: Status {response.status} Details: {await response.text()}",
        #                 )

        #     return await decode_response.json()
=======
    async def generate(
        self, modified_request, prefill_server, decode_server
    ) -> ORJSONResponse:

        async with aiohttp.ClientSession() as session:
            tasks = [
                session.post(f"{prefill_server}/generate", json=modified_request),
                session.post(f"{decode_server}/generate", json=modified_request),
            ]
            # Wait for both responses to complete. Prefill should end first.
            prefill_response, decode_response = await asyncio.gather(*tasks)

            return ORJSONResponse(
                content=await decode_response.json(),
                status_code=decode_response.status,
            )

    async def generate_stream(self, modified_request, prefill_server, decode_server):
        async def stream_results():
            async with aiohttp.ClientSession(
                timeout=aiohttp.ClientTimeout(
                    total=3600
                )  # Add timeout for request reliability
            ) as session:
                try:
                    # Create the tasks for both prefill and decode requests
                    tasks = [
                        session.post(
                            f"{prefill_server}/generate", json=modified_request
                        ),
                        session.post(
                            f"{decode_server}/generate", json=modified_request
                        ),
                    ]
                    # Wait for both responses to complete. Since this is streaming, they return immediately.
                    prefill_response, decode_response = await asyncio.gather(*tasks)
                    async for chunk in decode_response.content:
                        yield chunk
                except Exception as e:
                    error_msg = {
                        "error": {"message": f"Stream processing error: {str(e)}"}
                    }
                    yield b"data: " + orjson.dumps(
                        error_msg, option=orjson.OPT_NON_STR_KEYS
                    ) + b"\n\n"
                finally:
                    if prefill_response is not None:
                        await prefill_response.release()

        return StreamingResponse(
            stream_results(),
            media_type="text/event-stream",
        )
>>>>>>> 44afde82


app = FastAPI()
load_balancer: MiniLoadBalancer = None # type: ignore


@app.get("/health")
async def health_check_simple():
    return Response(status_code=200)


@app.get("/health_generate")
async def health_check():
    prefill_servers, decode_servers = (
        load_balancer.prefill_servers,
        load_balancer.decode_servers,
    )
    async with aiohttp.ClientSession() as session:
        # Create the tasks
        tasks = []
        for server in chain(prefill_servers, decode_servers):
            tasks.append(session.post(f"{server}/health_generate"))
        for i, response in enumerate(asyncio.as_completed(tasks)):
            await response
    return Response(status_code=200)


@app.post("/flush_cache")
async def flush_cache():
    prefill_servers, decode_servers = (
        load_balancer.prefill_servers,
        load_balancer.decode_servers,
    )
    async with aiohttp.ClientSession() as session:
        # Create the tasks
        tasks = []
        for server in chain(prefill_servers, decode_servers):
            tasks.append(session.post(f"{server}/flush_cache"))
        for i, response in enumerate(asyncio.as_completed(tasks)):
            await response
    return Response(status_code=200)


@app.get("/get_server_info")
async def get_server_info():
    prefill_servers, decode_servers = (
        load_balancer.prefill_servers,
        load_balancer.decode_servers,
    )
    prefill_infos = []
    decode_infos = []
    async with aiohttp.ClientSession() as session:
        for server in chain(prefill_servers):
            server_info = await session.get(f"{server}/get_server_info")
            prefill_infos.append(await server_info.json())
        for server in chain(decode_servers):
            server_info = await session.get(f"{server}/get_server_info")
            decode_infos.append(await server_info.json())

    return {"prefill": prefill_infos, "decode": decode_infos}


@app.get("/get_model_info")
async def get_model_info():
    # Dummy model information
    model_info = {
        "model_path": "/path/to/dummy/model",
        "tokenizer_path": "/path/to/dummy/tokenizer",
        "is_generation": True,
        "preferred_sampling_params": {"temperature": 0.7, "max_new_tokens": 128},
    }
    return ORJSONResponse(content=model_info)


@app.post("/v1/chat/completions")
async def handle_generate_request(request_data: dict):
    prefill_server, decode_server = load_balancer.select_pair()

    # prefill_server format:
    # <host_ip>:<server_port>:<tpworker0_bootstrap_port>

    tpworker0_bootstrap_port = prefill_server.split(":")[-1]
    prefill_server = ":".join(prefill_server.split(":")[:-1])

    # Parse and transform prefill_server for bootstrap data
    parsed_url = urllib.parse.urlparse(prefill_server) # type: ignore
    hostname = parsed_url.hostname
    modified_request = request_data.copy()

    global cnt 
    cnt += 1

    modified_request.update(
        {
            "prefill_host": hostname,
            "prefill_tpworker0_bootstrap_port": tpworker0_bootstrap_port, 
            "bootstrap_room": cnt,
        }
    )

<<<<<<< HEAD
    print("[NIXL PD disagg] modified_request:", modified_request)

    # Check if streaming is requested
    if request_data.get("stream", False):

        async def stream_results():
            async with aiohttp.ClientSession(
                timeout=aiohttp.ClientTimeout(total=3600)
            ) as session:
                try:
                    # Create the tasks
                    tasks = [
                        session.post(
                            f"{prefill_server}/v1/chat/completions", json=modified_request
                        ),
                        session.post(
                            f"{decode_server}/v1/chat/completions", json=modified_request
                        ),
                    ]

                    prefill_response = None
                    decode_response = None

                    # Process responses as they arrive
                    for i, response_task in enumerate(asyncio.as_completed(tasks)):
                        response = await response_task

                        # Check the response immediately
                        if str(response.url).startswith(prefill_server):
                            prefill_response = response
                            if response.status != 200:
                                error_msg = {
                                    "error": {
                                        "message": f"Prefill server error: Status {response.status}, Details: {await response.text()}"
                                    }
                                }
                                yield b"data: " + orjson.dumps(
                                    error_msg, option=orjson.OPT_NON_STR_KEYS
                                ) + b"\n\n"
                                return
                        else:
                            decode_response = response
                            if response.status != 200:
                                error_msg = {
                                    "error": {
                                        "message": f"Decode server error: Status {response.status}"
                                    }
                                }
                                yield b"data: " + orjson.dumps(
                                    error_msg, option=orjson.OPT_NON_STR_KEYS
                                ) + b"\n\n"
                                return

                    # Stream successful decode server response
                    async for line in decode_response.content: # type: ignore
                        yield line
                    yield b"data: [DONE]\n\n"

                except Exception as e:
                    error_msg = {
                        "error": {"message": f"Stream processing error: {str(e)}"}
                    }
                    yield b"data: " + orjson.dumps(
                        error_msg, option=orjson.OPT_NON_STR_KEYS
                    ) + b"\n\n"

        return StreamingResponse(
            stream_results(),
            media_type="text/event-stream",
        )

    # Non-streaming case
    raise NotImplementedError()
    # result = await load_balancer.notstream_generate_request(modified_request)
    # return ORJSONResponse(content=result)
=======
    if request_data.get("stream", False):
        return await load_balancer.generate_stream(
            modified_request, prefill_server, decode_server
        )
    else:
        return await load_balancer.generate(
            modified_request, prefill_server, decode_server
        )
>>>>>>> 44afde82


@app.get("/v1/models")
async def get_models():
    prefill_server = load_balancer.prefill_servers[0]  # Get the first prefill server
    async with aiohttp.ClientSession() as session:
        try:
            response = await session.get(f"{prefill_server}/v1/models")
            if response.status != 200:
                raise HTTPException(
                    status_code=response.status,
                    detail=f"Prefill server error: Status {response.status}",
                )
            return ORJSONResponse(content=await response.json())
        except Exception as e:
            raise HTTPException(status_code=500, detail=str(e))


def run(prefill_addrs, decode_addrs, host, port):
    global load_balancer
    load_balancer = MiniLoadBalancer(prefill_addrs, decode_addrs)
    uvicorn.run(app, host=host, port=port)


if __name__ == "__main__":
    import argparse

    parser = argparse.ArgumentParser(description="Mini Load Balancer Server")
    parser.add_argument(
        "--prefill", required=True, help="Comma-separated URLs for prefill servers. <hostip>:<server_port>:<tpworker0_bootstrap_port>,..."
    )
    parser.add_argument(
        "--decode", required=True, help="Comma-separated URLs for decode servers"
    )
    parser.add_argument(
        "--host", default="0.0.0.0", help="Host to bind the server (default: 0.0.0.0)"
    )
    parser.add_argument(
        "--port", type=int, default=8000, help="Port to bind the server (default: 8000)"
    )
    args = parser.parse_args()

    for addr in args.prefill.split(","):
        if len(addr.split(":")) != 4:
            raise ValueError(f"Invalid prefill server address: {addr}. Expected format: http://<hostip>:<server_port>:<tpworker0_bootstrap_port>")

    run(args.prefill.split(","), args.decode.split(","), args.host, args.port)<|MERGE_RESOLUTION|>--- conflicted
+++ resolved
@@ -24,70 +24,6 @@
     def select_pair(self):
         return random.choice(self.prefill_servers), random.choice(self.decode_servers)
 
-<<<<<<< HEAD
-    async def notstream_generate_request(self, request_data):
-        raise NotImplementedError()
-        # prefill_server, decode_server = self.select_pair()
-
-        # # Parse and transform prefill_server
-        # parsed_url = urllib.parse.urlparse(prefill_server)
-        # hostname = parsed_url.hostname
-        # bootstrap_addr = f"{hostname}"
-
-        # modified_request = request_data.copy()
-
-        # global cnt 
-        # cnt += 1
-        # modified_request.update(
-        #     {
-        #         "bootstrap_addr": bootstrap_addr,
-        #         "bootstrap_room": cnt
-        #     }
-        # )
-
-        # async with aiohttp.ClientSession() as session:
-        #     # Create the tasks
-        #     tasks = [
-        #         session.post(f"{prefill_server}/v1/chat/completions", json=modified_request),
-        #         session.post(f"{decode_server}/v1/chat/completions", json=modified_request),
-        #     ]
-
-        #     prefill_response = None
-        #     decode_response = None
-
-        #     # Process responses as they arrive
-        #     for i, response in enumerate(asyncio.as_completed(tasks)):
-        #         response = await response
-        #         # Check if this is the prefill or decode response based on order created
-        #         if i == 0:  # First completed task
-        #             if str(response.url).startswith(prefill_server):
-        #                 prefill_response = response
-        #                 if response.status != 200:
-        #                     raise HTTPException(
-        #                         status_code=response.status,
-        #                         detail=f"Prefill server error: Status {response.status} Details: {await response.text()}",
-        #                     )
-        #             else:
-        #                 decode_response = response
-        #                 if response.status != 200:
-        #                     raise HTTPException(
-        #                         status_code=response.status,
-        #                         detail=f"Decode server error: Status {response.status} Details: {await response.text()}",
-        #                     )
-        #         else:  # Second completed task
-        #             if str(response.url).startswith(prefill_server):
-        #                 prefill_response = response
-        #             else:
-        #                 decode_response = response
-
-        #             if response.status != 200:
-        #                 raise HTTPException(
-        #                     status_code=response.status,
-        #                     detail=f"{'Prefill' if str(response.url).startswith(prefill_server) else 'Decode'} server error: Status {response.status} Details: {await response.text()}",
-        #                 )
-
-        #     return await decode_response.json()
-=======
     async def generate(
         self, modified_request, prefill_server, decode_server
     ) -> ORJSONResponse:
@@ -141,7 +77,6 @@
             stream_results(),
             media_type="text/event-stream",
         )
->>>>>>> 44afde82
 
 
 app = FastAPI()
@@ -242,83 +177,6 @@
         }
     )
 
-<<<<<<< HEAD
-    print("[NIXL PD disagg] modified_request:", modified_request)
-
-    # Check if streaming is requested
-    if request_data.get("stream", False):
-
-        async def stream_results():
-            async with aiohttp.ClientSession(
-                timeout=aiohttp.ClientTimeout(total=3600)
-            ) as session:
-                try:
-                    # Create the tasks
-                    tasks = [
-                        session.post(
-                            f"{prefill_server}/v1/chat/completions", json=modified_request
-                        ),
-                        session.post(
-                            f"{decode_server}/v1/chat/completions", json=modified_request
-                        ),
-                    ]
-
-                    prefill_response = None
-                    decode_response = None
-
-                    # Process responses as they arrive
-                    for i, response_task in enumerate(asyncio.as_completed(tasks)):
-                        response = await response_task
-
-                        # Check the response immediately
-                        if str(response.url).startswith(prefill_server):
-                            prefill_response = response
-                            if response.status != 200:
-                                error_msg = {
-                                    "error": {
-                                        "message": f"Prefill server error: Status {response.status}, Details: {await response.text()}"
-                                    }
-                                }
-                                yield b"data: " + orjson.dumps(
-                                    error_msg, option=orjson.OPT_NON_STR_KEYS
-                                ) + b"\n\n"
-                                return
-                        else:
-                            decode_response = response
-                            if response.status != 200:
-                                error_msg = {
-                                    "error": {
-                                        "message": f"Decode server error: Status {response.status}"
-                                    }
-                                }
-                                yield b"data: " + orjson.dumps(
-                                    error_msg, option=orjson.OPT_NON_STR_KEYS
-                                ) + b"\n\n"
-                                return
-
-                    # Stream successful decode server response
-                    async for line in decode_response.content: # type: ignore
-                        yield line
-                    yield b"data: [DONE]\n\n"
-
-                except Exception as e:
-                    error_msg = {
-                        "error": {"message": f"Stream processing error: {str(e)}"}
-                    }
-                    yield b"data: " + orjson.dumps(
-                        error_msg, option=orjson.OPT_NON_STR_KEYS
-                    ) + b"\n\n"
-
-        return StreamingResponse(
-            stream_results(),
-            media_type="text/event-stream",
-        )
-
-    # Non-streaming case
-    raise NotImplementedError()
-    # result = await load_balancer.notstream_generate_request(modified_request)
-    # return ORJSONResponse(content=result)
-=======
     if request_data.get("stream", False):
         return await load_balancer.generate_stream(
             modified_request, prefill_server, decode_server
@@ -327,7 +185,6 @@
         return await load_balancer.generate(
             modified_request, prefill_server, decode_server
         )
->>>>>>> 44afde82
 
 
 @app.get("/v1/models")
