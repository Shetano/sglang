--- conflicted
+++ resolved
@@ -74,7 +74,6 @@
             KVClassType.BOOTSTRAP_SERVER: MooncakeKVBootstrapServer,
         }
         return class_mapping.get(class_type)
-<<<<<<< HEAD
     if transfer_backend == TransferBackend.NIXL:
         from sglang.srt.disaggregation.nixl import (
             NixlKVBootstrapServer,
@@ -91,8 +90,6 @@
         }
         return class_mapping.get(class_type)
     raise ValueError(f"Unsupported transfer backend: {transfer_backend}")
-=======
-    raise ValueError(f"Unsupported transfer backend: {transfer_backend}")
 
 
 def kv_to_page_indices(kv_indices: np.ndarray, page_size: int):
@@ -106,5 +103,4 @@
 
 def kv_to_page_num(num_kv_indices: int, page_size: int):
     # ceil(num_kv_indices / page_size)
-    return (num_kv_indices + page_size - 1) // page_size
->>>>>>> 66c0ff9e
+    return (num_kv_indices + page_size - 1) // page_size