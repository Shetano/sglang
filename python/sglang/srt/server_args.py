--- conflicted
+++ resolved
@@ -1100,7 +1100,11 @@
             help="Enabling DeepEP MoE implementation for EP MoE.",
         )
         parser.add_argument(
-<<<<<<< HEAD
+            "--enable-deepep-moe",
+            action="store_true",
+            help="Enabling DeepEP MoE implementation for EP MoE.",
+        )
+        parser.add_argument(
             "--n-share-experts-fusion",
             type=int,
             default=ServerArgs.n_share_experts_fusion,
@@ -1111,12 +1115,6 @@
             "--disable-shared-experts-fusion",
             action="store_true",
             help="Disable shared experts fusion by setting n_share_experts_fusion to 0.",
-=======
-            "--deepep-mode",
-            type=str,
-            choices=["normal", "low_latency", "auto"],
-            help="Select the mode when enable DeepEP MoE, could be `normal`, `low_latency` or `auto`. Default is `auto`, which means `low_latency` for decode batch and `normal` for prefill batch.",
->>>>>>> 12047f5e
         )
 
         # Server warmups
