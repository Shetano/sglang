# Copyright 2023-2024 SGLang Team
# Licensed under the Apache License, Version 2.0 (the "License");
# you may not use this file except in compliance with the License.
# You may obtain a copy of the License at
#
#     http://www.apache.org/licenses/LICENSE-2.0
#
# Unless required by applicable law or agreed to in writing, software
# distributed under the License is distributed on an "AS IS" BASIS,
# WITHOUT WARRANTIES OR CONDITIONS OF ANY KIND, either express or implied.
# See the License for the specific language governing permissions and
# limitations under the License.
# ==============================================================================
"""The arguments of the server."""

import argparse
import dataclasses
import json
import logging
import os
import random
import subprocess
import tempfile
import uuid
from pathlib import Path
from typing import List, Optional

import torch

from sglang.srt.hf_transformers_utils import check_gguf_file
from sglang.srt.utils import (
    create_checksum,
    get_amdgpu_memory_capacity,
    get_hpu_memory_capacity,
    get_nvgpu_memory_capacity,
    is_flashinfer_available,
    is_hip,
    is_port_available,
    is_valid_ipv6_address,
    nullable_str,
)

logger = logging.getLogger(__name__)


@dataclasses.dataclass
class ServerArgs:
    # Model and tokenizer
    model_path: str
    tokenizer_path: Optional[str] = None
    tokenizer_mode: str = "auto"
    skip_tokenizer_init: bool = False
    load_format: str = "auto"
    trust_remote_code: bool = False
    dtype: str = "auto"
    kv_cache_dtype: str = "auto"
    quantization: Optional[str] = None
    quantization_param_path: nullable_str = None
    context_length: Optional[int] = None
    device: str = "cuda"
    served_model_name: Optional[str] = None
    chat_template: Optional[str] = None
    is_embedding: bool = False
    revision: Optional[str] = None
    skip_tokenizer_init: bool = False

    # Port for the HTTP server
    host: str = "127.0.0.1"
    port: int = 30000

    # Memory and scheduling
    mem_fraction_static: Optional[float] = None
    max_running_requests: Optional[int] = None
    max_total_tokens: Optional[int] = None
    chunked_prefill_size: Optional[int] = None
    max_prefill_tokens: int = 16384
    schedule_policy: str = "fcfs"
    schedule_conservativeness: float = 1.0
    cpu_offload_gb: int = 0
    prefill_only_one_req: bool = False

    # Other runtime options
    tp_size: int = 1
    stream_interval: int = 1
    stream_output: bool = False
    random_seed: Optional[int] = None
    constrained_json_whitespace_pattern: Optional[str] = None
    watchdog_timeout: float = 300
    dist_timeout: Optional[int] = None  # timeout for torch.distributed
    download_dir: Optional[str] = None
    base_gpu_id: int = 0
    gpu_id_step: int = 1

    # Logging
    log_level: str = "info"
    log_level_http: Optional[str] = None
    log_requests: bool = False
    log_requests_level: int = 0
    show_time_cost: bool = False
    enable_metrics: bool = False
    decode_log_interval: int = 40

    # API related
    api_key: Optional[str] = None
    file_storage_pth: str = "sglang_storage"
    enable_cache_report: bool = False

    # Data parallelism
    dp_size: int = 1
    load_balance_method: str = "round_robin"

    # Expert parallelism
    ep_size: int = 1

    # Multi-node distributed serving
    dist_init_addr: Optional[str] = None
    nnodes: int = 1
    node_rank: int = 0

    # Model override args in JSON
    json_model_override_args: str = "{}"

    # LoRA
    lora_paths: Optional[List[str]] = None
    max_loras_per_batch: int = 8
    lora_backend: str = "triton"

    # Kernel backend
    attention_backend: Optional[str] = None
    sampling_backend: Optional[str] = None
    grammar_backend: Optional[str] = "outlines"

    # Speculative decoding
    speculative_algorithm: Optional[str] = None
    speculative_draft_model_path: Optional[str] = None
    speculative_num_steps: int = 5
<<<<<<< HEAD
    speculative_eagle_topk: int = 4
    speculative_num_draft_tokens: int = 8
    speculative_accept_threshold_single: float = 1.0
    speculative_accept_threshold_acc: float = 1.0
=======
    speculative_eagle_topk: int = 8
    speculative_num_draft_tokens: int = 64
    speculative_token_map: Optional[str] = None
>>>>>>> 9e1014cf

    # Double Sparsity
    enable_double_sparsity: bool = False
    ds_channel_config_path: str = None
    ds_heavy_channel_num: int = 32
    ds_heavy_token_num: int = 256
    ds_heavy_channel_type: str = "qk"
    ds_sparse_decode_threshold: int = 4096

    # Optimization/debug options
    disable_radix_cache: bool = False
    disable_jump_forward: bool = False
    disable_cuda_graph: bool = False
    disable_cuda_graph_padding: bool = False
    enable_nccl_nvls: bool = False
    disable_outlines_disk_cache: bool = False
    disable_custom_all_reduce: bool = False
    disable_mla: bool = False
    disable_overlap_schedule: bool = False
    enable_mixed_chunk: bool = False
    enable_dp_attention: bool = False
    enable_ep_moe: bool = False
    enable_torch_compile: bool = False
    torch_compile_max_bs: int = 32
    cuda_graph_max_bs: Optional[int] = None
    cuda_graph_bs: Optional[List[int]] = None
    torchao_config: str = ""
    enable_nan_detection: bool = False
    enable_p2p_check: bool = False
    triton_attention_reduce_in_fp32: bool = False
    triton_attention_num_kv_splits: int = 8
    num_continuous_decode_steps: int = 1
    delete_ckpt_after_loading: bool = False
    enable_memory_saver: bool = False
    allow_auto_truncate: bool = False
    enable_custom_logit_processor: bool = False
    tool_call_parser: str = None
    enable_hierarchical_cache: bool = False
    enable_flashinfer_mla: bool = False
    flashinfer_mla_disable_ragged: bool = False
    warmups: Optional[str] = None

    # Debug tensor dumps
    debug_tensor_dump_output_folder: Optional[str] = None
    debug_tensor_dump_input_file: Optional[str] = None
    debug_tensor_dump_inject: bool = False

    def __post_init__(self):
        # Set missing default values
        if self.tokenizer_path is None:
            self.tokenizer_path = self.model_path

        if self.served_model_name is None:
            self.served_model_name = self.model_path

        if self.random_seed is None:
            self.random_seed = random.randint(0, 1 << 30)

        if is_hip():
            gpu_mem = get_amdgpu_memory_capacity()
        elif torch.cuda.is_available():
            gpu_mem = get_nvgpu_memory_capacity()
        elif self.device == "hpu":
            gpu_mem = get_hpu_memory_capacity()
        else:
            # GPU memory is not known yet or no GPU is available.
            gpu_mem = None

        # Set mem fraction static, which depends on the tensor parallelism size
        if self.mem_fraction_static is None:
            if self.tp_size >= 16:
                self.mem_fraction_static = 0.79
            elif self.tp_size >= 8:
                self.mem_fraction_static = 0.81
            elif self.tp_size >= 4:
                self.mem_fraction_static = 0.85
            elif self.tp_size >= 2:
                self.mem_fraction_static = 0.87
            else:
                self.mem_fraction_static = 0.88

        # Set chunked prefill size, which depends on the gpu memory capacity
        if self.chunked_prefill_size is None:
            if gpu_mem is not None and gpu_mem < 25_000:
                self.chunked_prefill_size = 2048
            else:
                self.chunked_prefill_size = 8192

        # Set cuda graph max batch size
        if self.cuda_graph_max_bs is None:
            # Based on detailed statistics, when serving TP1/TP2 models on lower-end GPUs with HBM<25G, you can either disable cuda graph or set `cuda_graph_max_bs` to a very small value to reduce the memory overhead of creating cuda graphs, with almost no impact on performance. However, when serving models with TP4 or TP8, we need to enable cuda graph to maintain high performance. In this case, we can set `cuda_graph_max_bs` to 80 (half of the default value 160) to reduce the memory overhead of creating cuda graphs. Looking at the logs from TP4 serving of qwen2-72b, a value of 80 is sufficient and can reduce the memory overhead of creating cuda graphs on lower-end GPUs compared to the original 160, avoiding OOM issues.
            if gpu_mem is not None and gpu_mem < 25_000:
                if self.tp_size < 4:
                    self.cuda_graph_max_bs = 8
                else:
                    self.cuda_graph_max_bs = 80
            else:
                self.cuda_graph_max_bs = 160

        # Choose kernel backends
        if self.device == "hpu":
            self.attention_backend = "torch_native"
            self.sampling_backend = "pytorch"

        if self.attention_backend is None:
            self.attention_backend = (
                "flashinfer" if is_flashinfer_available() else "triton"
            )
        if self.sampling_backend is None:
            self.sampling_backend = (
                "flashinfer" if is_flashinfer_available() else "pytorch"
            )

        if self.attention_backend == "torch_native":
            logger.warning(
                "Cuda graph is disabled because of using torch native attention backend"
            )
            self.disable_cuda_graph = True

        # Expert parallelism
        if self.enable_ep_moe:
            self.ep_size = self.tp_size
            logger.info(
                f"EP MoE is enabled. The expert parallel size is adjusted to be the same as the tensor parallel size[{self.tp_size}]."
            )

        # Others
        if self.enable_dp_attention:
            self.dp_size = self.tp_size
            assert self.tp_size % self.dp_size == 0
            self.chunked_prefill_size = self.chunked_prefill_size // 2
            self.schedule_conservativeness = self.schedule_conservativeness * 0.3
            logger.warning(
                f"DP attention is enabled. The chunked prefill size is adjusted to {self.chunked_prefill_size} to avoid MoE kernel issues. "
                f"The schedule conservativeness is adjusted to {self.schedule_conservativeness}. "
                "Data parallel size is adjusted to be the same as tensor parallel size. "
            )

        # Speculative Decoding
        if (
            self.speculative_algorithm == "EAGLE"
            or self.speculative_algorithm == "NEXTN"
        ):
            if self.max_running_requests is None:
                self.max_running_requests = 32
            self.disable_overlap_schedule = True
            self.prefill_only_one_req = True
            self.disable_cuda_graph_padding = True
            self.disable_radix_cache = True
            self.chunked_prefill_size = -1
            logger.info(
                f"The radix cache, chunked prefill, and overlap scheduler are disabled because of using {self.speculative_algorithm} speculative decoding."
            )

        # GGUF
        if (
            self.load_format == "auto" or self.load_format == "gguf"
        ) and check_gguf_file(self.model_path):
            self.quantization = self.load_format = "gguf"

        # AMD-specific Triton attention KV splits default number
        if is_hip():
            self.triton_attention_num_kv_splits = 16

    @staticmethod
    def add_cli_args(parser: argparse.ArgumentParser):
        # Model and port args
        parser.add_argument(
            "--model-path",
            type=str,
            help="The path of the model weights. This can be a local folder or a Hugging Face repo ID.",
            required=True,
        )
        parser.add_argument(
            "--tokenizer-path",
            type=str,
            default=ServerArgs.tokenizer_path,
            help="The path of the tokenizer.",
        )
        parser.add_argument(
            "--host", type=str, default=ServerArgs.host, help="The host of the server."
        )
        parser.add_argument(
            "--port", type=int, default=ServerArgs.port, help="The port of the server."
        )
        parser.add_argument(
            "--tokenizer-mode",
            type=str,
            default=ServerArgs.tokenizer_mode,
            choices=["auto", "slow"],
            help="Tokenizer mode. 'auto' will use the fast "
            "tokenizer if available, and 'slow' will "
            "always use the slow tokenizer.",
        )
        parser.add_argument(
            "--skip-tokenizer-init",
            action="store_true",
            help="If set, skip init tokenizer and pass input_ids in generate request",
        )
        parser.add_argument(
            "--load-format",
            type=str,
            default=ServerArgs.load_format,
            choices=[
                "auto",
                "pt",
                "safetensors",
                "npcache",
                "dummy",
                "gguf",
                "bitsandbytes",
                "layered",
            ],
            help="The format of the model weights to load. "
            '"auto" will try to load the weights in the safetensors format '
            "and fall back to the pytorch bin format if safetensors format "
            "is not available. "
            '"pt" will load the weights in the pytorch bin format. '
            '"safetensors" will load the weights in the safetensors format. '
            '"npcache" will load the weights in pytorch format and store '
            "a numpy cache to speed up the loading. "
            '"dummy" will initialize the weights with random values, '
            "which is mainly for profiling."
            '"gguf" will load the weights in the gguf format. '
            '"bitsandbytes" will load the weights using bitsandbytes '
            "quantization."
            '"layered" loads weights layer by layer so that one can quantize a '
            "layer before loading another to make the peak memory envelope "
            "smaller.",
        )
        parser.add_argument(
            "--trust-remote-code",
            action="store_true",
            help="Whether or not to allow for custom models defined on the Hub in their own modeling files.",
        )
        parser.add_argument(
            "--dtype",
            type=str,
            default=ServerArgs.dtype,
            choices=["auto", "half", "float16", "bfloat16", "float", "float32"],
            help="Data type for model weights and activations.\n\n"
            '* "auto" will use FP16 precision for FP32 and FP16 models, and '
            "BF16 precision for BF16 models.\n"
            '* "half" for FP16. Recommended for AWQ quantization.\n'
            '* "float16" is the same as "half".\n'
            '* "bfloat16" for a balance between precision and range.\n'
            '* "float" is shorthand for FP32 precision.\n'
            '* "float32" for FP32 precision.',
        )
        parser.add_argument(
            "--kv-cache-dtype",
            type=str,
            default=ServerArgs.kv_cache_dtype,
            choices=["auto", "fp8_e5m2", "fp8_e4m3"],
            help='Data type for kv cache storage. "auto" will use model data type. "fp8_e5m2" and "fp8_e4m3" is supported for CUDA 11.8+.',
        )
        parser.add_argument(
            "--quantization",
            type=str,
            default=ServerArgs.quantization,
            choices=[
                "awq",
                "fp8",
                "gptq",
                "marlin",
                "gptq_marlin",
                "awq_marlin",
                "bitsandbytes",
                "gguf",
                "modelopt",
                "w8a8_int8",
            ],
            help="The quantization method.",
        )
        parser.add_argument(
            "--quantization-param-path",
            type=nullable_str,
            default=None,
            help="Path to the JSON file containing the KV cache "
            "scaling factors. This should generally be supplied, when "
            "KV cache dtype is FP8. Otherwise, KV cache scaling factors "
            "default to 1.0, which may cause accuracy issues. ",
        )
        parser.add_argument(
            "--context-length",
            type=int,
            default=ServerArgs.context_length,
            help="The model's maximum context length. Defaults to None (will use the value from the model's config.json instead).",
        )
        parser.add_argument(
            "--device",
            type=str,
            default="cuda",
            choices=["cuda", "xpu", "hpu", "cpu"],
            help="The device type.",
        )
        parser.add_argument(
            "--served-model-name",
            type=str,
            default=ServerArgs.served_model_name,
            help="Override the model name returned by the v1/models endpoint in OpenAI API server.",
        )
        parser.add_argument(
            "--chat-template",
            type=str,
            default=ServerArgs.chat_template,
            help="The buliltin chat template name or the path of the chat template file. This is only used for OpenAI-compatible API server.",
        )
        parser.add_argument(
            "--is-embedding",
            action="store_true",
            help="Whether to use a CausalLM as an embedding model.",
        )
        parser.add_argument(
            "--revision",
            type=str,
            default=None,
            help="The specific model version to use. It can be a branch "
            "name, a tag name, or a commit id. If unspecified, will use "
            "the default version.",
        )
        # Memory and scheduling
        parser.add_argument(
            "--mem-fraction-static",
            type=float,
            default=ServerArgs.mem_fraction_static,
            help="The fraction of the memory used for static allocation (model weights and KV cache memory pool). Use a smaller value if you see out-of-memory errors.",
        )
        parser.add_argument(
            "--max-running-requests",
            type=int,
            default=ServerArgs.max_running_requests,
            help="The maximum number of running requests.",
        )
        parser.add_argument(
            "--max-total-tokens",
            type=int,
            default=ServerArgs.max_total_tokens,
            help="The maximum number of tokens in the memory pool. If not specified, it will be automatically calculated based on the memory usage fraction. "
            "This option is typically used for development and debugging purposes.",
        )
        parser.add_argument(
            "--chunked-prefill-size",
            type=int,
            default=ServerArgs.chunked_prefill_size,
            help="The maximum number of tokens in a chunk for the chunked prefill. Setting this to -1 means disabling chunked prefill",
        )
        parser.add_argument(
            "--max-prefill-tokens",
            type=int,
            default=ServerArgs.max_prefill_tokens,
            help="The maximum number of tokens in a prefill batch. The real bound will be the maximum of this value and the model's maximum context length.",
        )
        parser.add_argument(
            "--schedule-policy",
            type=str,
            default=ServerArgs.schedule_policy,
            choices=["lpm", "random", "fcfs", "dfs-weight"],
            help="The scheduling policy of the requests.",
        )
        parser.add_argument(
            "--schedule-conservativeness",
            type=float,
            default=ServerArgs.schedule_conservativeness,
            help="How conservative the schedule policy is. A larger value means more conservative scheduling. Use a larger value if you see requests being retracted frequently.",
        )
        parser.add_argument(
            "--cpu-offload-gb",
            type=int,
            default=ServerArgs.cpu_offload_gb,
            help="How many GBs of RAM to reserve for CPU offloading",
        )
        parser.add_argument(
            "--prefill-only-one-req",
            type=bool,
            help="If true, we only prefill one request at one prefill batch",
            default=ServerArgs.prefill_only_one_req,
        )

        # Other runtime options
        parser.add_argument(
            "--tensor-parallel-size",
            "--tp-size",
            type=int,
            default=ServerArgs.tp_size,
            help="The tensor parallelism size.",
        )
        parser.add_argument(
            "--stream-interval",
            type=int,
            default=ServerArgs.stream_interval,
            help="The interval (or buffer size) for streaming in terms of the token length. A smaller value makes streaming smoother, while a larger value makes the throughput higher",
        )
        parser.add_argument(
            "--stream-output",
            action="store_true",
            help="Whether to output as a sequence of disjoint segments.",
        )
        parser.add_argument(
            "--random-seed",
            type=int,
            default=ServerArgs.random_seed,
            help="The random seed.",
        )
        parser.add_argument(
            "--constrained-json-whitespace-pattern",
            type=str,
            default=ServerArgs.constrained_json_whitespace_pattern,
            help=r"Regex pattern for syntactic whitespaces allowed in JSON constrained output. For example, to allow the model generate consecutive whitespaces, set the pattern to [\n\t ]*",
        )
        parser.add_argument(
            "--watchdog-timeout",
            type=float,
            default=ServerArgs.watchdog_timeout,
            help="Set watchdog timeout in seconds. If a forward batch takes longer than this, the server will crash to prevent hanging.",
        )
        parser.add_argument(
            "--dist-timeout",
            type=int,
            default=ServerArgs.dist_timeout,
            help="Set timeout for torch.distributed initialization.",
        )
        parser.add_argument(
            "--download-dir",
            type=str,
            default=ServerArgs.download_dir,
            help="Model download directory.",
        )
        parser.add_argument(
            "--base-gpu-id",
            type=int,
            default=ServerArgs.base_gpu_id,
            help="The base GPU ID to start allocating GPUs from. Useful when running multiple instances on the same machine.",
        )
        parser.add_argument(
            "--gpu-id-step",
            type=int,
            default=ServerArgs.gpu_id_step,
            help="The delta between consecutive GPU IDs that are used. For example, setting it to 2 will use GPU 0,2,4,...",
        )

        # Logging
        parser.add_argument(
            "--log-level",
            type=str,
            default=ServerArgs.log_level,
            help="The logging level of all loggers.",
        )
        parser.add_argument(
            "--log-level-http",
            type=str,
            default=ServerArgs.log_level_http,
            help="The logging level of HTTP server. If not set, reuse --log-level by default.",
        )
        parser.add_argument(
            "--log-requests",
            action="store_true",
            help="Log metadata, inputs, outputs of all requests. The verbosity is decided by --log-requests-level",
        )
        parser.add_argument(
            "--log-requests-level",
            type=int,
            default=0,
            help="0: Log metadata. 1. Log metadata and partial input/output. 2. Log every input/output.",
            choices=[0, 1, 2],
        )
        parser.add_argument(
            "--show-time-cost",
            action="store_true",
            help="Show time cost of custom marks.",
        )
        parser.add_argument(
            "--enable-metrics",
            action="store_true",
            help="Enable log prometheus metrics.",
        )
        parser.add_argument(
            "--decode-log-interval",
            type=int,
            default=ServerArgs.decode_log_interval,
            help="The log interval of decode batch.",
        )

        # API related
        parser.add_argument(
            "--api-key",
            type=str,
            default=ServerArgs.api_key,
            help="Set API key of the server. It is also used in the OpenAI API compatible server.",
        )
        parser.add_argument(
            "--file-storage-pth",
            type=str,
            default=ServerArgs.file_storage_pth,
            help="The path of the file storage in backend.",
        )
        parser.add_argument(
            "--enable-cache-report",
            action="store_true",
            help="Return number of cached tokens in usage.prompt_tokens_details for each openai request.",
        )

        # Data parallelism
        parser.add_argument(
            "--data-parallel-size",
            "--dp-size",
            type=int,
            default=ServerArgs.dp_size,
            help="The data parallelism size.",
        )
        parser.add_argument(
            "--load-balance-method",
            type=str,
            default=ServerArgs.load_balance_method,
            help="The load balancing strategy for data parallelism.",
            choices=[
                "round_robin",
                "shortest_queue",
            ],
        )

        # Expert parallelism
        parser.add_argument(
            "--expert-parallel-size",
            "--ep-size",
            type=int,
            default=ServerArgs.ep_size,
            help="The expert parallelism size.",
        )

        # Multi-node distributed serving
        parser.add_argument(
            "--dist-init-addr",
            "--nccl-init-addr",  # For backward compatbility. This will be removed in the future.
            type=str,
            help="The host address for initializing distributed backend (e.g., `192.168.0.2:25000`).",
        )
        parser.add_argument(
            "--nnodes", type=int, default=ServerArgs.nnodes, help="The number of nodes."
        )
        parser.add_argument(
            "--node-rank", type=int, default=ServerArgs.node_rank, help="The node rank."
        )

        # Model override args
        parser.add_argument(
            "--json-model-override-args",
            type=str,
            help="A dictionary in JSON string format used to override default model configurations.",
            default=ServerArgs.json_model_override_args,
        )

        # LoRA
        parser.add_argument(
            "--lora-paths",
            type=str,
            nargs="*",
            default=None,
            action=LoRAPathAction,
            help="The list of LoRA adapters. You can provide a list of either path in str or renamed path in the format {name}={path}.",
        )
        parser.add_argument(
            "--max-loras-per-batch",
            type=int,
            default=8,
            help="Maximum number of adapters for a running batch, include base-only request.",
        )
        parser.add_argument(
            "--lora-backend",
            type=str,
            default="triton",
            help="Choose the kernel backend for multi-LoRA serving.",
        )

        # Kernel backend
        parser.add_argument(
            "--attention-backend",
            type=str,
            choices=["flashinfer", "triton", "torch_native"],
            default=ServerArgs.attention_backend,
            help="Choose the kernels for attention layers.",
        )
        parser.add_argument(
            "--sampling-backend",
            type=str,
            choices=["flashinfer", "pytorch"],
            default=ServerArgs.sampling_backend,
            help="Choose the kernels for sampling layers.",
        )
        parser.add_argument(
            "--grammar-backend",
            type=str,
            choices=["xgrammar", "outlines", "llguidance"],
            default=ServerArgs.grammar_backend,
            help="Choose the backend for grammar-guided decoding.",
        )
        parser.add_argument(
            "--enable-flashinfer-mla",
            action="store_true",
            help="Enable FlashInfer MLA optimization",
        )
        parser.add_argument(
            "--flashinfer-mla-disable-ragged",
            action="store_true",
            help="Not using ragged prefill wrapper when running flashinfer mla",
        )

        # Speculative decoding
        parser.add_argument(
            "--speculative-algorithm",
            type=str,
            choices=["EAGLE", "NEXTN"],
            help="Speculative algorithm.",
        )
        parser.add_argument(
            "--speculative-draft-model-path",
            type=str,
            help="The path of the draft model weights. This can be a local folder or a Hugging Face repo ID.",
        )
        parser.add_argument(
            "--speculative-num-steps",
            type=int,
            help="The number of steps sampled from draft model in Speculative Decoding.",
            default=ServerArgs.speculative_num_steps,
        )
        parser.add_argument(
            "--speculative-eagle-topk",
            type=int,
            help="The number of tokens sampled from the draft model in eagle2 each step.",
            choices=[1, 2, 4, 8],
            default=ServerArgs.speculative_eagle_topk,
        )
        parser.add_argument(
            "--speculative-num-draft-tokens",
            type=int,
            help="The number of tokens sampled from the draft model in Speculative Decoding.",
            default=ServerArgs.speculative_num_draft_tokens,
        )
        parser.add_argument(
<<<<<<< HEAD
            "--speculative-accept-threshold-single",
            type=float,
            help="Accept a draft token if its probability in the target model is greater than this threshold.",
            default=ServerArgs.speculative_accept_threshold_single,
        )
        parser.add_argument(
            "--speculative-accept-threshold-acc",
            type=float,
            help="The accept probability of a draft token is raised from its target probability p to min(1, p / threshold_acc).",
            default=ServerArgs.speculative_accept_threshold_acc,
=======
            "--speculative-token-map",
            type=str,
            help="The path of the draft model's small vocab table.",
            default=ServerArgs.speculative_token_map,
>>>>>>> 9e1014cf
        )

        # Double Sparsity
        parser.add_argument(
            "--enable-double-sparsity",
            action="store_true",
            help="Enable double sparsity attention",
        )
        parser.add_argument(
            "--ds-channel-config-path",
            type=str,
            default=ServerArgs.ds_channel_config_path,
            help="The path of the double sparsity channel config",
        )
        parser.add_argument(
            "--ds-heavy-channel-num",
            type=int,
            default=ServerArgs.ds_heavy_channel_num,
            help="The number of heavy channels in double sparsity attention",
        )
        parser.add_argument(
            "--ds-heavy-token-num",
            type=int,
            default=ServerArgs.ds_heavy_token_num,
            help="The number of heavy tokens in double sparsity attention",
        )
        parser.add_argument(
            "--ds-heavy-channel-type",
            type=str,
            default=ServerArgs.ds_heavy_channel_type,
            help="The type of heavy channels in double sparsity attention",
        )
        parser.add_argument(
            "--ds-sparse-decode-threshold",
            type=int,
            default=ServerArgs.ds_sparse_decode_threshold,
            help="The type of heavy channels in double sparsity attention",
        )

        # Optimization/debug options
        parser.add_argument(
            "--disable-radix-cache",
            action="store_true",
            help="Disable RadixAttention for prefix caching.",
        )
        parser.add_argument(
            "--disable-jump-forward",
            action="store_true",
            help="Disable jump-forward for grammar-guided decoding.",
        )
        parser.add_argument(
            "--disable-cuda-graph",
            action="store_true",
            help="Disable cuda graph.",
        )
        parser.add_argument(
            "--disable-cuda-graph-padding",
            action="store_true",
            help="Disable cuda graph when padding is needed. Still uses cuda graph when padding is not needed.",
        )
        parser.add_argument(
            "--enable-nccl-nvls",
            action="store_true",
            help="Enable NCCL NVLS for prefill heavy requests when available.",
        )
        parser.add_argument(
            "--disable-outlines-disk-cache",
            action="store_true",
            help="Disable disk cache of outlines to avoid possible crashes related to file system or high concurrency.",
        )
        parser.add_argument(
            "--disable-custom-all-reduce",
            action="store_true",
            help="Disable the custom all-reduce kernel and fall back to NCCL.",
        )
        parser.add_argument(
            "--disable-mla",
            action="store_true",
            help="Disable Multi-head Latent Attention (MLA) for DeepSeek V2/V3/R1 series models.",
        )
        parser.add_argument(
            "--disable-overlap-schedule",
            action="store_true",
            help="Disable the overlap scheduler, which overlaps the CPU scheduler with GPU model worker.",
        )
        parser.add_argument(
            "--enable-mixed-chunk",
            action="store_true",
            help="Enabling mixing prefill and decode in a batch when using chunked prefill.",
        )
        parser.add_argument(
            "--enable-dp-attention",
            action="store_true",
            help="Enabling data parallelism for attention and tensor parallelism for FFN. The dp size should be equal to the tp size. Currently only DeepSeek-V2 is supported.",
        )
        parser.add_argument(
            "--enable-ep-moe",
            action="store_true",
            help="Enabling expert parallelism for moe. The ep size is equal to the tp size.",
        )
        parser.add_argument(
            "--enable-torch-compile",
            action="store_true",
            help="Optimize the model with torch.compile. Experimental feature.",
        )
        parser.add_argument(
            "--torch-compile-max-bs",
            type=int,
            default=ServerArgs.torch_compile_max_bs,
            help="Set the maximum batch size when using torch compile.",
        )
        parser.add_argument(
            "--cuda-graph-max-bs",
            type=int,
            default=ServerArgs.cuda_graph_max_bs,
            help="Set the maximum batch size for cuda graph.",
        )
        parser.add_argument(
            "--cuda-graph-bs",
            type=int,
            nargs="+",
            help="Set the list of batch sizes for cuda graph.",
        )
        parser.add_argument(
            "--torchao-config",
            type=str,
            default=ServerArgs.torchao_config,
            help="Optimize the model with torchao. Experimental feature. Current choices are: int8dq, int8wo, int4wo-<group_size>, fp8wo, fp8dq-per_tensor, fp8dq-per_row",
        )
        parser.add_argument(
            "--enable-nan-detection",
            action="store_true",
            help="Enable the NaN detection for debugging purposes.",
        )
        parser.add_argument(
            "--enable-p2p-check",
            action="store_true",
            help="Enable P2P check for GPU access, otherwise the p2p access is allowed by default.",
        )
        parser.add_argument(
            "--triton-attention-reduce-in-fp32",
            action="store_true",
            help="Cast the intermidiate attention results to fp32 to avoid possible crashes related to fp16."
            "This only affects Triton attention kernels.",
        )
        parser.add_argument(
            "--triton-attention-num-kv-splits",
            type=int,
            default=ServerArgs.triton_attention_num_kv_splits,
            help="The number of KV splits in flash decoding Triton kernel. Larger value is better in longer context scenarios. The default value is 8.",
        )
        parser.add_argument(
            "--num-continuous-decode-steps",
            type=int,
            default=ServerArgs.num_continuous_decode_steps,
            help="Run multiple continuous decoding steps to reduce scheduling overhead. "
            "This can potentially increase throughput but may also increase time-to-first-token latency. "
            "The default value is 1, meaning only run one decoding step at a time.",
        )
        parser.add_argument(
            "--delete-ckpt-after-loading",
            action="store_true",
            help="Delete the model checkpoint after loading the model.",
        )
        parser.add_argument(
            "--enable-memory-saver",
            action="store_true",
            help="Allow saving memory using release_memory_occupation and resume_memory_occupation",
        )
        parser.add_argument(
            "--allow-auto-truncate",
            action="store_true",
            help="Allow automatically truncating requests that exceed the maximum input length instead of returning an error.",
        )
        parser.add_argument(
            "--enable-custom-logit-processor",
            action="store_true",
            help="Enable users to pass custom logit processors to the server (disabled by default for security)",
        )
        parser.add_argument(
            "--tool-call-parser",
            type=str,
            choices=["qwen25", "mistral", "llama3"],
            default=ServerArgs.tool_call_parser,
            help="Specify the parser for handling tool-call interactions. Options include: 'qwen25', 'mistral', and 'llama3'.",
        )
        parser.add_argument(
            "--enable-hierarchical-cache",
            action="store_true",
            help="Enable hierarchical cache",
        )

        # Server warmups
        parser.add_argument(
            "--warmups",
            type=str,
            required=False,
            help="Specify custom warmup functions (csv) to run before server starts eg. --warmups=warmup_name1,warmup_name2 "
            "will run the functions `warmup_name1` and `warmup_name2` specified in warmup.py before the server starts listening for requests",
        )

        # Debug tensor dumps
        parser.add_argument(
            "--debug-tensor-dump-output-folder",
            type=str,
            default=ServerArgs.debug_tensor_dump_output_folder,
            help="The output folder for dumping tensors.",
        )
        parser.add_argument(
            "--debug-tensor-dump-input-file",
            type=str,
            default=ServerArgs.debug_tensor_dump_input_file,
            help="The input filename for dumping tensors",
        )
        parser.add_argument(
            "--debug-tensor-dump-inject",
            type=str,
            default=ServerArgs.debug_tensor_dump_inject,
            help="Inject the outputs from jax as the input of every layer.",
        )

    @classmethod
    def from_cli_args(cls, args: argparse.Namespace):
        args.tp_size = args.tensor_parallel_size
        args.dp_size = args.data_parallel_size
        args.ep_size = args.expert_parallel_size
        attrs = [attr.name for attr in dataclasses.fields(cls)]
        return cls(**{attr: getattr(args, attr) for attr in attrs})

    def url(self):
        if is_valid_ipv6_address(self.host):
            return f"http://[{self.host}]:{self.port}"
        else:
            return f"http://{self.host}:{self.port}"

    def check_server_args(self):
        assert (
            self.tp_size % self.nnodes == 0
        ), "tp_size must be divisible by number of nodes"
        assert not (
            self.dp_size > 1 and self.nnodes != 1 and not self.enable_dp_attention
        ), "multi-node data parallel is not supported unless dp attention!"
        assert (
            self.max_loras_per_batch > 0
            # FIXME
            and (self.lora_paths is None or self.disable_cuda_graph)
            and (self.lora_paths is None or self.disable_radix_cache)
        ), "compatibility of lora and cuda graph and radix attention is in progress"
        assert self.base_gpu_id >= 0, "base_gpu_id must be non-negative"
        assert self.gpu_id_step >= 1, "gpu_id_step must be positive"

        if isinstance(self.lora_paths, list):
            lora_paths = self.lora_paths
            self.lora_paths = {}
            for lora_path in lora_paths:
                if "=" in lora_path:
                    name, path = lora_path.split("=", 1)
                    self.lora_paths[name] = path
                else:
                    self.lora_paths[lora_path] = lora_path


def prepare_server_args(argv: List[str]) -> ServerArgs:
    """
    Prepare the server arguments from the command line arguments.

    Args:
        args: The command line arguments. Typically, it should be `sys.argv[1:]`
            to ensure compatibility with `parse_args` when no arguments are passed.

    Returns:
        The server arguments.
    """
    parser = argparse.ArgumentParser()
    ServerArgs.add_cli_args(parser)
    raw_args = parser.parse_args(argv)
    server_args = ServerArgs.from_cli_args(raw_args)
    return server_args


ZMQ_TCP_PORT_DELTA = 233


@dataclasses.dataclass
class PortArgs:
    # The ipc filename for tokenizer to receive inputs from detokenizer (zmq)
    tokenizer_ipc_name: str
    # The ipc filename for scheduler (rank 0) to receive inputs from tokenizer (zmq)
    scheduler_input_ipc_name: str
    # The ipc filename for detokenizer to receive inputs from scheduler (zmq)
    detokenizer_ipc_name: str

    # The port for nccl initialization (torch.dist)
    nccl_port: int

    @staticmethod
    def init_new(server_args, dp_rank: Optional[int] = None) -> "PortArgs":
        port = server_args.port + random.randint(100, 1000)
        while True:
            if is_port_available(port):
                break
            if port < 60000:
                port += 42
            else:
                port -= 43

        if not server_args.enable_dp_attention:
            # Normal case, use IPC within a single node
            return PortArgs(
                tokenizer_ipc_name=f"ipc://{tempfile.NamedTemporaryFile(delete=False).name}",
                scheduler_input_ipc_name=f"ipc://{tempfile.NamedTemporaryFile(delete=False).name}",
                detokenizer_ipc_name=f"ipc://{tempfile.NamedTemporaryFile(delete=False).name}",
                nccl_port=port,
            )
        else:
            # DP attention. Use TCP + port to handle both single-node and multi-node.
            if server_args.nnodes == 1 and server_args.dist_init_addr is None:
                dist_init_addr = ("127.0.0.1", server_args.port + ZMQ_TCP_PORT_DELTA)
            else:
                dist_init_addr = server_args.dist_init_addr.split(":")
            assert (
                len(dist_init_addr) == 2
            ), "please provide --dist-init-addr as host:port of head node"

            dist_init_host, dist_init_port = dist_init_addr
            port_base = int(dist_init_port) + 1
            if dp_rank is None:
                scheduler_input_port = (
                    port_base + 2
                )  # TokenizerManager to DataParallelController
            else:
                scheduler_input_port = port_base + 2 + 1 + dp_rank

            return PortArgs(
                tokenizer_ipc_name=f"tcp://{dist_init_host}:{port_base}",
                scheduler_input_ipc_name=f"tcp://{dist_init_host}:{scheduler_input_port}",
                detokenizer_ipc_name=f"tcp://{dist_init_host}:{port_base + 1}",
                nccl_port=port,
            )


class LoRAPathAction(argparse.Action):
    def __call__(self, parser, namespace, values, option_string=None):
        setattr(namespace, self.dest, {})
        for lora_path in values:
            if "=" in lora_path:
                name, path = lora_path.split("=", 1)
                getattr(namespace, self.dest)[name] = path
            else:
                getattr(namespace, self.dest)[lora_path] = lora_path


class DeprecatedAction(argparse.Action):
    def __init__(self, option_strings, dest, nargs=0, **kwargs):
        super(DeprecatedAction, self).__init__(
            option_strings, dest, nargs=nargs, **kwargs
        )

    def __call__(self, parser, namespace, values, option_string=None):
        raise ValueError(self.help)<|MERGE_RESOLUTION|>--- conflicted
+++ resolved
@@ -134,16 +134,11 @@
     speculative_algorithm: Optional[str] = None
     speculative_draft_model_path: Optional[str] = None
     speculative_num_steps: int = 5
-<<<<<<< HEAD
     speculative_eagle_topk: int = 4
     speculative_num_draft_tokens: int = 8
     speculative_accept_threshold_single: float = 1.0
     speculative_accept_threshold_acc: float = 1.0
-=======
-    speculative_eagle_topk: int = 8
-    speculative_num_draft_tokens: int = 64
     speculative_token_map: Optional[str] = None
->>>>>>> 9e1014cf
 
     # Double Sparsity
     enable_double_sparsity: bool = False
@@ -782,8 +777,6 @@
             help="The number of tokens sampled from the draft model in Speculative Decoding.",
             default=ServerArgs.speculative_num_draft_tokens,
         )
-        parser.add_argument(
-<<<<<<< HEAD
             "--speculative-accept-threshold-single",
             type=float,
             help="Accept a draft token if its probability in the target model is greater than this threshold.",
@@ -794,12 +787,12 @@
             type=float,
             help="The accept probability of a draft token is raised from its target probability p to min(1, p / threshold_acc).",
             default=ServerArgs.speculative_accept_threshold_acc,
-=======
+        )
+        parser.add_argument(
             "--speculative-token-map",
             type=str,
             help="The path of the draft model's small vocab table.",
             default=ServerArgs.speculative_token_map,
->>>>>>> 9e1014cf
         )
 
         # Double Sparsity
