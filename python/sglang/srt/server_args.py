# Copyright 2023-2024 SGLang Team
# Licensed under the Apache License, Version 2.0 (the "License");
# you may not use this file except in compliance with the License.
# You may obtain a copy of the License at
#
#     http://www.apache.org/licenses/LICENSE-2.0
#
# Unless required by applicable law or agreed to in writing, software
# distributed under the License is distributed on an "AS IS" BASIS,
# WITHOUT WARRANTIES OR CONDITIONS OF ANY KIND, either express or implied.
# See the License for the specific language governing permissions and
# limitations under the License.
# ==============================================================================
"""The arguments of the server."""

import argparse
import dataclasses
import logging
import random
import tempfile
from typing import List, Optional

from sglang.srt.model_executor.forward_batch_info import SpeculativeAlgorithm
from sglang.srt.utils import (
    get_amdgpu_memory_capacity,
    get_nvgpu_memory_capacity,
    is_flashinfer_available,
    is_hip,
    is_ipv6,
    is_port_available,
)

logger = logging.getLogger(__name__)


@dataclasses.dataclass
class ServerArgs:
    # Model and tokenizer
    model_path: str
    tokenizer_path: Optional[str] = None
    tokenizer_mode: str = "auto"
    skip_tokenizer_init: bool = False
    load_format: str = "auto"
    trust_remote_code: bool = True
    dtype: str = "auto"
    kv_cache_dtype: str = "auto"
    quantization: Optional[str] = None
    context_length: Optional[int] = None
    device: str = "cuda"
    served_model_name: Optional[str] = None
    chat_template: Optional[str] = None
    is_embedding: bool = False

    # Port
    host: str = "127.0.0.1"
    port: int = 30000

    # Memory and scheduling
    mem_fraction_static: Optional[float] = None
    max_running_requests: Optional[int] = None
    max_total_tokens: Optional[int] = None
    chunked_prefill_size: int = 8192
    max_prefill_tokens: int = 16384
    schedule_policy: str = "lpm"
    schedule_conservativeness: float = 1.0
    split_prefill_batch: bool = False
    cpu_offload_gb: int = 0

    # Other runtime options
    tp_size: int = 1
    stream_interval: int = 1
    random_seed: Optional[int] = None
    constrained_json_whitespace_pattern: Optional[str] = None
    watchdog_timeout: float = 300
    download_dir: Optional[str] = None
    base_gpu_id: int = 0

    # Logging
    log_level: str = "info"
    log_level_http: Optional[str] = None
    log_requests: bool = False
    show_time_cost: bool = False
    enable_metrics: bool = False
    decode_log_interval: int = 40

    # API related
    api_key: Optional[str] = None
    file_storage_pth: str = "SGLang_storage"
    enable_cache_report: bool = False

    # Data parallelism
    dp_size: int = 1
    load_balance_method: str = "round_robin"

    # Multi-node distributed serving
    dist_init_addr: Optional[List[str]] = None
    nnodes: int = 1
    node_rank: int = 0

    # Model override args in JSON
    json_model_override_args: str = "{}"

    # Double Sparsity
    enable_double_sparsity: bool = False
    ds_channel_config_path: str = None
    ds_heavy_channel_num: int = 32
    ds_heavy_token_num: int = 256
    ds_heavy_channel_type: str = "qk"
    ds_sparse_decode_threshold: int = 4096

    # LoRA
    lora_paths: Optional[List[str]] = None
    max_loras_per_batch: int = 8

    # Kernel backend
    attention_backend: Optional[str] = None
    sampling_backend: Optional[str] = None
    grammar_backend: Optional[str] = "outlines"

    # Optimization/debug options
    disable_radix_cache: bool = False
    disable_jump_forward: bool = False
    disable_cuda_graph: bool = False
    disable_cuda_graph_padding: bool = False
    disable_disk_cache: bool = False
    disable_custom_all_reduce: bool = False
    disable_mla: bool = False
    disable_overlap_schedule: bool = False
    enable_mixed_chunk: bool = False
    enable_dp_attention: bool = False
    enable_torch_compile: bool = False
    torch_compile_max_bs: int = 32
    cuda_graph_max_bs: int = 160
    torchao_config: str = ""
    enable_nan_detection: bool = False
    enable_p2p_check: bool = False
    triton_attention_reduce_in_fp32: bool = False
    num_continuous_decode_steps: int = 1
    delete_ckpt_after_loading: bool = False

    # speculative decoding
    draft_model_path: Optional[str] = None
    speculative_algorithm: SpeculativeAlgorithm = None
    num_speculative_steps: int = None
    # should been set as 2^n
    num_draft_tokens: int = None
    # should been set as [1, 2, 4, 8]
    eagle_topk: int = None
    # should not been set by cli, it is only a placeholder
    # which would be set and used in model_runner
    draft_runner_cache_size: int = None

    def __post_init__(self):
        # Set missing default values
        if self.tokenizer_path is None:
            self.tokenizer_path = self.model_path

        if self.served_model_name is None:
            self.served_model_name = self.model_path

        # Sometimes this function may be called twice, reinit it as 1
        # if it have been set as None in first call.
        if self.chunked_prefill_size is None:
            self.chunked_prefill_size = -1
        if self.chunked_prefill_size <= 0:
            # Disable chunked prefill
            self.chunked_prefill_size = None

        if self.random_seed is None:
            self.random_seed = random.randint(0, 1 << 30)

        # Mem fraction depends on the tensor parallelism size
        if self.mem_fraction_static is None:
            if self.tp_size >= 16:
                self.mem_fraction_static = 0.79
            elif self.tp_size >= 8:
                self.mem_fraction_static = 0.82
            elif self.tp_size >= 4:
                self.mem_fraction_static = 0.85
            elif self.tp_size >= 2:
                self.mem_fraction_static = 0.87
            else:
                self.mem_fraction_static = 0.88

        # Adjust for GPUs with small memory capacities
        if is_hip():
            gpu_mem = get_amdgpu_memory_capacity()
        else:
            gpu_mem = get_nvgpu_memory_capacity()
        if gpu_mem < 25000:
            if self.chunked_prefill_size is not None:
                self.chunked_prefill_size //= 4  # make it 2048
            self.cuda_graph_max_bs = 4
            logger.info("Automatically adjust --chunked-prefill-size for small GPUs.")

        # Choose kernel backends
        if not is_flashinfer_available():
            self.attention_backend = "triton"
            self.sampling_backend = "pytorch"

        if self.attention_backend is None:
            self.attention_backend = "flashinfer"
        if self.sampling_backend is None:
            self.sampling_backend = "flashinfer"

        # Others
        if self.enable_dp_attention:
            self.dp_size = self.tp_size
            self.chunked_prefill_size = self.chunked_prefill_size // 2
            self.cuda_graph_max_bs = min(self.cuda_graph_max_bs, 96)
            self.schedule_conservativeness = self.schedule_conservativeness * 0.3
            self.disable_overlap_schedule = True
            logger.info(
                f"DP attention is enabled. The chunked prefill size is adjusted to {self.chunked_prefill_size} to avoid MoE kernel issues. "
                f"The CUDA graph max batch size is adjusted to {self.cuda_graph_max_bs}. "
                f"The schedule conservativeness is adjusted to {self.schedule_conservativeness}. "
                "Data parallel size is adjusted to be the same as tensor parallel size. "
                "Overlap schedule is disabled."
            )

<<<<<<< HEAD
        if self.enable_mixed_chunk:
            logger.info(
                "Overlap schedule is disabled because mixed-style chunked prefill is enabled."
            )
            self.disable_overlap_schedule = True

        # Speculative Decoding
        self.speculative_algorithm = SpeculativeAlgorithm.get_algorithm(
            self.speculative_algorithm
        )
        if self.speculative_algorithm.is_eagle():
            self.split_prefill_batch = True
            # EAGLE don't support it currently.
            self.disable_cuda_graph_padding = True
            self.disable_radix_cache = True
            self.disable_overlap_schedule = True
            self.chunked_prefill_size = None
            logger.info(
                "EAGLE2 is not suppport radix cache and chunked_prefill currently."
            )

=======
>>>>>>> 538fa0ae
    @staticmethod
    def add_cli_args(parser: argparse.ArgumentParser):
        # Model and port args
        parser.add_argument(
            "--model-path",
            type=str,
            help="The path of the model weights. This can be a local folder or a Hugging Face repo ID.",
            required=True,
        )
        parser.add_argument(
            "--tokenizer-path",
            type=str,
            default=ServerArgs.tokenizer_path,
            help="The path of the tokenizer.",
        )
        parser.add_argument(
            "--host", type=str, default=ServerArgs.host, help="The host of the server."
        )
        parser.add_argument(
            "--port", type=int, default=ServerArgs.port, help="The port of the server."
        )
        parser.add_argument(
            "--tokenizer-mode",
            type=str,
            default=ServerArgs.tokenizer_mode,
            choices=["auto", "slow"],
            help="Tokenizer mode. 'auto' will use the fast "
            "tokenizer if available, and 'slow' will "
            "always use the slow tokenizer.",
        )
        parser.add_argument(
            "--skip-tokenizer-init",
            action="store_true",
            help="If set, skip init tokenizer and pass input_ids in generate request",
        )
        parser.add_argument(
            "--load-format",
            type=str,
            default=ServerArgs.load_format,
            choices=["auto", "pt", "safetensors", "npcache", "dummy"],
            help="The format of the model weights to load. "
            '"auto" will try to load the weights in the safetensors format '
            "and fall back to the pytorch bin format if safetensors format "
            "is not available. "
            '"pt" will load the weights in the pytorch bin format. '
            '"safetensors" will load the weights in the safetensors format. '
            '"npcache" will load the weights in pytorch format and store '
            "a numpy cache to speed up the loading. "
            '"dummy" will initialize the weights with random values, '
            "which is mainly for profiling.",
        )
        parser.add_argument(
            "--trust-remote-code",
            action="store_true",
            help="Whether or not to allow for custom models defined on the Hub in their own modeling files.",
        )
        parser.add_argument(
            "--dtype",
            type=str,
            default=ServerArgs.dtype,
            choices=["auto", "half", "float16", "bfloat16", "float", "float32"],
            help="Data type for model weights and activations.\n\n"
            '* "auto" will use FP16 precision for FP32 and FP16 models, and '
            "BF16 precision for BF16 models.\n"
            '* "half" for FP16. Recommended for AWQ quantization.\n'
            '* "float16" is the same as "half".\n'
            '* "bfloat16" for a balance between precision and range.\n'
            '* "float" is shorthand for FP32 precision.\n'
            '* "float32" for FP32 precision.',
        )
        parser.add_argument(
            "--kv-cache-dtype",
            type=str,
            default=ServerArgs.kv_cache_dtype,
            choices=["auto", "fp8_e5m2"],
            help='Data type for kv cache storage. "auto" will use model data type. "fp8_e5m2" is supported for CUDA 11.8+.',
        )
        parser.add_argument(
            "--quantization",
            type=str,
            default=ServerArgs.quantization,
            choices=[
                "awq",
                "fp8",
                "gptq",
                "marlin",
                "gptq_marlin",
                "awq_marlin",
                "bitsandbytes",
            ],
            help="The quantization method.",
        )
        parser.add_argument(
            "--context-length",
            type=int,
            default=ServerArgs.context_length,
            help="The model's maximum context length. Defaults to None (will use the value from the model's config.json instead).",
        )
        parser.add_argument(
            "--device",
            type=str,
            default="cuda",
            choices=["cuda", "xpu", "hpu"],
            help="The device type.",
        )
        parser.add_argument(
            "--served-model-name",
            type=str,
            default=ServerArgs.served_model_name,
            help="Override the model name returned by the v1/models endpoint in OpenAI API server.",
        )
        parser.add_argument(
            "--chat-template",
            type=str,
            default=ServerArgs.chat_template,
            help="The buliltin chat template name or the path of the chat template file. This is only used for OpenAI-compatible API server.",
        )
        parser.add_argument(
            "--is-embedding",
            action="store_true",
            help="Whether to use a CausalLM as an embedding model.",
        )

        # Memory and scheduling
        parser.add_argument(
            "--mem-fraction-static",
            type=float,
            default=ServerArgs.mem_fraction_static,
            help="The fraction of the memory used for static allocation (model weights and KV cache memory pool). Use a smaller value if you see out-of-memory errors.",
        )
        parser.add_argument(
            "--max-running-requests",
            type=int,
            default=ServerArgs.max_running_requests,
            help="The maximum number of running requests.",
        )
        parser.add_argument(
            "--max-total-tokens",
            type=int,
            default=ServerArgs.max_total_tokens,
            help="The maximum number of tokens in the memory pool. If not specified, it will be automatically calculated based on the memory usage fraction. "
            "This option is typically used for development and debugging purposes.",
        )
        parser.add_argument(
            "--chunked-prefill-size",
            type=int,
            default=ServerArgs.chunked_prefill_size,
            help="The maximum number of tokens in a chunk for the chunked prefill. Setting this to -1 means disabling chunked prefill",
        )
        parser.add_argument(
            "--max-prefill-tokens",
            type=int,
            default=ServerArgs.max_prefill_tokens,
            help="The maximum number of tokens in a prefill batch. The real bound will be the maximum of this value and the model's maximum context length.",
        )
        parser.add_argument(
            "--schedule-policy",
            type=str,
            default=ServerArgs.schedule_policy,
            choices=["lpm", "random", "fcfs", "dfs-weight"],
            help="The scheduling policy of the requests.",
        )
        parser.add_argument(
            "--schedule-conservativeness",
            type=float,
            default=ServerArgs.schedule_conservativeness,
            help="How conservative the schedule policy is. A larger value means more conservative scheduling. Use a larger value if you see requests being retracted frequently.",
        )

        parser.add_argument(
            "--cpu-offload-gb",
            type=int,
            default=ServerArgs.cpu_offload_gb,
            help="How many GBs of RAM to reserve for CPU offloading",
        )

        # Other runtime options
        parser.add_argument(
            "--tensor-parallel-size",
            "--tp-size",
            type=int,
            default=ServerArgs.tp_size,
            help="The tensor parallelism size.",
        )
        parser.add_argument(
            "--stream-interval",
            type=int,
            default=ServerArgs.stream_interval,
            help="The interval (or buffer size) for streaming in terms of the token length. A smaller value makes streaming smoother, while a larger value makes the throughput higher",
        )
        parser.add_argument(
            "--random-seed",
            type=int,
            default=ServerArgs.random_seed,
            help="The random seed.",
        )
        parser.add_argument(
            "--constrained-json-whitespace-pattern",
            type=str,
            default=ServerArgs.constrained_json_whitespace_pattern,
            help=r"Regex pattern for syntactic whitespaces allowed in JSON constrained output. For example, to allow the model generate consecutive whitespaces, set the pattern to [\n\t ]*",
        )
        parser.add_argument(
            "--watchdog-timeout",
            type=float,
            default=ServerArgs.watchdog_timeout,
            help="Set watchdog timeout in seconds. If a forward batch takes longer than this, the server will crash to prevent hanging.",
        )
        parser.add_argument(
            "--download-dir",
            type=str,
            default=ServerArgs.download_dir,
            help="Model download directory.",
        )
        parser.add_argument(
            "--base-gpu-id",
            type=int,
            default=ServerArgs.base_gpu_id,
            help="The base GPU ID to start allocating GPUs from. Useful when running multiple instances on the same machine.",
        )

        # Logging
        parser.add_argument(
            "--log-level",
            type=str,
            default=ServerArgs.log_level,
            help="The logging level of all loggers.",
        )
        parser.add_argument(
            "--log-level-http",
            type=str,
            default=ServerArgs.log_level_http,
            help="The logging level of HTTP server. If not set, reuse --log-level by default.",
        )
        parser.add_argument(
            "--log-requests",
            action="store_true",
            help="Log the inputs and outputs of all requests.",
        )
        parser.add_argument(
            "--show-time-cost",
            action="store_true",
            help="Show time cost of custom marks.",
        )
        parser.add_argument(
            "--enable-metrics",
            action="store_true",
            help="Enable log prometheus metrics.",
        )
        parser.add_argument(
            "--decode-log-interval",
            type=int,
            default=ServerArgs.decode_log_interval,
            help="The log interval of decode batch",
        )

        # API related
        parser.add_argument(
            "--api-key",
            type=str,
            default=ServerArgs.api_key,
            help="Set API key of the server. It is also used in the OpenAI API compatible server.",
        )
        parser.add_argument(
            "--file-storage-pth",
            type=str,
            default=ServerArgs.file_storage_pth,
            help="The path of the file storage in backend.",
        )
        parser.add_argument(
            "--enable-cache-report",
            action="store_true",
            help="Return number of cached tokens in usage.prompt_tokens_details for each openai request.",
        )

        # Data parallelism
        parser.add_argument(
            "--data-parallel-size",
            "--dp-size",
            type=int,
            default=ServerArgs.dp_size,
            help="The data parallelism size.",
        )
        parser.add_argument(
            "--load-balance-method",
            type=str,
            default=ServerArgs.load_balance_method,
            help="The load balancing strategy for data parallelism.",
            choices=[
                "round_robin",
                "shortest_queue",
            ],
        )

        # Multi-node distributed serving
        parser.add_argument(
            "--dist-init-addr",
            "--nccl-init-addr",  # For backward compatbility. This will be removed in the future.
            type=str,
            help="""The host address for initializing distributed backend (e.g., `192.168.0.2:25000`). Shoule provide
                two host address if use speculative decoding""",
        )
        parser.add_argument(
            "--nnodes", type=int, default=ServerArgs.nnodes, help="The number of nodes."
        )
        parser.add_argument(
            "--node-rank", type=int, default=ServerArgs.node_rank, help="The node rank."
        )

        # Model override args
        parser.add_argument(
            "--json-model-override-args",
            type=str,
            help="A dictionary in JSON string format used to override default model configurations.",
            default=ServerArgs.json_model_override_args,
        )

        # Double Sparsity
        parser.add_argument(
            "--enable-double-sparsity",
            action="store_true",
            help="Enable double sparsity attention",
        )
        parser.add_argument(
            "--ds-channel-config-path",
            type=str,
            default=ServerArgs.ds_channel_config_path,
            help="The path of the double sparsity channel config",
        )
        parser.add_argument(
            "--ds-heavy-channel-num",
            type=int,
            default=ServerArgs.ds_heavy_channel_num,
            help="The number of heavy channels in double sparsity attention",
        )
        parser.add_argument(
            "--ds-heavy-token-num",
            type=int,
            default=ServerArgs.ds_heavy_token_num,
            help="The number of heavy tokens in double sparsity attention",
        )
        parser.add_argument(
            "--ds-heavy-channel-type",
            type=str,
            default=ServerArgs.ds_heavy_channel_type,
            help="The type of heavy channels in double sparsity attention",
        )
        parser.add_argument(
            "--ds-sparse-decode-threshold",
            type=int,
            default=ServerArgs.ds_sparse_decode_threshold,
            help="The type of heavy channels in double sparsity attention",
        )

        # LoRA
        parser.add_argument(
            "--lora-paths",
            type=str,
            nargs="*",
            default=None,
            action=LoRAPathAction,
            help="The list of LoRA adapters. You can provide a list of either path in str or renamed path in the format {name}={path}",
        )
        parser.add_argument(
            "--max-loras-per-batch",
            type=int,
            default=8,
            help="Maximum number of adapters for a running batch, include base-only request",
        )

        # Kernel backend
        parser.add_argument(
            "--attention-backend",
            type=str,
            choices=["flashinfer", "triton"],
            default=ServerArgs.attention_backend,
            help="Choose the kernels for attention layers.",
        )
        parser.add_argument(
            "--sampling-backend",
            type=str,
            choices=["flashinfer", "pytorch"],
            default=ServerArgs.sampling_backend,
            help="Choose the kernels for sampling layers.",
        )
        parser.add_argument(
            "--grammar-backend",
            type=str,
            choices=["xgrammar", "outlines"],
            default=ServerArgs.grammar_backend,
            help="Choose the backend for grammar-guided decoding.",
        )

        # Optimization/debug options
        parser.add_argument(
            "--disable-radix-cache",
            action="store_true",
            help="Disable RadixAttention for prefix caching.",
        )
        parser.add_argument(
            "--disable-jump-forward",
            action="store_true",
            help="Disable jump-forward for grammar-guided decoding.",
        )
        parser.add_argument(
            "--disable-cuda-graph",
            action="store_true",
            help="Disable cuda graph.",
        )
        parser.add_argument(
            "--disable-cuda-graph-padding",
            action="store_true",
            help="Disable cuda graph when padding is needed. Still uses cuda graph when padding is not needed.",
        )
        parser.add_argument(
            "--disable-disk-cache",
            action="store_true",
            help="Disable disk cache to avoid possible crashes related to file system or high concurrency.",
        )
        parser.add_argument(
            "--disable-custom-all-reduce",
            action="store_true",
            help="Disable the custom all-reduce kernel and fall back to NCCL.",
        )
        parser.add_argument(
            "--disable-mla",
            action="store_true",
            help="Disable Multi-head Latent Attention (MLA) for DeepSeek-V2.",
        )
        parser.add_argument(
            "--disable-nan-detection",
            action="store_true",
            help="Disable the NaN detection for better performance.",
        )
        parser.add_argument(
            "--disable-overlap-schedule",
            action="store_true",
            help="Disable the overlap scheduler, which overlaps the CPU scheduler with GPU model worker.",
        )
        parser.add_argument(
            "--enable-mixed-chunk",
            action="store_true",
            help="Enabling mixing prefill and decode in a batch when using chunked prefill.",
        )
        parser.add_argument(
            "--enable-dp-attention",
            action="store_true",
            help="Enabling data parallelism for attention and tensor parallelism for FFN. The dp size should be equal to the tp size. Currently only DeepSeek-V2 is supported.",
        )
        parser.add_argument(
            "--enable-torch-compile",
            action="store_true",
            help="Optimize the model with torch.compile. Experimental feature.",
        )
        parser.add_argument(
            "--torch-compile-max-bs",
            type=int,
            default=ServerArgs.torch_compile_max_bs,
            help="Set the maximum batch size when using torch compile.",
        )
        parser.add_argument(
            "--cuda-graph-max-bs",
            type=int,
            default=ServerArgs.cuda_graph_max_bs,
            help="Set the maximum batch size for cuda graph.",
        )
        parser.add_argument(
            "--torchao-config",
            type=str,
            default=ServerArgs.torchao_config,
            help="Optimize the model with torchao. Experimental feature. Current choices are: int8dq, int8wo, int4wo-<group_size>, fp8wo, fp8dq-per_tensor, fp8dq-per_row",
        )
        parser.add_argument(
            "--enable-nan-detection",
            action="store_true",
            help="Enable the NaN detection for debugging purposes.",
        )
        parser.add_argument(
            "--enable-p2p-check",
            action="store_true",
            help="Enable P2P check for GPU access, otherwise the p2p access is allowed by default.",
        )
        parser.add_argument(
            "--triton-attention-reduce-in-fp32",
            action="store_true",
            help="Cast the intermidiate attention results to fp32 to avoid possible crashes related to fp16."
            "This only affects Triton attention kernels.",
        )
        parser.add_argument(
            "--num-continuous-decode-steps",
            type=int,
            default=ServerArgs.num_continuous_decode_steps,
            help="Run multiple continuous decoding steps to reduce scheduling overhead. "
            "This can potentially increase throughput but may also increase time-to-first-token latency. "
            "The default value is 1, meaning only run one decoding step at a time.",
        )
        parser.add_argument(
            "--draft-model-path",
            type=str,
            help="The path of the draft model weights. This can be a local folder or a Hugging Face repo ID.",
            required=False,
        )
        parser.add_argument(
            "--speculative-algorithm",
            type=str,
            choices=["EAGLE"],
            help="Speculative algorithm.",
            required=False,
        )
        parser.add_argument(
            "--num-speculative-steps",
            type=int,
            help="The number of steps sampled from draft model in Speculative Decoding.",
            required=False,
            default=5,
        )
        parser.add_argument(
            "--num-draft-tokens",
            type=int,
            help="The number of token sampled from draft model in Speculative Decoding.",
            required=False,
            default=64,
        )
        parser.add_argument(
            "--eagle-topk",
            type=int,
            help="The number of token sampled from draft model in eagle2 each step.",
            required=False,
            choices=[1, 2, 4, 8],
            default=8,
        )
        parser.add_argument(
            "--split-prefill-batch",
            type=bool,
            help="Whether to inference prefill sample one by one.",
            required=False,
            default=False,
        )
        parser.add_argument(
            "--draft-runner-cache-size",
            type=int,
            help="""It should not been set by cli, it is only a placeholder which
            would be set and used in model_runner when using speculative inference.""",
            required=False,
            default=-1,
        )
        parser.add_argument(
            "--delete-ckpt-after-loading",
            action="store_true",
            help="Delete the model checkpoint after loading the model.",
        )

        # Deprecated arguments
        parser.add_argument(
            "--enable-overlap-schedule",
            action=DeprecatedAction,
            help="'--enable-overlap-schedule' is deprecated. It is enabled by default now. Please drop this argument.",
        )
        parser.add_argument(
            "--disable-flashinfer",
            action=DeprecatedAction,
            help="'--disable-flashinfer' is deprecated. Please use '--attention-backend triton' instead.",
        )
        parser.add_argument(
            "--disable-flashinfer-sampling",
            action=DeprecatedAction,
            help="'--disable-flashinfer-sampling' is deprecated. Please use '--sampling-backend pytroch' instead.",
        )

    @classmethod
    def from_cli_args(cls, args: argparse.Namespace):
        args.tp_size = args.tensor_parallel_size
        args.dp_size = args.data_parallel_size
        attrs = [attr.name for attr in dataclasses.fields(cls)]
        return cls(**{attr: getattr(args, attr) for attr in attrs})

    def url(self):
        if is_ipv6(self.host):
            return f"http://[{self.host}]:{self.port}"
        else:
            return f"http://{self.host}:{self.port}"

    def check_server_args(self):
        assert (
            self.tp_size % self.nnodes == 0
        ), "tp_size must be divisible by number of nodes"
        assert not (
            self.dp_size > 1 and self.nnodes != 1
        ), "multi-node data parallel is not supported"
        assert (
            self.max_loras_per_batch > 0
            # FIXME
            and (self.lora_paths is None or self.disable_cuda_graph)
            and (self.lora_paths is None or self.disable_radix_cache)
        ), "compatibility of lora and cuda graph and radix attention is in progress"
        assert self.base_gpu_id >= 0, "base_gpu_id must be non-negative"

        if isinstance(self.lora_paths, list):
            lora_paths = self.lora_paths
            self.lora_paths = {}
            for lora_path in lora_paths:
                if "=" in lora_path:
                    name, path = lora_path.split("=", 1)
                    self.lora_paths[name] = path
                else:
                    self.lora_paths[lora_path] = lora_path


def prepare_server_args(argv: List[str]) -> ServerArgs:
    """
    Prepare the server arguments from the command line arguments.

    Args:
        args: The command line arguments. Typically, it should be `sys.argv[1:]`
            to ensure compatibility with `parse_args` when no arguments are passed.

    Returns:
        The server arguments.
    """
    parser = argparse.ArgumentParser()
    ServerArgs.add_cli_args(parser)
    raw_args = parser.parse_args(argv)
    server_args = ServerArgs.from_cli_args(raw_args)
    return server_args


@dataclasses.dataclass
class PortArgs:
    # The ipc filename for tokenizer to receive inputs from detokenizer (zmq)
    tokenizer_ipc_name: str
    # The ipc filename for scheduler (rank 0) to receive inputs from tokenizer (zmq)
    scheduler_input_ipc_name: str
    # The ipc filename for detokenizer to receive inputs from scheduler (zmq)
    detokenizer_ipc_name: str

    # The port for nccl initialization (torch.dist)
    # [port] if don't use speculative decoding else [tp worker port, draft worker, port]
    nccl_port: List[int]

    @staticmethod
    def init_new(server_args) -> "PortArgs":
        all_port = []
        port = server_args.port + random.randint(100, 1000)
        while True:
            if is_port_available(port):
                all_port.append(port)
            if len(all_port) == (
                2 if server_args.speculative_algorithm.is_not_none() else 1
            ):
                break
            port += 42

        return PortArgs(
            tokenizer_ipc_name=tempfile.NamedTemporaryFile(delete=False).name,
            scheduler_input_ipc_name=tempfile.NamedTemporaryFile(delete=False).name,
            detokenizer_ipc_name=tempfile.NamedTemporaryFile(delete=False).name,
            nccl_port=all_port,
        )


class LoRAPathAction(argparse.Action):
    def __call__(self, parser, namespace, values, option_string=None):
        setattr(namespace, self.dest, {})
        for lora_path in values:
            if "=" in lora_path:
                name, path = lora_path.split("=", 1)
                getattr(namespace, self.dest)[name] = path
            else:
                getattr(namespace, self.dest)[lora_path] = lora_path


class DeprecatedAction(argparse.Action):
    def __init__(self, option_strings, dest, nargs=0, **kwargs):
        super(DeprecatedAction, self).__init__(
            option_strings, dest, nargs=nargs, **kwargs
        )

    def __call__(self, parser, namespace, values, option_string=None):
        raise ValueError(self.help)<|MERGE_RESOLUTION|>--- conflicted
+++ resolved
@@ -218,12 +218,6 @@
                 "Overlap schedule is disabled."
             )
 
-<<<<<<< HEAD
-        if self.enable_mixed_chunk:
-            logger.info(
-                "Overlap schedule is disabled because mixed-style chunked prefill is enabled."
-            )
-            self.disable_overlap_schedule = True
 
         # Speculative Decoding
         self.speculative_algorithm = SpeculativeAlgorithm.get_algorithm(
@@ -231,17 +225,14 @@
         )
         if self.speculative_algorithm.is_eagle():
             self.split_prefill_batch = True
-            # EAGLE don't support it currently.
             self.disable_cuda_graph_padding = True
             self.disable_radix_cache = True
             self.disable_overlap_schedule = True
             self.chunked_prefill_size = None
             logger.info(
-                "EAGLE2 is not suppport radix cache and chunked_prefill currently."
+                "The radix cache, chunked_prefill, and overlap scheduler are disabled because of using eagle speculative decoding."
             )
 
-=======
->>>>>>> 538fa0ae
     @staticmethod
     def add_cli_args(parser: argparse.ArgumentParser):
         # Model and port args
