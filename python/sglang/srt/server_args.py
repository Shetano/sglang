"""
Copyright 2023-2024 SGLang Team
Licensed under the Apache License, Version 2.0 (the "License");
you may not use this file except in compliance with the License.
You may obtain a copy of the License at

    http://www.apache.org/licenses/LICENSE-2.0

Unless required by applicable law or agreed to in writing, software
distributed under the License is distributed on an "AS IS" BASIS,
WITHOUT WARRANTIES OR CONDITIONS OF ANY KIND, either express or implied.
See the License for the specific language governing permissions and
limitations under the License.
"""

"""The arguments of the server."""

import argparse
import dataclasses
import logging
import random
import tempfile
from typing import List, Optional

from sglang.srt.utils import is_flashinfer_available, is_ipv6, is_port_available

logger = logging.getLogger(__name__)


@dataclasses.dataclass
class ServerArgs:
    # Model and tokenizer
    model_path: str
    tokenizer_path: Optional[str] = None
    tokenizer_mode: str = "auto"
    skip_tokenizer_init: bool = False
    load_format: str = "auto"
    trust_remote_code: bool = True
    dtype: str = "auto"
    kv_cache_dtype: str = "auto"
    quantization: Optional[str] = None
    context_length: Optional[int] = None
    device: str = "cuda"
    served_model_name: Optional[str] = None
    chat_template: Optional[str] = None
    is_embedding: bool = False

    # Port
    host: str = "127.0.0.1"
    port: int = 30000

    # Memory and scheduling
    mem_fraction_static: Optional[float] = None
    max_running_requests: Optional[int] = None
    max_total_tokens: Optional[int] = None
    chunked_prefill_size: int = 8192
    max_prefill_tokens: int = 16384
    schedule_policy: str = "lpm"
    schedule_conservativeness: float = 1.0
    split_prefill_batch: bool = False

    # Other runtime options
    tp_size: int = 1
    stream_interval: int = 1
    random_seed: Optional[int] = None
    constrained_json_whitespace_pattern: Optional[str] = None
    watchdog_timeout: float = 300

    # Logging
    log_level: str = "info"
    log_level_http: Optional[str] = None
    log_requests: bool = False
    show_time_cost: bool = False
    enable_metrics: bool = False
    decode_log_interval: int = 40

    # API related
    api_key: Optional[str] = None
    file_storage_pth: str = "SGLang_storage"
    enable_cache_report: bool = False

    # Data parallelism
    dp_size: int = 1
    load_balance_method: str = "round_robin"

<<<<<<< HEAD
    # Distributed args
    dist_init_addr: Optional[List[str]] = None
=======
    # Multi-node distributed serving
    dist_init_addr: Optional[str] = None
>>>>>>> 530ae1bd
    nnodes: int = 1
    node_rank: int = 0

    # Model override args in JSON
    json_model_override_args: str = "{}"

    # Double Sparsity
    enable_double_sparsity: bool = False
    ds_channel_config_path: str = None
    ds_heavy_channel_num: int = 32
    ds_heavy_token_num: int = 256
    ds_heavy_channel_type: str = "qk"
    ds_sparse_decode_threshold: int = 4096

    # LoRA
    lora_paths: Optional[List[str]] = None
    max_loras_per_batch: int = 8

    # Kernel backend
    attention_backend: Optional[str] = None
    sampling_backend: Optional[str] = None
    grammar_backend: Optional[str] = "outlines"

    # Optimization/debug options
    disable_flashinfer: bool = False
    disable_flashinfer_sampling: bool = False
    disable_radix_cache: bool = False
    disable_regex_jump_forward: bool = False
    disable_cuda_graph: bool = False
    disable_cuda_graph_padding: bool = False
    disable_disk_cache: bool = False
    disable_custom_all_reduce: bool = False
    disable_mla: bool = False
    disable_penalizer: bool = False
    disable_nan_detection: bool = False
    enable_overlap_schedule: bool = False
    enable_mixed_chunk: bool = False
    enable_torch_compile: bool = False
    torch_compile_max_bs: int = 32
    cuda_graph_max_bs: int = 160
    torchao_config: str = ""
    enable_p2p_check: bool = False
    triton_attention_reduce_in_fp32: bool = False
    num_continuous_decode_steps: int = 1
    delete_ckpt_after_loading: bool = False

    #speculative decoding
    draft_model_path: str = None
    speculative_algorithm: str = None
    num_speculative_steps: int = None
    # should been set as 2^n
    num_draft_tokens: int = None
    # should been set as [1, 2, 4, 8]
    eagle_topk: int = None
    # should not been set by cli, it is only a placeholder 
    # which would be set and used in model_runner
    draft_runner_cache_size: int = None
    

    def __post_init__(self):
        # Set missing default values
        if self.tokenizer_path is None:
            self.tokenizer_path = self.model_path

        if self.served_model_name is None:
            self.served_model_name = self.model_path

        if self.chunked_prefill_size <= 0:
            # Disable chunked prefill
            self.chunked_prefill_size = None

        # Mem fraction depends on the tensor parallelism size
        if self.mem_fraction_static is None:
            if self.tp_size >= 16:
                self.mem_fraction_static = 0.79
            elif self.tp_size >= 8:
                self.mem_fraction_static = 0.83
            elif self.tp_size >= 4:
                self.mem_fraction_static = 0.85
            elif self.tp_size >= 2:
                self.mem_fraction_static = 0.87
            else:
                self.mem_fraction_static = 0.88

        if self.random_seed is None:
            self.random_seed = random.randint(0, 1 << 30)

        # Deprecation warnings
        if self.disable_flashinfer:
            logger.warning(
                "The option '--disable-flashinfer' will be deprecated in the next release. "
                "Please use '--attention-backend triton' instead."
            )
            self.attention_backend = "triton"
        if self.disable_flashinfer_sampling:
            logger.warning(
                "The option '--disable-flashinfer-sampling' will be deprecated in the next release. "
                "Please use '--sampling-backend pytorch' instead. "
            )
            self.sampling_backend = "pytorch"

        if not is_flashinfer_available():
            self.attention_backend = "triton"
            self.sampling_backend = "pytorch"

        # Default kernel backends
        if self.attention_backend is None:
            self.attention_backend = "flashinfer"

        if self.sampling_backend is None:
            self.sampling_backend = "flashinfer"

        if self.enable_overlap_schedule:
            logger.warning(
                "Overlap scheduler mode is enabled. This is an experimental feature. "
                "Sampling penalizer (e.g., frequency and repetition penalty), constrained decoding (e.g., regex, JSON), "
                "and embedding APIs are not supported and will lead to wrong results. "
                "The NaN detection is also disabled."
            )
            self.disable_penalizer = True
            self.disable_nan_detection = True

        # Model-specific patches
        if "Alibaba-NLP/gte-Qwen2-1.5B-instruct" == self.model_path:
            logger.info(
                "Not sure why, the tokenizer will add an additional token at the end of the prompt when trust_remote_mode=True"
            )
            self.trust_remote_code = False

        if "gemma-2" in self.model_path.lower():
            logger.info("When using sliding window in gemma-2, turn on flashinfer.")
            self.attention_backend = "flashinfer"
            
        # Speculative Decoding
        if self.speculative_algorithm=='EAGLE':
            self.split_prefill_batch = True
            # EAGLE don't support it currently.
            self.disable_cuda_graph_padding = True

    @staticmethod
    def add_cli_args(parser: argparse.ArgumentParser):
        # Model and port args
        parser.add_argument(
            "--model-path",
            type=str,
            help="The path of the model weights. This can be a local folder or a Hugging Face repo ID.",
            required=True,
        )
        parser.add_argument(
            "--tokenizer-path",
            type=str,
            default=ServerArgs.tokenizer_path,
            help="The path of the tokenizer.",
        )
        parser.add_argument(
            "--host", type=str, default=ServerArgs.host, help="The host of the server."
        )
        parser.add_argument(
            "--port", type=int, default=ServerArgs.port, help="The port of the server."
        )
        parser.add_argument(
            "--tokenizer-mode",
            type=str,
            default=ServerArgs.tokenizer_mode,
            choices=["auto", "slow"],
            help="Tokenizer mode. 'auto' will use the fast "
            "tokenizer if available, and 'slow' will "
            "always use the slow tokenizer.",
        )
        parser.add_argument(
            "--skip-tokenizer-init",
            action="store_true",
            help="If set, skip init tokenizer and pass input_ids in generate request",
        )
        parser.add_argument(
            "--load-format",
            type=str,
            default=ServerArgs.load_format,
            choices=["auto", "pt", "safetensors", "npcache", "dummy"],
            help="The format of the model weights to load. "
            '"auto" will try to load the weights in the safetensors format '
            "and fall back to the pytorch bin format if safetensors format "
            "is not available. "
            '"pt" will load the weights in the pytorch bin format. '
            '"safetensors" will load the weights in the safetensors format. '
            '"npcache" will load the weights in pytorch format and store '
            "a numpy cache to speed up the loading. "
            '"dummy" will initialize the weights with random values, '
            "which is mainly for profiling.",
        )
        parser.add_argument(
            "--trust-remote-code",
            action="store_true",
            help="Whether or not to allow for custom models defined on the Hub in their own modeling files.",
        )
        parser.add_argument(
            "--dtype",
            type=str,
            default=ServerArgs.dtype,
            choices=["auto", "half", "float16", "bfloat16", "float", "float32"],
            help="Data type for model weights and activations.\n\n"
            '* "auto" will use FP16 precision for FP32 and FP16 models, and '
            "BF16 precision for BF16 models.\n"
            '* "half" for FP16. Recommended for AWQ quantization.\n'
            '* "float16" is the same as "half".\n'
            '* "bfloat16" for a balance between precision and range.\n'
            '* "float" is shorthand for FP32 precision.\n'
            '* "float32" for FP32 precision.',
        )
        parser.add_argument(
            "--kv-cache-dtype",
            type=str,
            default=ServerArgs.kv_cache_dtype,
            choices=["auto", "fp8_e5m2"],
            help='Data type for kv cache storage. "auto" will use model data type. "fp8_e5m2" is supported for CUDA 11.8+.',
        )
        parser.add_argument(
            "--quantization",
            type=str,
            default=ServerArgs.quantization,
            choices=[
                "awq",
                "fp8",
                "gptq",
                "marlin",
                "gptq_marlin",
                "awq_marlin",
                "bitsandbytes",
            ],
            help="The quantization method.",
        )
        parser.add_argument(
            "--context-length",
            type=int,
            default=ServerArgs.context_length,
            help="The model's maximum context length. Defaults to None (will use the value from the model's config.json instead).",
        )
        parser.add_argument(
            "--device",
            type=str,
            default="cuda",
            choices=["cuda", "xpu"],
            help="The device type.",
        )
        parser.add_argument(
            "--served-model-name",
            type=str,
            default=ServerArgs.served_model_name,
            help="Override the model name returned by the v1/models endpoint in OpenAI API server.",
        )
        parser.add_argument(
            "--chat-template",
            type=str,
            default=ServerArgs.chat_template,
            help="The buliltin chat template name or the path of the chat template file. This is only used for OpenAI-compatible API server.",
        )
        parser.add_argument(
            "--is-embedding",
            action="store_true",
            help="Whether to use a CausalLM as an embedding model.",
        )

        # Memory and scheduling
        parser.add_argument(
            "--mem-fraction-static",
            type=float,
            default=ServerArgs.mem_fraction_static,
            help="The fraction of the memory used for static allocation (model weights and KV cache memory pool). Use a smaller value if you see out-of-memory errors.",
        )
        parser.add_argument(
            "--max-running-requests",
            type=int,
            default=ServerArgs.max_running_requests,
            help="The maximum number of running requests.",
        )
        parser.add_argument(
            "--max-total-tokens",
            type=int,
            default=ServerArgs.max_total_tokens,
            help="The maximum number of tokens in the memory pool. If not specified, it will be automatically calculated based on the memory usage fraction. "
            "This option is typically used for development and debugging purposes.",
        )
        parser.add_argument(
            "--chunked-prefill-size",
            type=int,
            default=ServerArgs.chunked_prefill_size,
            help="The maximum number of tokens in a chunk for the chunked prefill. Setting this to -1 means disabling chunked prefill",
        )
        parser.add_argument(
            "--max-prefill-tokens",
            type=int,
            default=ServerArgs.max_prefill_tokens,
            help="The maximum number of tokens in a prefill batch. The real bound will be the maximum of this value and the model's maximum context length.",
        )
        parser.add_argument(
            "--schedule-policy",
            type=str,
            default=ServerArgs.schedule_policy,
            choices=["lpm", "random", "fcfs", "dfs-weight"],
            help="The scheduling policy of the requests.",
        )
        parser.add_argument(
            "--schedule-conservativeness",
            type=float,
            default=ServerArgs.schedule_conservativeness,
            help="How conservative the schedule policy is. A larger value means more conservative scheduling. Use a larger value if you see requests being retracted frequently.",
        )

        # Other runtime options
        parser.add_argument(
            "--tensor-parallel-size",
            "--tp-size",
            type=int,
            default=ServerArgs.tp_size,
            help="The tensor parallelism size.",
        )
        parser.add_argument(
            "--stream-interval",
            type=int,
            default=ServerArgs.stream_interval,
            help="The interval (or buffer size) for streaming in terms of the token length. A smaller value makes streaming smoother, while a larger value makes the throughput higher",
        )
        parser.add_argument(
            "--random-seed",
            type=int,
            default=ServerArgs.random_seed,
            help="The random seed.",
        )
        parser.add_argument(
            "--constrained-json-whitespace-pattern",
            type=str,
            default=ServerArgs.constrained_json_whitespace_pattern,
            help=r"Regex pattern for syntactic whitespaces allowed in JSON constrained output. For example, to allow the model generate consecutive whitespaces, set the pattern to [\n\t ]*",
        )
        parser.add_argument(
            "--watchdog-timeout",
            type=float,
            default=ServerArgs.watchdog_timeout,
            help="Set watchdog timeout in seconds. If a forward batch takes longer than this, the server will crash to prevent hanging.",
        )

        # Logging
        parser.add_argument(
            "--log-level",
            type=str,
            default=ServerArgs.log_level,
            help="The logging level of all loggers.",
        )
        parser.add_argument(
            "--log-level-http",
            type=str,
            default=ServerArgs.log_level_http,
            help="The logging level of HTTP server. If not set, reuse --log-level by default.",
        )
        parser.add_argument(
            "--log-requests",
            action="store_true",
            help="Log the inputs and outputs of all requests.",
        )
        parser.add_argument(
            "--show-time-cost",
            action="store_true",
            help="Show time cost of custom marks.",
        )
        parser.add_argument(
            "--enable-metrics",
            action="store_true",
            help="Enable log prometheus metrics.",
        )
        parser.add_argument(
            "--decode-log-interval",
            type=int,
            default=ServerArgs.decode_log_interval,
            help="The log interval of decode batch",
        )

        # API related
        parser.add_argument(
            "--api-key",
            type=str,
            default=ServerArgs.api_key,
            help="Set API key of the server. It is also used in the OpenAI API compatible server.",
        )
        parser.add_argument(
            "--file-storage-pth",
            type=str,
            default=ServerArgs.file_storage_pth,
            help="The path of the file storage in backend.",
        )
        parser.add_argument(
            "--enable-cache-report",
            action="store_true",
            help="Return number of cached tokens in usage.prompt_tokens_details for each openai request.",
        )

        # Data parallelism
        parser.add_argument(
            "--data-parallel-size",
            "--dp-size",
            type=int,
            default=ServerArgs.dp_size,
            help="The data parallelism size.",
        )
        parser.add_argument(
            "--load-balance-method",
            type=str,
            default=ServerArgs.load_balance_method,
            help="The load balancing strategy for data parallelism.",
            choices=[
                "round_robin",
                "shortest_queue",
            ],
        )

        # Multi-node distributed serving
        parser.add_argument(
            "--dist-init-addr",
            "--nccl-init-addr",  # For backward compatbility. This will be removed in the future.
            type=List[str],
            help="""The host address for initializing distributed backend (e.g., `192.168.0.2:25000`). Shoule provide
                two host address if use speculative decoding""",
        )
        parser.add_argument(
            "--nnodes", type=int, default=ServerArgs.nnodes, help="The number of nodes."
        )
        parser.add_argument(
            "--node-rank", type=int, default=ServerArgs.node_rank, help="The node rank."
        )

        # Model override args
        parser.add_argument(
            "--json-model-override-args",
            type=str,
            help="A dictionary in JSON string format used to override default model configurations.",
            default=ServerArgs.json_model_override_args,
        )

        # Double Sparsity
        parser.add_argument(
            "--enable-double-sparsity",
            action="store_true",
            help="Enable double sparsity attention",
        )
        parser.add_argument(
            "--ds-channel-config-path",
            type=str,
            default=ServerArgs.ds_channel_config_path,
            help="The path of the double sparsity channel config",
        )
        parser.add_argument(
            "--ds-heavy-channel-num",
            type=int,
            default=ServerArgs.ds_heavy_channel_num,
            help="The number of heavy channels in double sparsity attention",
        )
        parser.add_argument(
            "--ds-heavy-token-num",
            type=int,
            default=ServerArgs.ds_heavy_token_num,
            help="The number of heavy tokens in double sparsity attention",
        )
        parser.add_argument(
            "--ds-heavy-channel-type",
            type=str,
            default=ServerArgs.ds_heavy_channel_type,
            help="The type of heavy channels in double sparsity attention",
        )
        parser.add_argument(
            "--ds-sparse-decode-threshold",
            type=int,
            default=ServerArgs.ds_sparse_decode_threshold,
            help="The type of heavy channels in double sparsity attention",
        )

        # LoRA
        parser.add_argument(
            "--lora-paths",
            type=str,
            nargs="*",
            default=None,
            action=LoRAPathAction,
            help="The list of LoRA adapters. You can provide a list of either path in str or renamed path in the format {name}={path}",
        )
        parser.add_argument(
            "--max-loras-per-batch",
            type=int,
            default=8,
            help="Maximum number of adapters for a running batch, include base-only request",
        )

        # Kernel backend
        parser.add_argument(
            "--attention-backend",
            type=str,
            choices=["flashinfer", "triton"],
            default=ServerArgs.attention_backend,
            help="Choose the kernels for attention layers.",
        )
        parser.add_argument(
            "--sampling-backend",
            type=str,
            choices=["flashinfer", "pytorch"],
            default=ServerArgs.sampling_backend,
            help="Choose the kernels for sampling layers.",
        )
        parser.add_argument(
            "--grammar-backend",
            type=str,
            choices=["xgrammar", "outlines"],
            default=ServerArgs.grammar_backend,
            help="Choose the backend for constrained decoding.",
        )

        # Optimization/debug options
        parser.add_argument(
            "--disable-flashinfer",
            action="store_true",
            help="Disable flashinfer attention kernels. This option will be deprecated in the next release. Please use '--attention-backend triton' instead.",
        )
        parser.add_argument(
            "--disable-flashinfer-sampling",
            action="store_true",
            help="Disable flashinfer sampling kernels. This option will be deprecated in the next release. Please use '--sampling-backend pytorch' instead.",
        )
        parser.add_argument(
            "--disable-radix-cache",
            action="store_true",
            help="Disable RadixAttention for prefix caching.",
        )
        parser.add_argument(
            "--disable-regex-jump-forward",
            action="store_true",
            help="Disable regex jump-forward.",
        )
        parser.add_argument(
            "--disable-cuda-graph",
            action="store_true",
            help="Disable cuda graph.",
        )
        parser.add_argument(
            "--disable-cuda-graph-padding",
            action="store_true",
            help="Disable cuda graph when padding is needed. Still uses cuda graph when padding is not needed.",
        )
        parser.add_argument(
            "--disable-disk-cache",
            action="store_true",
            help="Disable disk cache to avoid possible crashes related to file system or high concurrency.",
        )
        parser.add_argument(
            "--disable-custom-all-reduce",
            action="store_true",
            default=False,
            help="Disable the custom all-reduce kernel and fall back to NCCL.",
        )
        parser.add_argument(
            "--disable-mla",
            action="store_true",
            help="Disable Multi-head Latent Attention (MLA) for DeepSeek-V2.",
        )
        parser.add_argument(
            "--disable-penalizer",
            action="store_true",
            help="Disable the logit penalizers (e.g., frequency and repetition penalty) for better performance if they are not used in any requests.",
        )
        parser.add_argument(
            "--disable-nan-detection",
            action="store_true",
            help="Disable the NaN detection for better performance.",
        )
        parser.add_argument(
            "--enable-overlap-schedule",
            action="store_true",
            help="Overlap the CPU scheduler with GPU model worker. Experimental feature.",
        )
        parser.add_argument(
            "--enable-mixed-chunk",
            action="store_true",
            help="Enabling mixing prefill and decode in a batch when using chunked prefill.",
        )
        parser.add_argument(
            "--enable-torch-compile",
            action="store_true",
            help="Optimize the model with torch.compile. Experimental feature.",
        )
        parser.add_argument(
            "--torch-compile-max-bs",
            type=int,
            default=ServerArgs.torch_compile_max_bs,
            help="Set the maximum batch size when using torch compile.",
        )
        parser.add_argument(
            "--cuda-graph-max-bs",
            type=int,
            default=ServerArgs.cuda_graph_max_bs,
            help="Set the maximum batch size for cuda graph.",
        )
        parser.add_argument(
            "--torchao-config",
            type=str,
            default=ServerArgs.torchao_config,
            help="Optimize the model with torchao. Experimental feature. Current choices are: int8dq, int8wo, int4wo-<group_size>, fp8wo",
        )
        parser.add_argument(
            "--enable-p2p-check",
            action="store_true",
            help="Enable P2P check for GPU access, otherwise the p2p access is allowed by default.",
        )
        parser.add_argument(
            "--triton-attention-reduce-in-fp32",
            action="store_true",
            help="Cast the intermidiate attention results to fp32 to avoid possible crashes related to fp16."
            "This only affects Triton attention kernels.",
        )
        parser.add_argument(
            "--num-continuous-decode-steps",
            type=int,
            default=ServerArgs.num_continuous_decode_steps,
            help="Run multiple continuous decoding steps to reduce scheduling overhead. "
            "This can potentially increase throughput but may also increase time-to-first-token latency. "
            "The default value is 1, meaning only run one decoding step at a time.",
        )
        parser.add_argument(
<<<<<<< HEAD
            "--draft-model-path",
            type=str,
            help="The path of the draft model weights. This can be a local folder or a Hugging Face repo ID.",
            required=False,
        )
        parser.add_argument(
            "--speculative-algorithm",
            type=str,
            choices=["EAGLE"],
            help="Speculative algorithm.",
            required=False,
        )
        parser.add_argument(
            "--num-speculative-steps",
            type=int,
            help="The number of steps sampled from draft model in Speculative Decoding.",
            required=False,
            default=5,
        )
        parser.add_argument(
            "--num-draft-tokens",
            type=int,
            help="The number of token sampled from draft model in Speculative Decoding.",
            required=False,
            default=64,
        )
        parser.add_argument(
            "--eagle-topk",
            type=int,
            help="The number of token sampled from draft model in eagle2 each step.",
            required=False,
            choices=[1, 2, 4, 8],
            default=8,
        )
        parser.add_argument(
            "--split-prefill-batch",
            type=bool,
            help="Whether to inference prefill sample one by one.",
            required=False,
            default=False,
        )
        parser.add_argument(
            "--draft-runner-cache-size",
            type=int,
            help="""It should not been set by cli, it is only a placeholder which 
            would be set and used in model_runner when using speculative inference.""",
            required=False,
            default=-1,
=======
            "--delete-ckpt-after-loading",
            default=ServerArgs.delete_ckpt_after_loading,
            action="store_true",
            help="Delete the model checkpoint after loading the model.",
>>>>>>> 530ae1bd
        )

    @classmethod
    def from_cli_args(cls, args: argparse.Namespace):
        args.tp_size = args.tensor_parallel_size
        args.dp_size = args.data_parallel_size
        attrs = [attr.name for attr in dataclasses.fields(cls)]
        return cls(**{attr: getattr(args, attr) for attr in attrs})

    def url(self):
        if is_ipv6(self.host):
            return f"http://[{self.host}]:{self.port}"
        else:
            return f"http://{self.host}:{self.port}"

    def check_server_args(self):
        assert (
            self.tp_size % self.nnodes == 0
        ), "tp_size must be divisible by number of nodes"
        assert not (
            self.dp_size > 1 and self.nnodes != 1
        ), "multi-node data parallel is not supported"
        assert (
            self.max_loras_per_batch > 0
            # FIXME
            and (self.lora_paths is None or self.disable_cuda_graph)
            and (self.lora_paths is None or self.disable_radix_cache)
        ), "compatibility of lora and cuda graph and radix attention is in progress"

        if isinstance(self.lora_paths, list):
            lora_paths = self.lora_paths
            self.lora_paths = {}
            for lora_path in lora_paths:
                if "=" in lora_path:
                    name, path = lora_path.split("=", 1)
                    self.lora_paths[name] = path
                else:
                    self.lora_paths[lora_path] = lora_path


def prepare_server_args(argv: List[str]) -> ServerArgs:
    """
    Prepare the server arguments from the command line arguments.

    Args:
        args: The command line arguments. Typically, it should be `sys.argv[1:]`
            to ensure compatibility with `parse_args` when no arguments are passed.

    Returns:
        The server arguments.
    """
    parser = argparse.ArgumentParser()
    ServerArgs.add_cli_args(parser)
    raw_args = parser.parse_args(argv)
    server_args = ServerArgs.from_cli_args(raw_args)
    return server_args


@dataclasses.dataclass
class PortArgs:
    # The ipc filename for tokenizer to receive inputs from detokenizer (zmq)
    tokenizer_ipc_name: str
    # The ipc filename for scheduler (rank 0) to receive inputs from tokenizer (zmq)
    scheduler_input_ipc_name: str
    # The ipc filename for detokenizer to receive inputs from scheduler (zmq)
    detokenizer_ipc_name: str

    # The port for nccl initialization (torch.dist)
    # [port] if don't use speculative decoding else [tp worker port, draft worker, port]
    nccl_port: List[int]

    @staticmethod
    def init_new(server_args) -> "PortArgs":
        all_port = []
        port = server_args.port + 42
        while True:
            if is_port_available(port):
                all_port.append(port)
            if len(all_port) == 2 if server_args.speculative_algorithm is not None else 1:
                break
            port += 42

        return PortArgs(
            tokenizer_ipc_name=tempfile.NamedTemporaryFile(delete=False).name,
            scheduler_input_ipc_name=tempfile.NamedTemporaryFile(delete=False).name,
            detokenizer_ipc_name=tempfile.NamedTemporaryFile(delete=False).name,
            nccl_port=all_port,
        )


class LoRAPathAction(argparse.Action):
    def __call__(self, parser, namespace, values, option_string=None):
        setattr(namespace, self.dest, {})
        for lora_path in values:
            if "=" in lora_path:
                name, path = lora_path.split("=", 1)
                getattr(namespace, self.dest)[name] = path
            else:
                getattr(namespace, self.dest)[lora_path] = lora_path<|MERGE_RESOLUTION|>--- conflicted
+++ resolved
@@ -83,13 +83,8 @@
     dp_size: int = 1
     load_balance_method: str = "round_robin"
 
-<<<<<<< HEAD
-    # Distributed args
+    # Multi-node distributed serving
     dist_init_addr: Optional[List[str]] = None
-=======
-    # Multi-node distributed serving
-    dist_init_addr: Optional[str] = None
->>>>>>> 530ae1bd
     nnodes: int = 1
     node_rank: int = 0
 
@@ -136,7 +131,7 @@
     num_continuous_decode_steps: int = 1
     delete_ckpt_after_loading: bool = False
 
-    #speculative decoding
+    # speculative decoding
     draft_model_path: str = None
     speculative_algorithm: str = None
     num_speculative_steps: int = None
@@ -144,10 +139,9 @@
     num_draft_tokens: int = None
     # should been set as [1, 2, 4, 8]
     eagle_topk: int = None
-    # should not been set by cli, it is only a placeholder 
+    # should not been set by cli, it is only a placeholder
     # which would be set and used in model_runner
     draft_runner_cache_size: int = None
-    
 
     def __post_init__(self):
         # Set missing default values
@@ -222,9 +216,9 @@
         if "gemma-2" in self.model_path.lower():
             logger.info("When using sliding window in gemma-2, turn on flashinfer.")
             self.attention_backend = "flashinfer"
-            
+
         # Speculative Decoding
-        if self.speculative_algorithm=='EAGLE':
+        if self.speculative_algorithm == "EAGLE":
             self.split_prefill_batch = True
             # EAGLE don't support it currently.
             self.disable_cuda_graph_padding = True
@@ -713,7 +707,6 @@
             "The default value is 1, meaning only run one decoding step at a time.",
         )
         parser.add_argument(
-<<<<<<< HEAD
             "--draft-model-path",
             type=str,
             help="The path of the draft model weights. This can be a local folder or a Hugging Face repo ID.",
@@ -758,16 +751,16 @@
         parser.add_argument(
             "--draft-runner-cache-size",
             type=int,
-            help="""It should not been set by cli, it is only a placeholder which 
+            help="""It should not been set by cli, it is only a placeholder which
             would be set and used in model_runner when using speculative inference.""",
             required=False,
             default=-1,
-=======
+        )
+        parser.add_argument(
             "--delete-ckpt-after-loading",
             default=ServerArgs.delete_ckpt_after_loading,
             action="store_true",
             help="Delete the model checkpoint after loading the model.",
->>>>>>> 530ae1bd
         )
 
     @classmethod
@@ -846,7 +839,11 @@
         while True:
             if is_port_available(port):
                 all_port.append(port)
-            if len(all_port) == 2 if server_args.speculative_algorithm is not None else 1:
+            if (
+                len(all_port) == 2
+                if server_args.speculative_algorithm is not None
+                else 1
+            ):
                 break
             port += 42
 
