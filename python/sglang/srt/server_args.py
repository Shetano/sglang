--- conflicted
+++ resolved
@@ -1069,7 +1069,7 @@
         parser.add_argument(
             "--enable-ep-moe",
             action="store_true",
-            help="Enabling expert parallelism for moe. The ep size is equal to the tp size.",
+            help="Enabling expert parallelism for MoE. The ep size is equal to the tp size.",
         )
         parser.add_argument(
             "--enable-torch-compile",
@@ -1086,11 +1086,7 @@
             "--cuda-graph-max-bs",
             type=int,
             default=ServerArgs.cuda_graph_max_bs,
-<<<<<<< HEAD
-            help="Set the maximum batch size for CUDA graph.",
-=======
-            help="Set the maximum batch size for cuda graph. It will extend the cuda graph capture batch size to this value.",
->>>>>>> fba8eccd
+            help="Set the maximum batch size for CUDA graph. It will extend the CUDA graph capture batch size to this value.",
         )
         parser.add_argument(
             "--cuda-graph-bs",
