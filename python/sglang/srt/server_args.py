--- conflicted
+++ resolved
@@ -1378,17 +1378,6 @@
 
     You can tune them on your own models and prompts with scripts/playground/bench_speculative.py
     """
-<<<<<<< HEAD
-=======
-    config_path = os.path.join(self.model_path, "config.json")
-    if not os.path.exists(config_path):
-        raise ValueError(f"{config_path} is not found.")
-
-    config = json.load(open(config_path))
-
-    arch = config.get("architectures", ["Unknown"])[0]
-
->>>>>>> a38f6932
     if arch in ["LlamaForCausalLM"]:
         # The default value for llama
         return (5, 4, 8)
