--- conflicted
+++ resolved
@@ -17,19 +17,10 @@
 from sglang.srt.layers.moe.topk import select_experts
 from sglang.srt.layers.quantization.fp8_kernel import per_token_group_quant_fp8
 from sglang.srt.utils import direct_register_custom_op, get_device_name, is_hip
-
-<<<<<<< HEAD
-is_hip_ = is_hip()
-=======
-is_hip_flag = False
-if not is_hip():
-    from sgl_kernel import moe_align_block_size as sgl_moe_align_block_size
-
-    is_hip_flag = False
-else:
-    is_hip_flag = True
-
->>>>>>> a990daff
+from sgl_kernel import moe_align_block_size as sgl_moe_align_block_size
+
+is_hip_flag = True if is_hip() else False
+
 logger = logging.getLogger(__name__)
 padding_size = 128 if bool(int(os.getenv("MOE_PADDING", "0"))) else 0
 
@@ -417,15 +408,7 @@
     )
     num_tokens_post_pad = torch.empty((1), dtype=torch.int32, device=topk_ids.device)
     if num_experts >= 224:
-<<<<<<< HEAD
-        token_cnts_buffer = torch.empty(
-            (num_experts + 1) * num_experts, dtype=torch.int32, device=topk_ids.device
-        )
-        cumsum_buffer = torch.empty(
-            num_experts + 1, dtype=torch.int32, device=topk_ids.device
-        )
-=======
-        if enable_moe_align_block_size_triton or is_hip_flag:
+        if enable_moe_align_block_size_triton:
             moe_align_block_size_triton(
                 topk_ids,
                 num_experts,
@@ -443,7 +426,6 @@
             cumsum_buffer = torch.empty(
                 num_experts + 1, dtype=torch.int32, device=topk_ids.device
             )
->>>>>>> a990daff
 
             sgl_moe_align_block_size(
                 topk_ids,
@@ -496,7 +478,6 @@
             padded_size = padding_size
             A, A_scale = ops.scaled_fp8_quant(A, A_scale)
         else:
-            padding_size = 0
             assert len(block_shape) == 2
             block_n, block_k = block_shape[0], block_shape[1]
             A, A_scale = per_token_group_quant_fp8(A, block_k)
@@ -629,7 +610,7 @@
                 "BLOCK_SIZE_K": 128,
                 "GROUP_SIZE_M": 32,
                 "num_warps": 8,
-                "num_stages": 2 if is_hip_ else 4,
+                "num_stages": 2 if is_hip_flag else 4,
             }
             if M <= E:
                 config = {
@@ -638,7 +619,7 @@
                     "BLOCK_SIZE_K": 128,
                     "GROUP_SIZE_M": 1,
                     "num_warps": 4,
-                    "num_stages": 2 if is_hip_ else 4,
+                    "num_stages": 2 if is_hip_flag else 4,
                 }
         else:
             # Block-wise quant: BLOCK_SIZE_K must be divisable by block_shape[1]
@@ -648,7 +629,7 @@
                 "BLOCK_SIZE_K": block_shape[1],
                 "GROUP_SIZE_M": 32,
                 "num_warps": 4,
-                "num_stages": 2 if is_hip_ else 3,
+                "num_stages": 2 if is_hip_flag else 3,
             }
     else:
         config = {
