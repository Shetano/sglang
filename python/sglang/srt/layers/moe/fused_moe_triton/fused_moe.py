--- conflicted
+++ resolved
@@ -37,15 +37,6 @@
     from sgl_kernel import gelu_and_mul, silu_and_mul
 
     from sglang.srt.custom_op import scaled_fp8_quant as sgl_scaled_fp8_quant
-<<<<<<< HEAD
-    from sglang.srt.layers.quantization.fp8_kernel import (
-        sglang_per_token_group_quant_fp8,
-    )
-    from sglang.srt.layers.quantization.int8_kernel import (
-        sglang_per_token_group_quant_int8,
-    )
-=======
->>>>>>> d1bb1711
 else:
     from vllm import _custom_ops as vllm_ops
 
@@ -774,6 +765,9 @@
         from sglang.srt.layers.quantization.fp8_kernel import (
             sglang_per_token_group_quant_fp8,
         )
+        from sglang.srt.layers.quantization.int8_kernel import (
+            sglang_per_token_group_quant_int8,
+        )
 
     assert topk_weights.stride(1) == 1
     assert sorted_token_ids.stride(0) == 1
