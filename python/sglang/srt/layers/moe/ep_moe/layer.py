import logging
from typing import Callable, List, Optional, Tuple

import torch
from torch.nn import Module
from vllm import _custom_ops as ops

from sglang.srt.custom_op import CustomOp
from sglang.srt.distributed import (
    get_tensor_model_parallel_rank,
    get_tensor_model_parallel_world_size,
)
from sglang.srt.layers.moe.ep_moe.kernels import (
    grouped_gemm_triton,
    post_reorder_triton_kernel,
    pre_reorder_triton_kernel,
    run_moe_ep_preproess,
    silu_and_mul_triton_kernel,
)
from sglang.srt.layers.moe.fused_moe_triton import FusedMoeWeightScaleSupported
from sglang.srt.layers.moe.fused_moe_triton.layer import FusedMoEMethodBase
from sglang.srt.layers.moe.topk import select_experts
from sglang.srt.layers.quantization.base_config import (
    QuantizationConfig,
    QuantizeMethodBase,
)
from sglang.srt.layers.quantization.fp8 import Fp8Config, Fp8MoEMethod
from sglang.srt.utils import is_hip, set_weight_attrs

logger = logging.getLogger(__name__)


class GroupedGemmRunner(torch.nn.Module):
    flashinfer_gemm_warpper = None

    def __init__(self, device, quant_method, use_flashinfer: bool = False):
        super().__init__()
        self.device = device
        self.use_flashinfer = use_flashinfer
        self.quant_method = quant_method
        if self.use_flashinfer and GroupedGemmRunner.flashinfer_gemm_warpper is None:
            GroupedGemmRunner._init_flashinfer_wrapper(device)

    @classmethod
    def _init_flashinfer_wrapper(cls, device):
        from flashinfer import SegmentGEMMWrapper

        workspace_buffer = torch.empty(
            128 * 1024 * 1024, dtype=torch.int8, device=device
        )
        cls.flashinfer_gemm_warpper = SegmentGEMMWrapper(workspace_buffer)

    # c = a * b
    def forward(
        self,
        a: torch.Tensor,
        b: torch.Tensor,
        c: torch.Tensor,
        batch_size: int,
        weight_column_major: bool,
        seg_indptr: Optional[torch.Tensor] = None,
        weight_indices: Optional[torch.Tensor] = None,
        use_fp8_w8a8: bool = False,
        scale_a: torch.Tensor = None,
        scale_b: torch.Tensor = None,
    ):
        if self.use_flashinfer:
            # TODO: flashinfer
            assert False
            assert GroupedGemmRunner.flashinfer_gemm_warpper is not None
            c = GroupedGemmRunner.flashinfer_gemm_warpper.run(
                x=a,
                weights=b,
                batch_size=batch_size,
                weight_column_major=weight_column_major,
                seg_indptr=seg_indptr,
                weight_indices=weight_indices,
            )
        else:
            assert weight_column_major == True
            if self.quant_method.quant_config == None:
                block_size = None
            else:
                block_size = (self.quant_method.quant_config.weight_block_size,)
            c = grouped_gemm_triton(
                a,
                b,
                c,
                batch_size,
                weight_column_major,
                seg_indptr,
                weight_indices,
                use_fp8_w8a8,
                scale_a,
                scale_b,
<<<<<<< HEAD
                block_shape=[128, 128],
=======
                block_shape=block_size,
>>>>>>> c2edfb70
            )
        return c


class EPMoE(torch.nn.Module):
    """
    MoE Expert Parallel Impl


    """

    def __init__(
        self,
        num_experts: int,
        top_k: int,
        hidden_size: int,
        intermediate_size: int,
        params_dtype: Optional[torch.dtype] = None,
        renormalize: bool = True,
        use_grouped_topk: bool = False,
        num_expert_group: Optional[int] = None,
        topk_group: Optional[int] = None,
        quant_config: Optional[QuantizationConfig] = None,
        tp_size: Optional[int] = None,
        prefix: str = "",
        correction_bias: Optional[torch.Tensor] = None,
        custom_routing_function: Optional[Callable] = None,
        activation: str = "silu",
    ):
        super().__init__()

        if params_dtype is None:
            params_dtype = torch.get_default_dtype()

        self.tp_size = (
            tp_size if tp_size is not None else get_tensor_model_parallel_world_size()
        )
        self.tp_rank = get_tensor_model_parallel_rank()

        self.num_experts = num_experts
        assert self.num_experts % self.tp_size == 0
        self.num_experts_per_partition = self.num_experts // self.tp_size
        self.start_expert_id = self.tp_rank * self.num_experts_per_partition
        self.end_expert_id = self.start_expert_id + self.num_experts_per_partition - 1

        self.top_k = top_k
        self.intermediate_size = intermediate_size
        self.renormalize = renormalize
        self.use_grouped_topk = use_grouped_topk
        if self.use_grouped_topk:
            assert num_expert_group is not None and topk_group is not None
        self.num_expert_group = num_expert_group
        self.topk_group = topk_group
        self.correction_bias = correction_bias
        self.custom_routing_function = custom_routing_function
        self.activation = activation

        if quant_config is None:
            self.quant_method: Optional[QuantizeMethodBase] = UnquantizedEPMoEMethod()
            self.use_fp8_w8a8 = False
            self.activation_scheme = None
        else:
            self.quant_method: Optional[QuantizeMethodBase] = Fp8EPMoEMethod(
                quant_config
            )
            self.use_fp8_w8a8 = True
            self.fp8_dtype = torch.float8_e4m3fn
            self.activation_scheme = quant_config.activation_scheme

        self.quant_method.create_weights(
            layer=self,
            num_experts_per_partition=self.num_experts_per_partition,
            hidden_size=hidden_size,
            intermediate_size=self.intermediate_size,
            params_dtype=params_dtype,
            weight_loader=self.weight_loader,
        )

        self.grouped_gemm_runner = None

    def forward(self, hidden_states: torch.Tensor, router_logits: torch.Tensor):
        assert self.quant_method is not None
        assert self.activation == "silu"

        if self.grouped_gemm_runner is None:
            self.grouped_gemm_runner = GroupedGemmRunner(
                hidden_states.device,
                self.quant_method,
                use_flashinfer=False,  # TODO: use flashinfer
            )

        topk_weights, topk_ids = select_experts(
            hidden_states=hidden_states,
            router_logits=router_logits,
            top_k=self.top_k,
            use_grouped_topk=self.use_grouped_topk,
            renormalize=self.renormalize,
            topk_group=self.topk_group,
            num_expert_group=self.num_expert_group,
            correction_bias=self.correction_bias,
            custom_routing_function=self.custom_routing_function,
        )

        print("##########")
        print(topk_ids, self.num_experts)
        print("##########")
        reorder_topk_ids, src2dst, seg_indptr = run_moe_ep_preproess(
            topk_ids, self.num_experts
        )

        gateup_input = torch.empty(
            (int(hidden_states.shape[0] * self.top_k), hidden_states.shape[1]),
            device=hidden_states.device,
            dtype=self.fp8_dtype if self.use_fp8_w8a8 else hidden_states.dtype,
        )
        if self.activation_scheme == "dynamic":
            max_value = (
                torch.max(hidden_states)
                .repeat(self.num_experts_per_partition)
                .to(torch.float32)
            )
            self.w13_input_scale = max_value / torch.finfo(self.fp8_dtype).max

        # PreReorder
        pre_reorder_triton_kernel[(hidden_states.shape[0],)](
            hidden_states,
            gateup_input,
            src2dst,
            topk_ids,
            self.w13_input_scale,
            self.start_expert_id,
            self.end_expert_id,
            self.top_k,
            hidden_states.shape[1],
            BLOCK_SIZE=512,
        )

        seg_indptr_cur_rank = seg_indptr[self.start_expert_id : self.end_expert_id + 2]
        weight_indices_cur_rank = torch.arange(
            0,
            self.num_experts_per_partition,
            device=hidden_states.device,
            dtype=torch.int64,
        )
        # GroupGemm-0
        gateup_output = torch.empty(
            gateup_input.shape[0],
            self.w13_weight.shape[1],
            device=hidden_states.device,
            dtype=hidden_states.dtype,
        )
        gateup_output = self.grouped_gemm_runner(
            a=gateup_input,
            b=self.w13_weight,
            c=gateup_output,
            batch_size=self.num_experts_per_partition,
            weight_column_major=True,
            seg_indptr=seg_indptr_cur_rank,
            weight_indices=weight_indices_cur_rank,
            use_fp8_w8a8=self.use_fp8_w8a8,
            scale_a=(None if self.quant_method.block_quant else self.w13_weight_scale),
            scale_b=(
                self.w13_weight_scale_inv
                if self.quant_method.block_quant
                else self.w13_weight_scale
            ),
        )

        # Act
        down_input = torch.empty(
            gateup_output.shape[0],
            gateup_output.shape[1] // 2,
            device=gateup_output.device,
            dtype=self.fp8_dtype if self.use_fp8_w8a8 else hidden_states.dtype,
        )
        if self.w2_input_scale is None:
            self.w2_input_scale = torch.ones(
                self.num_experts_per_partition,
                dtype=torch.float32,
                device=hidden_states.device,
            )

        if self.activation == "silu":
            silu_and_mul_triton_kernel[(gateup_output.shape[0],)](
                gateup_output,
                down_input,
                gateup_output.shape[1],
                reorder_topk_ids,
                self.w2_input_scale,
                self.start_expert_id,
                self.end_expert_id,
                BLOCK_SIZE=512,
            )
        else:
            raise ValueError(f"Unsupported activation: {self.activation=}")

        # GroupGemm-1
        down_output = torch.empty(
            down_input.shape[0],
            self.w2_weight.shape[1],
            device=hidden_states.device,
            dtype=hidden_states.dtype,
        )
        down_output = self.grouped_gemm_runner(
            a=down_input,
            b=self.w2_weight,
            c=down_output,
            batch_size=self.num_experts_per_partition,
            weight_column_major=True,
            seg_indptr=seg_indptr_cur_rank,
            weight_indices=weight_indices_cur_rank,
            use_fp8_w8a8=self.use_fp8_w8a8,
            scale_a=(None if self.quant_method.block_quant else self.w2_input_scale),
            scale_b=(
                self.w2_weight_scale_inv
                if self.quant_method.block_quant
                else self.w2_weight_scale
            ),
        )

        # PostReorder
        output = torch.empty_like(hidden_states)
        post_reorder_triton_kernel[(hidden_states.size(0),)](
            down_output,
            output,
            src2dst,
            topk_ids,
            topk_weights,
            self.start_expert_id,
            self.end_expert_id,
            self.top_k,
            hidden_states.size(1),
            BLOCK_SIZE=512,
        )
        return output

    @classmethod
    def make_expert_params_mapping(
        cls,
        ckpt_gate_proj_name: str,
        ckpt_down_proj_name: str,
        ckpt_up_proj_name: str,
        num_experts: int,
    ) -> List[Tuple[str, str, int, str]]:
        return [
            # (param_name, weight_name, expert_id, shard_id)
            (
                (
                    "experts.w13_"
                    if weight_name in [ckpt_gate_proj_name, ckpt_up_proj_name]
                    else "experts.w2_"
                ),
                f"experts.{expert_id}.{weight_name}.",
                expert_id,
                shard_id,
            )
            for expert_id in range(num_experts)
            for shard_id, weight_name in [
                ("w1", ckpt_gate_proj_name),
                ("w2", ckpt_down_proj_name),
                ("w3", ckpt_up_proj_name),
            ]
        ]

    def weight_loader(
        self,
        param: torch.nn.Parameter,
        loaded_weight: torch.Tensor,
        weight_name: str,
        shard_id: str,
        expert_id: int,
    ) -> None:
        if expert_id < self.start_expert_id or expert_id > self.end_expert_id:
            return
        expert_id = expert_id - self.start_expert_id

        if shard_id not in ("w1", "w2", "w3"):
            raise ValueError(
                f"shard_id must be ['w1','w2','w3'] but " f"got {shard_id}."
            )

        # Special case for fp8 scales.
        if "scale" in weight_name:
            self._load_fp8_scale(
                param.data,
                loaded_weight,
                weight_name,
                shard_id,
                expert_id,
                self.quant_method.block_quant,
            )
            return

        if shard_id == "w2":
            param.data[expert_id] = loaded_weight
        elif shard_id == "w1":
            param.data[expert_id][: self.intermediate_size, :] = loaded_weight
        elif shard_id == "w3":
            param.data[expert_id][self.intermediate_size :, :] = loaded_weight
        else:
            raise ValueError(f"Expected shard_id w1,w2 or w3 but got {shard_id}")

    def _load_fp8_scale(
        self,
        param: torch.nn.Parameter,
        loaded_weight: torch.Tensor,
        weight_name: str,
        shard_id: str,
        expert_id: int,
        block_quant: int,
    ) -> None:
        param_data = param.data

        # Input scales can be loaded directly and should be equal.
        if "input_scale" in weight_name:
            if (
                param_data[expert_id] != 1
                and (param_data[expert_id] - loaded_weight).abs() > 1e-5
            ):
                raise ValueError(
                    "input_scales of w1 and w3 of a layer "
                    f"must be equal. But got {param_data[expert_id]} "
                    f"vs. {loaded_weight}"
                )
            param_data[expert_id] = loaded_weight
        # Weight scales
        elif "weight_scale" in weight_name:
            if block_quant:
                if shard_id == "w1":
                    param_data[expert_id][:16, :] = loaded_weight
                elif shard_id == "w3":
                    param_data[expert_id][16:32, :] = loaded_weight
                else:  # w2
                    param_data[expert_id] = loaded_weight
            # If we are in merged column case (gate_up_proj)
            else:
                if shard_id in ("w1", "w3"):
                    # We have to keep the weight scales of w1 and w3 because
                    # we need to re-quantize w1/w3 weights after weight loading.
                    idx = 0 if shard_id == "w1" else 1
                    param_data[expert_id][idx] = loaded_weight

                # If we are in the row parallel case (down_proj)
                else:
                    param_data[expert_id] = loaded_weight


class UnquantizedEPMoEMethod(FusedMoEMethodBase, CustomOp):
    def __init__(self):
        super().__init__()
        self.quant_config = None
        self.block_quant = False

    def create_weights(
        self,
        layer: torch.nn.Module,
        num_experts_per_partition: int,
        hidden_size: int,
        intermediate_size: int,
        params_dtype: torch.dtype,
        **extra_weight_attrs,
    ):
        # Fused gate_up_proj (column parallel)
        w13_weight = torch.nn.Parameter(
            torch.empty(
                num_experts_per_partition,
                2 * intermediate_size,
                hidden_size,
                dtype=params_dtype,
            ),
            requires_grad=False,
        )
        layer.register_parameter("w13_weight", w13_weight)
        set_weight_attrs(w13_weight, extra_weight_attrs)

        # down_proj (row parallel)
        w2_weight = torch.nn.Parameter(
            torch.empty(
                num_experts_per_partition,
                hidden_size,
                intermediate_size,
                dtype=params_dtype,
            ),
            requires_grad=False,
        )
        layer.register_parameter("w2_weight", w2_weight)
        set_weight_attrs(w2_weight, extra_weight_attrs)

        # scale
        ones_tensor = torch.ones(num_experts_per_partition, dtype=torch.float32)
        w13_input_scale = torch.nn.Parameter(
            ones_tensor,
            requires_grad=False,
        )
        layer.register_parameter("w13_input_scale", w13_input_scale)
        set_weight_attrs(w13_input_scale, extra_weight_attrs)

        w2_input_scale = torch.nn.Parameter(
            ones_tensor,
            requires_grad=False,
        )
        layer.register_parameter("w2_input_scale", w2_input_scale)
        set_weight_attrs(w2_input_scale, extra_weight_attrs)

        w13_weight_scale = torch.nn.Parameter(
            ones_tensor,
            requires_grad=False,
        )
        layer.register_parameter("w13_weight_scale", w13_weight_scale)
        set_weight_attrs(w13_weight_scale, extra_weight_attrs)

        w2_weight_scale = torch.nn.Parameter(
            ones_tensor,
            requires_grad=False,
        )
        layer.register_parameter("w2_weight_scale", w2_weight_scale)
        set_weight_attrs(w2_weight_scale, extra_weight_attrs)

    def apply(
        self,
        layer: torch.nn.Module,
        x: torch.Tensor,
        router_logits: torch.Tensor,
        top_k: int,
        renormalize: bool,
        use_grouped_topk: bool,
        topk_group: Optional[int] = None,
        num_expert_group: Optional[int] = None,
        custom_routing_function: Optional[Callable] = None,
    ) -> torch.Tensor:
        raise NotImplementedError


class Fp8EPMoEMethod(Fp8MoEMethod):
    """MoE method for FP8.
    Supports loading FP8 checkpoints with static weight scale and
    dynamic/static activation scale.

    Args:
        quant_config: The quantization config.
    """

    def __init__(self, quant_config: Fp8Config):
        self.quant_config = quant_config
        self.block_quant = self.quant_config.weight_block_size is not None

    def create_weights(
        self,
        layer: Module,
        num_experts_per_partition: int,
        hidden_size: int,
        intermediate_size: int,
        params_dtype: torch.dtype,
        **extra_weight_attrs,
    ):
        if self.quant_config.is_checkpoint_fp8_serialized:
            params_dtype = torch.float8_e4m3fn

        if self.block_quant:
            block_n, block_k = (
                self.quant_config.weight_block_size[0],
                self.quant_config.weight_block_size[1],
            )
            # TODO(lukec) Currently, the combination of TP+EP is not supported.
            # Further investigation is needed to determine if implementation is necessary in the future.
            if intermediate_size % block_n != 0:
                raise ValueError(
                    f"The output_size of gate's and up's weight = "
                    f"{intermediate_size} is not divisible by "
                    f"weight quantization block_n = {block_n}."
                )
            if intermediate_size % block_k != 0:
                raise ValueError(
                    f"The input_size of down's weight = "
                    f"{intermediate_size} is not divisible by "
                    f"weight quantization block_k = {block_k}."
                )

        # WEIGHTS
        w13_weight = torch.nn.Parameter(
            torch.empty(
                num_experts_per_partition,
                2 * intermediate_size,
                hidden_size,
                dtype=params_dtype,
            ),
            requires_grad=False,
        )
        layer.register_parameter("w13_weight", w13_weight)
        set_weight_attrs(w13_weight, extra_weight_attrs)

        w2_weight = torch.nn.Parameter(
            torch.empty(
                num_experts_per_partition,
                hidden_size,
                intermediate_size,
                dtype=params_dtype,
            ),
            requires_grad=False,
        )
        layer.register_parameter("w2_weight", w2_weight)
        set_weight_attrs(w2_weight, extra_weight_attrs)

        # WEIGHT_SCALES
        if self.block_quant:
            w13_weight_scale = torch.nn.Parameter(
                torch.ones(
                    num_experts_per_partition,
                    2 * ((intermediate_size + block_n - 1) // block_n),
                    (hidden_size + block_k - 1) // block_k,
                    dtype=torch.float32,
                ),
                requires_grad=False,
            )
            w2_weight_scale = torch.nn.Parameter(
                torch.ones(
                    num_experts_per_partition,
                    (hidden_size + block_n - 1) // block_n,
                    (intermediate_size + block_k - 1) // block_k,
                    dtype=torch.float32,
                ),
                requires_grad=False,
            )
            layer.register_parameter("w13_weight_scale_inv", w13_weight_scale)
            layer.register_parameter("w2_weight_scale_inv", w2_weight_scale)
            assert self.quant_config.activation_scheme == "dynamic"
        else:
            # WEIGHT_SCALES
            # Allocate 2 scales for w1 and w3 respectively.
            w13_weight_scale = torch.nn.Parameter(
                torch.ones(num_experts_per_partition, 2, dtype=torch.float32),
                requires_grad=False,
            )
            layer.register_parameter("w13_weight_scale", w13_weight_scale)

            w2_weight_scale = torch.nn.Parameter(
                torch.ones(num_experts_per_partition, dtype=torch.float32),
                requires_grad=False,
            )
            layer.register_parameter("w2_weight_scale", w2_weight_scale)
        # Add the quantization method used (per tensor/grouped/channel)
        # to ensure the weight scales are loaded in properly
        extra_weight_attrs.update(
            {"quant_method": FusedMoeWeightScaleSupported.BLOCK.value}
            if self.block_quant
            else {"quant_method": FusedMoeWeightScaleSupported.TENSOR.value}
        )
        # If loading fp8 checkpoint, pass the weight loaders.
        # If loading an fp16 checkpoint, do not (we will quantize in
        #   process_weights_after_loading()
        if self.quant_config.is_checkpoint_fp8_serialized:
            set_weight_attrs(w13_weight_scale, extra_weight_attrs)
            set_weight_attrs(w2_weight_scale, extra_weight_attrs)

        # INPUT_SCALES
        if self.quant_config.activation_scheme == "static":
            if not self.quant_config.is_checkpoint_fp8_serialized:
                raise ValueError(
                    "Found static activation scheme for checkpoint that "
                    "was not serialized fp8."
                )

            w13_input_scale = torch.nn.Parameter(
                torch.ones(num_experts_per_partition, dtype=torch.float32),
                requires_grad=False,
            )
            layer.register_parameter("w13_input_scale", w13_input_scale)
            set_weight_attrs(w13_input_scale, extra_weight_attrs)

            w2_input_scale = torch.nn.Parameter(
                torch.ones(num_experts_per_partition, dtype=torch.float32),
                requires_grad=False,
            )
            layer.register_parameter("w2_input_scale", w2_input_scale)
            set_weight_attrs(w2_input_scale, extra_weight_attrs)

        else:
            layer.w13_input_scale = None
            layer.w2_input_scale = None

    def process_weights_after_loading(self, layer: Module) -> None:

        # If checkpoint is fp16, quantize in place.
        if not self.quant_config.is_checkpoint_fp8_serialized:
            # If rocm, use float8_e4m3fnuz as dtype
            fp8_dtype = torch.float8_e4m3fnuz if is_hip() else torch.float8_e4m3fn
            w13_weight = torch.empty_like(layer.w13_weight.data, dtype=fp8_dtype)
            w2_weight = torch.empty_like(layer.w2_weight.data, dtype=fp8_dtype)

            layer.w13_weight_scale = torch.nn.Parameter(
                torch.ones(
                    layer.num_experts_per_partition,
                    dtype=torch.float32,
                    device=w13_weight.device,
                ),
                requires_grad=False,
            )

            for expert in range(layer.num_experts_per_partition):
                w13_weight[expert, :, :], layer.w13_weight_scale[expert] = (
                    ops.scaled_fp8_quant(layer.w13_weight.data[expert, :, :])
                )
                w2_weight[expert, :, :], layer.w2_weight_scale[expert] = (
                    ops.scaled_fp8_quant(layer.w2_weight.data[expert, :, :])
                )
            layer.w13_weight = torch.nn.Parameter(w13_weight, requires_grad=False)
            layer.w2_weight = torch.nn.Parameter(w2_weight, requires_grad=False)
            return

        # If checkpoint is fp8, we need to handle that the
        # MoE kernels require single activation scale and single weight
        # scale for w13 per expert.
        else:
            if self.quant_config.activation_scheme == "static":
                if layer.w13_input_scale is None or layer.w2_input_scale is None:
                    raise ValueError(
                        "QuantConfig has static quantization, but found "
                        "activation scales are None."
                    )
                layer.w13_weight_scale = torch.nn.Parameter(
                    torch.max(layer.w13_weight_scale, dim=1).values,
                    requires_grad=False,
                )
            return

    def apply(
        self,
        layer: torch.nn.Module,
        x: torch.Tensor,
        router_logits: torch.Tensor,
        top_k: int,
        renormalize: bool,
        use_grouped_topk: bool,
        topk_group: Optional[int] = None,
        num_expert_group: Optional[int] = None,
        custom_routing_function: Optional[Callable] = None,
    ) -> torch.Tensor:
        raise NotImplementedError<|MERGE_RESOLUTION|>--- conflicted
+++ resolved
@@ -93,11 +93,7 @@
                 use_fp8_w8a8,
                 scale_a,
                 scale_b,
-<<<<<<< HEAD
-                block_shape=[128, 128],
-=======
                 block_shape=block_size,
->>>>>>> c2edfb70
             )
         return c
 
