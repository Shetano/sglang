--- conflicted
+++ resolved
@@ -11,14 +11,14 @@
 import torch
 import torch.distributed as dist
 
-from sglang.srt.model_executor.forward_batch_info import ForwardMode
-
 from sglang.srt.layers.moe.ep_moe.kernels import (
-    deepep_run_moe_deep_preprocess,
+    compute_src2dst_triton_kernel,
     deepep_permute_triton_kernel,
     deepep_post_reorder_triton_kernel,
-    compute_src2dst_triton_kernel
+    deepep_run_moe_deep_preprocess,
 )
+from sglang.srt.model_executor.forward_batch_info import ForwardMode
+
 _buffer_normal = None
 _buffer_low_latency = None
 
@@ -222,10 +222,17 @@
             self.hidden_size * self.params_bytes,
             self.num_experts,
         )
-<<<<<<< HEAD
-=======
-
-    def deepep_permute(self, topk_ids, hidden_states, num_experts, top_k, use_fp8_w8a8, use_block_quant, fp8_dtype):
+
+    def deepep_permute(
+        self,
+        topk_ids,
+        hidden_states,
+        num_experts,
+        top_k,
+        use_fp8_w8a8,
+        use_block_quant,
+        fp8_dtype,
+    ):
         reorder_topk_ids, src2dst, seg_indptr = deepep_run_moe_deep_preprocess(
             topk_ids, num_experts
         )
@@ -252,7 +259,6 @@
         )
         self.src2dst = src2dst
         return reorder_topk_ids, seg_indptr, gateup_input
->>>>>>> e17ff689
 
     def dispatch(
         self,
@@ -266,11 +272,12 @@
     ) -> Tuple[torch.Tensor, torch.Tensor]:
         self.hidden_shape = hidden_states.shape
         topk_idx = topk_idx.to(torch.int64)
-<<<<<<< HEAD
-=======
-        reorder_topk_ids = torch.empty((0,), device=hidden_states.device, dtype=torch.int64)
-        seg_indptr = torch.zeros((self._comm_manager.num_experts + 1,), device=hidden_states.device, dtype=torch.int64)
->>>>>>> e17ff689
+        reorder_topk_ids = torch.empty(
+            (0,), device=hidden_states.device, dtype=torch.int64
+        )
+        seg_indptr = torch.zeros(
+            (self.num_experts + 1,), device=hidden_states.device, dtype=torch.int64
+        )
         # Todo: enable low latency dispatch
         if True:  # not forward_mode.is_decode():
             (
@@ -303,13 +310,16 @@
         self.topk_idx = topk_idx
         self.topk_weights = topk_weights
         if hidden_states.shape[0] > 0:
-<<<<<<< HEAD
-            hidden_states = self.get_permuted_hidden_states_by_experts(hidden_states)
-        return hidden_states, topk_idx, topk_weights, tokens_per_expert
-=======
-            reorder_topk_ids, seg_indptr, global_input_tokens = self.deepep_permute(topk_idx, hidden_states, num_experts, self._comm_manager.router_topk, False, False, hidden_states.dtype)
-        return global_input_tokens, reorder_topk_ids, seg_indptr
->>>>>>> e17ff689
+            reorder_topk_ids, seg_indptr, hidden_states = self.deepep_permute(
+                topk_idx,
+                hidden_states,
+                num_experts,
+                self.router_topk,
+                False,
+                False,
+                hidden_states.dtype,
+            )
+        return hidden_states, reorder_topk_ids, seg_indptr
 
     def dispatch_normal(
         self,
@@ -389,36 +399,38 @@
     def combine(
         self, hidden_states: torch.Tensor, forward_mode: ForwardMode
     ) -> Tuple[torch.Tensor, Optional[torch.Tensor]]:
-<<<<<<< HEAD
+        reorder_topk_ids = torch.empty(
+            (0,), device=hidden_states.device, dtype=torch.int64
+        )
+        seg_indptr = torch.zeros(
+            (self.num_experts + 1,), device=hidden_states.device, dtype=torch.int64
+        )
         # Todo: enable low latency combine
         if True:  # not forward_mode.is_decode():
             if hidden_states.shape[0] > 0:
-                hidden_states = self.get_restored_hidden_states_by_experts(
-                    hidden_states
+                num_tokens = self.src2dst.shape[0] // self.router_topk
+                output = torch.zeros(
+                    (num_tokens, hidden_states.shape[1]),
+                    device=hidden_states.device,
+                    dtype=hidden_states.dtype,
                 )
-            hidden_states, event = self.combine_normal(hidden_states, self.handle)
-=======
-        reorder_topk_ids = torch.empty((0,), device=hidden_states.device, dtype=torch.int64)
-        seg_indptr = torch.zeros((self._comm_manager.num_experts + 1,), device=hidden_states.device, dtype=torch.int64)
-        # Todo: enable low latency combine
-        if True:  # not forward_mode.is_decode():
-            if hidden_states.shape[0] > 0:
-                num_tokens = self.src2dst.shape[0] // self._comm_manager.router_topk
-                output = torch.zeros((num_tokens, hidden_states.shape[1]), device=hidden_states.device, dtype=hidden_states.dtype)
                 deepep_post_reorder_triton_kernel[(num_tokens,)](
                     hidden_states,
                     output,
                     self.src2dst,
-                    self._comm_manager.topk_idx,
-                    self._comm_manager.topk_weights,
-                    self._comm_manager.router_topk,
+                    self.topk_idx,
+                    self.topk_weights,
+                    self.router_topk,
                     hidden_states.shape[1],
                     BLOCK_SIZE=512,
                 )
             else:
-                output = torch.zeros((0, hidden_states.shape[1]), device=hidden_states.device, dtype=hidden_states.dtype)
+                output = torch.zeros(
+                    (0, hidden_states.shape[1]),
+                    device=hidden_states.device,
+                    dtype=hidden_states.dtype,
+                )
             hidden_states, event = self.combine_normal(output, self.handle)
->>>>>>> e17ff689
         else:
             hidden_states, event, hook = self.combine_low_latency(
                 hidden_states, self.topk_idx, self.topk_weights, self.handle
