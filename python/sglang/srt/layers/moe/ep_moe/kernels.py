--- conflicted
+++ resolved
@@ -7,17 +7,14 @@
 
 from sglang.srt.distributed import get_tensor_model_parallel_rank
 from sglang.srt.layers.quantization.fp8_kernel import per_token_group_quant_fp8
-<<<<<<< HEAD
 from sglang.srt.utils import (
     DisposibleTensor,
     MaybeDisposibleTensor,
     MaybeTensorCreator,
     TensorCreator,
     is_cuda,
+    get_bool_env_var,
 )
-=======
-from sglang.srt.utils import get_bool_env_var, is_cuda
->>>>>>> 9e935135
 
 _is_cuda = is_cuda()
 if _is_cuda:
