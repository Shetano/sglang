--- conflicted
+++ resolved
@@ -354,11 +354,6 @@
             renormalize=renormalize,
         )
 
-<<<<<<< HEAD
-    if (r := get_global_expert_distribution_recorder()) is not None:
-        r.on_select_experts(topk_ids=topk_ids)
-=======
     get_global_expert_distribution_recorder().on_select_experts(topk_ids=topk_ids)
->>>>>>> 1b19df4b
 
     return topk_weights, topk_ids