--- conflicted
+++ resolved
@@ -22,13 +22,10 @@
     ExpertDistributionRecorder,
     get_global_expert_distribution_recorder,
 )
-<<<<<<< HEAD
 from sglang.srt.managers.expert_location_dispatch import (
     ExpertLocationDispatchInfo,
     topk_ids_logical_to_physical,
 )
-=======
->>>>>>> 1b19df4b
 from sglang.srt.managers.schedule_batch import global_server_args_dict
 from sglang.srt.utils import get_compiler_backend, is_cuda, is_hip
 
@@ -375,11 +372,6 @@
             renormalize=renormalize,
         )
 
-<<<<<<< HEAD
-    if (r := get_global_expert_distribution_recorder()) is not None:
-        r.on_select_experts(topk_ids=topk_ids)
-=======
     get_global_expert_distribution_recorder().on_select_experts(topk_ids=topk_ids)
->>>>>>> 1b19df4b
 
     return topk_weights, topk_ids