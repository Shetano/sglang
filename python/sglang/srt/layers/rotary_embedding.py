--- conflicted
+++ resolved
@@ -10,14 +10,9 @@
 from sglang.srt.custom_op import CustomOp
 from sglang.srt.utils import is_cuda
 
-<<<<<<< HEAD
 _is_cuda = is_cuda()
+
 if _is_cuda:
-=======
-_is_cuda_available = is_cuda_available()
-
-if _is_cuda_available:
->>>>>>> bfa39224
     from sgl_kernel import apply_rope_with_cos_sin_cache_inplace
 else:
     from vllm._custom_ops import rotary_embedding as vllm_rotary_embedding
