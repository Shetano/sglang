"""
Copyright 2023-2024 SGLang Team
Licensed under the Apache License, Version 2.0 (the "License");
you may not use this file except in compliance with the License.
You may obtain a copy of the License at

    http://www.apache.org/licenses/LICENSE-2.0

Unless required by applicable law or agreed to in writing, software
distributed under the License is distributed on an "AS IS" BASIS,
WITHOUT WARRANTIES OR CONDITIONS OF ANY KIND, either express or implied.
See the License for the specific language governing permissions and
limitations under the License.
"""

"""
Memory-efficient attention for prefill.
It supporst page size = 1 and prefill with KV cache (i.e. extend).
"""

import torch
import triton
import triton.language as tl

from sglang.srt.layers.prefill_attention import context_attention_fwd

CUDA_CAPABILITY = torch.cuda.get_device_capability()


@triton.jit
def tanh(x):
    # Tanh is just a scaled sigmoid
    return 2 * tl.sigmoid(2 * x) - 1


@triton.jit
def _fwd_kernel(
    Q_Extend,
    K_Extend,
    V_Extend,
    O_Extend,
    K_Buffer,
    V_Buffer,
    Req_to_tokens,
    B_req_idx,
    B_Seq_Len,
    B_Start_Loc_Extend,
    B_Seq_Len_Extend,
    sm_scale,
    kv_group_num,
    stride_qbs,
    stride_qh,
    stride_kbs,
    stride_kh,
    stride_vbs,
    stride_vh,
    stride_obs,
    stride_oh,
    stride_buf_kbs,
    stride_buf_kh,
    stride_buf_vbs,
    stride_buf_vh,
    stride_req_to_tokens_b,
    BLOCK_DMODEL: tl.constexpr,
    BLOCK_DPE: tl.constexpr,
    BLOCK_DV: tl.constexpr,
    BLOCK_M: tl.constexpr,
    BLOCK_N: tl.constexpr,
    logit_cap: tl.constexpr,
):
    cur_seq = tl.program_id(0)
    cur_head = tl.program_id(1)
    cur_block_m = tl.program_id(2)
    cur_kv_head = cur_head // kv_group_num

    cur_seq_len = tl.load(B_Seq_Len + cur_seq)
    cur_seq_len_extend = tl.load(B_Seq_Len_Extend + cur_seq)
    cur_seq_len_prefix = cur_seq_len - cur_seq_len_extend

    cur_seq_prefix_start_in_loc = 0
    cur_seq_extend_start_contiguous = tl.load(B_Start_Loc_Extend + cur_seq)
    cur_batch_req_idx = tl.load(B_req_idx + cur_seq)

    offs_d = tl.arange(0, BLOCK_DMODEL)
    offs_dv = tl.arange(0, BLOCK_DV)
    offs_m = tl.arange(0, BLOCK_M)
    mask_m = (cur_block_m * BLOCK_M + offs_m) < cur_seq_len_extend

    offs_q = (
        (cur_seq_extend_start_contiguous + cur_block_m * BLOCK_M + offs_m[:, None])
        * stride_qbs
        + cur_head * stride_qh
        + offs_d[None, :]
    )
    q = tl.load(Q_Extend + offs_q, mask=mask_m[:, None], other=0.0)

    if BLOCK_DPE > 0:
        offs_dpe = BLOCK_DMODEL + tl.arange(0, BLOCK_DPE)
        offs_qpe = (
            (cur_seq_extend_start_contiguous + cur_block_m * BLOCK_M + offs_m[:, None])
            * stride_qbs
            + cur_head * stride_qh
            + offs_dpe[None, :]
        )
        qpe = tl.load(Q_Extend + offs_qpe, mask=mask_m[:, None], other=0.0)

    # stage1: compute scores with prefix
    offs_n = tl.arange(0, BLOCK_N)

    acc = tl.zeros([BLOCK_M, BLOCK_DV], dtype=tl.float32)
    deno = tl.zeros([BLOCK_M], dtype=tl.float32)
    e_max = tl.zeros([BLOCK_M], dtype=tl.float32) - float("inf")

    for start_n in range(0, cur_seq_len_prefix, BLOCK_N):
        start_n = tl.multiple_of(start_n, BLOCK_N)
        mask_n = (start_n + offs_n) < cur_seq_len_prefix
        offs_b_loc_prefix = cur_batch_req_idx * stride_req_to_tokens_b + (
            cur_seq_prefix_start_in_loc + start_n + offs_n
        )
        offs_kv_loc = tl.load(Req_to_tokens + offs_b_loc_prefix, mask=mask_n, other=0)

        # load k in transposed way
        offs_buf_k = (
            offs_kv_loc[None, :] * stride_buf_kbs
            + cur_kv_head * stride_buf_kh
            + offs_d[:, None]
        )
        k = tl.load(K_Buffer + offs_buf_k, mask=mask_n[None, :], other=0.0)

<<<<<<< HEAD
        qk = tl.dot(q, k, out_dtype=tl.float32)
=======
        qk = tl.zeros([BLOCK_M, BLOCK_N], dtype=tl.float32)
        qk += tl.dot(q.to(k.dtype), k)
>>>>>>> 6cb32ef9
        if BLOCK_DPE > 0:
            offs_kpe = (
                offs_kv_loc[None, :] * stride_buf_kbs
                + cur_kv_head * stride_buf_kh
                + offs_dpe[:, None]
            )
            kpe = tl.load(
                K_Buffer + offs_kpe,
                mask=mask_n[None, :],
                other=0.0,
            )
            qk += tl.dot(qpe.to(kpe.dtype), kpe)
        qk *= sm_scale

        if logit_cap > 0:
            qk = logit_cap * tanh(qk / logit_cap)

        qk = tl.where(mask_m[:, None] & mask_n[None, :], qk, float("-inf"))

        n_e_max = tl.maximum(tl.max(qk, 1), e_max)
        re_scale = tl.exp(e_max - n_e_max)
        p = tl.exp(qk - n_e_max[:, None])
        deno = deno * re_scale + tl.sum(p, 1)

        offs_buf_v = (
            offs_kv_loc[:, None] * stride_buf_vbs
            + cur_kv_head * stride_buf_vh
            + offs_dv[None, :]
        )
        v = tl.load(V_Buffer + offs_buf_v, mask=mask_n[:, None], other=0.0)
        p = p.to(v.dtype)
        acc = acc * re_scale[:, None] + tl.dot(p, v)

        e_max = n_e_max

    # stage2: compute the trianlge part

    cur_block_m_end = tl.minimum(cur_seq_len_extend, (cur_block_m + 1) * BLOCK_M)
    for start_n in range(0, cur_block_m_end, BLOCK_N):
        start_n = tl.multiple_of(start_n, BLOCK_N)
        mask_n = (start_n + offs_n) < cur_block_m_end

        # load k in transposed way
        offs_k = (
            (cur_seq_extend_start_contiguous + start_n + offs_n[None, :]) * stride_kbs
            + cur_kv_head * stride_kh
            + offs_d[:, None]
        )
        k = tl.load(K_Extend + offs_k, mask=mask_n[None, :], other=0.0)

        qk = tl.dot(q, k, out_dtype=tl.float32)
        if BLOCK_DPE > 0:
            offs_kpe = (
                (cur_seq_extend_start_contiguous + start_n + offs_n[None, :])
                * stride_kbs
                + cur_kv_head * stride_kh
                + offs_dpe[:, None]
            )
            kpe = tl.load(
                K_Extend + offs_kpe,
                mask=mask_n[None, :],
                other=0.0,
            )
            qk += tl.dot(qpe, kpe)

        qk *= sm_scale

        if logit_cap > 0:
            qk = logit_cap * tanh(qk / logit_cap)

        mask_causual = (cur_block_m * BLOCK_M + offs_m[:, None]) >= (
            start_n + offs_n[None, :]
        )
        mask_causual &= mask_m[:, None] & mask_n[None, :]
        qk = tl.where(mask_causual, qk, float("-inf"))

        n_e_max = tl.maximum(tl.max(qk, 1), e_max)
        re_scale = tl.exp(e_max - n_e_max)
        p = tl.exp(qk - n_e_max[:, None])
        deno = deno * re_scale + tl.sum(p, 1)

        offs_v = (
            (cur_seq_extend_start_contiguous + start_n + offs_n[:, None]) * stride_vbs
            + cur_kv_head * stride_vh
            + offs_dv[None, :]
        )
        v = tl.load(V_Extend + offs_v, mask=mask_n[:, None], other=0.0)
        p = p.to(v.dtype)
        acc = acc * re_scale[:, None] + tl.dot(p, v)

        e_max = n_e_max

    offs_o = (
        (cur_seq_extend_start_contiguous + cur_block_m * BLOCK_M + offs_m[:, None])
        * stride_obs
        + cur_head * stride_oh
        + offs_dv[None, :]
    )
    tl.store(O_Extend + offs_o, acc / deno[:, None], mask=mask_m[:, None])


def extend_attention_fwd(
    q_extend,
    k_extend,
    v_extend,
    o_extend,
    k_buffer,
    v_buffer,
    req_to_tokens,
    b_req_idx,
    b_start_loc,
    b_seq_len,
    b_seq_len_prefix,
    b_start_loc_extend,
    b_seq_len_extend,
    max_len_in_batch,
    max_len_extend,
    sm_scale=None,
    logit_cap=-1,
):
    """
    q_extend, k_extend, v_extend, o_extend: contiguous tensors

    k_buffer, v_buffer: (prefix + extend) tensors in mem_manager
    """
    Lq, Lk, Lv, Lo = (
        q_extend.shape[-1],
        k_extend.shape[-1],
        v_extend.shape[-1],
        o_extend.shape[-1],
    )

    assert Lq == Lk and Lv == Lo
    assert Lq in {16, 32, 64, 128, 256, 576}
    assert Lv in {16, 32, 64, 128, 256, 512}

    if Lq == 576:
        BLOCK_DMODEL = 512
        BLOCK_DPE = 64
    else:
        BLOCK_DMODEL = Lq
        BLOCK_DPE = 0
    BLOCK_DV = Lv

    if CUDA_CAPABILITY[0] >= 9:
        if Lq <= 256:
            BLOCK_M, BLOCK_N = (128, 64)
        else:
            BLOCK_M, BLOCK_N = (32, 64)
    elif CUDA_CAPABILITY[0] >= 8:
        if Lq <= 128:
            BLOCK_M, BLOCK_N = (128, 128)
        elif Lq <= 256:
            BLOCK_M, BLOCK_N = (64, 64)
        else:
            BLOCK_M, BLOCK_N = (32, 64)
    else:
        BLOCK_M, BLOCK_N = (64, 64) if Lq <= 128 else (32, 32)

    sm_scale = 1.0 / (Lq**0.5) if sm_scale is None else sm_scale
    batch_size, head_num = b_seq_len.shape[0], q_extend.shape[1]
    kv_group_num = q_extend.shape[1] // k_extend.shape[1]

    grid = (batch_size, head_num, triton.cdiv(max_len_extend, BLOCK_M))
    num_warps = 4 if Lk <= 64 else 8
    num_stages = 1

    _fwd_kernel[grid](
        q_extend,
        k_extend,
        v_extend,
        o_extend,
        k_buffer,
        v_buffer,
        req_to_tokens,
        b_req_idx,
        b_seq_len,
        b_start_loc_extend,
        b_seq_len_extend,
        sm_scale,
        kv_group_num,
        q_extend.stride(0),
        q_extend.stride(1),
        k_extend.stride(0),
        k_extend.stride(1),
        v_extend.stride(0),
        v_extend.stride(1),
        o_extend.stride(0),
        o_extend.stride(1),
        k_buffer.stride(0),
        k_buffer.stride(1),
        v_buffer.stride(0),
        v_buffer.stride(1),
        req_to_tokens.stride(0),
        BLOCK_DMODEL=BLOCK_DMODEL,
        BLOCK_DPE=BLOCK_DPE,
        BLOCK_DV=BLOCK_DV,
        BLOCK_M=BLOCK_M,
        BLOCK_N=BLOCK_N,
        num_warps=num_warps,
        num_stages=num_stages,
        logit_cap=logit_cap,
    )


def redundant_attention(
    q_extend,
    k_extend,
    v_extend,
    o_extend,
    k_buffer,
    v_buffer,
    req_to_tokens,
    b_req_idx,
    b_start_loc,
    b_seq_len,
    b_seq_len_prefix,
    max_len_in_batch,
):
    total_token_num = k_buffer.shape[0]
    B, H_Q, D = b_req_idx.shape[0], q_extend.shape[-2], q_extend.shape[-1]
    q_buffer = torch.empty(
        (total_token_num, H_Q, D), dtype=q_extend.dtype, device=q_extend.device
    )

    pt = 0
    for i in range(B):
        cur_seq_len_extend = b_seq_len[i] - b_seq_len_prefix[i]
        pl, pr = b_start_loc[i] + b_seq_len_prefix[i], b_start_loc[i] + b_seq_len[i]
        q_buffer[pl:pr] = q_extend[pt : pt + cur_seq_len_extend]
        pt += cur_seq_len_extend

    o_buffer = torch.empty_like(q_buffer)
    context_attention_fwd(
        q_buffer, k_buffer, v_buffer, o_buffer, b_start_loc, b_seq_len, max_len_in_batch
    )

    pt = 0
    for i in range(B):
        cur_seq_len_extend = b_seq_len[i] - b_seq_len_prefix[i]
        pl, pr = b_start_loc[i] + b_seq_len_prefix[i], b_start_loc[i] + b_seq_len[i]
        o_extend[pt : pt + cur_seq_len_extend] = o_buffer[pl:pr]
        pt += cur_seq_len_extend


def test():
    torch.manual_seed(0)

    B, N_CTX, H_Q, H_KV, D = 19, 12331, 12, 4, 128
    dtype = torch.float16

    b_seq_len_prefix = torch.randint(
        1, N_CTX // 2, (B,), dtype=torch.int32, device="cuda"
    )
    b_seq_len_extend = torch.randint(
        1, N_CTX // 2, (B,), dtype=torch.int32, device="cuda"
    )
    b_seq_len = b_seq_len_prefix + b_seq_len_extend
    max_len_in_batch = torch.max(b_seq_len, 0)[0].item()

    b_req_idx = torch.arange(B, dtype=torch.int32, device="cuda")
    req_to_tokens = torch.empty((B, max_len_in_batch), dtype=torch.int32, device="cuda")
    b_start_loc = torch.zeros((B,), dtype=torch.int32, device="cuda")
    b_start_loc[1:] = torch.cumsum(b_seq_len[:-1], 0)
    b_start_loc_extend = torch.zeros((B,), dtype=torch.int32, device="cuda")
    b_start_loc_extend[1:] = torch.cumsum(b_seq_len_extend[:-1], 0)
    for i in range(B):
        req_to_tokens[i, : b_seq_len[i]] = torch.arange(
            b_start_loc[i], b_start_loc[i] + b_seq_len[i]
        )

    total_token_num = torch.sum(b_seq_len).item()
    extend_token_num = torch.sum(b_seq_len_extend).item()
    k_buffer = torch.empty(
        (total_token_num, H_KV, D), dtype=dtype, device="cuda"
    ).normal_(mean=0.1, std=0.2)
    v_buffer = torch.empty(
        (total_token_num, H_KV, D), dtype=dtype, device="cuda"
    ).normal_(mean=0.1, std=0.2)

    k_extend = torch.empty((extend_token_num, H_KV, D), dtype=dtype, device="cuda")
    v_extend = torch.empty((extend_token_num, H_KV, D), dtype=dtype, device="cuda")
    q_extend = torch.empty((extend_token_num, H_Q, D), dtype=dtype, device="cuda")
    for i in range(B):
        extend_start_in_buffer = b_start_loc[i] + b_seq_len_prefix[i]
        extend_end_in_buffer = b_start_loc[i] + b_seq_len[i]
        extend_start = b_start_loc_extend[i]
        extend_end = b_start_loc_extend[i] + b_seq_len_extend[i]
        k_extend[extend_start:extend_end] = k_buffer[
            extend_start_in_buffer:extend_end_in_buffer
        ]
        v_extend[extend_start:extend_end] = v_buffer[
            extend_start_in_buffer:extend_end_in_buffer
        ]
        q_extend[extend_start:extend_end] = torch.empty(
            (b_seq_len_extend[i], H_Q, D), dtype=dtype, device="cuda"
        ).normal_(mean=0.1, std=0.2)

    o_extend = torch.empty((extend_token_num, H_Q, D), dtype=dtype, device="cuda")
    o_redundant = torch.empty((extend_token_num, H_Q, D), dtype=dtype, device="cuda")

    b_seq_len_extend = b_seq_len - b_seq_len_prefix
    b_start_loc_extend = torch.zeros_like(b_seq_len)
    b_start_loc_extend[1:] = torch.cumsum(b_seq_len_extend[:-1], 0)
    max_len_extend = torch.max(b_seq_len_extend, 0)[0].item()
    extend_attention_fwd(
        q_extend,
        k_extend,
        v_extend,
        o_extend,
        k_buffer,
        v_buffer,
        req_to_tokens,
        b_req_idx,
        b_start_loc,
        b_seq_len,
        b_seq_len_prefix,
        b_start_loc_extend,
        b_seq_len_extend,
        max_len_in_batch,
        max_len_extend,
    )

    redundant_attention(
        q_extend,
        k_extend,
        v_extend,
        o_redundant,
        k_buffer,
        v_buffer,
        req_to_tokens,
        b_req_idx,
        b_start_loc,
        b_seq_len,
        b_seq_len_prefix,
        max_len_in_batch,
    )

    print("Mean: ", torch.mean(torch.abs(o_extend - o_redundant)))
    print("Max: ", torch.max(torch.abs(o_extend - o_redundant)))

    assert torch.allclose(o_extend, o_redundant, rtol=1e-2)


if __name__ == "__main__":
    test()<|MERGE_RESOLUTION|>--- conflicted
+++ resolved
@@ -127,12 +127,7 @@
         )
         k = tl.load(K_Buffer + offs_buf_k, mask=mask_n[None, :], other=0.0)
 
-<<<<<<< HEAD
-        qk = tl.dot(q, k, out_dtype=tl.float32)
-=======
-        qk = tl.zeros([BLOCK_M, BLOCK_N], dtype=tl.float32)
-        qk += tl.dot(q.to(k.dtype), k)
->>>>>>> 6cb32ef9
+        qk = tl.dot(q.to(k.dtype), k)
         if BLOCK_DPE > 0:
             offs_kpe = (
                 offs_kv_loc[None, :] * stride_buf_kbs
