--- conflicted
+++ resolved
@@ -470,11 +470,9 @@
             return self.decode_forward(q, k, v, input_metadata)
 
     def store_kv_cache(self, cache_k, cache_v, input_metadata: InputMetadata):
-<<<<<<< HEAD
-        k_cache = input_metadata.token_to_kv_pool.get_key_buffer(self.layer_id)
-        v_cache = input_metadata.token_to_kv_pool.get_value_buffer(self.layer_id)
-        k_cache[input_metadata.out_cache_loc] = cache_k
-        v_cache[input_metadata.out_cache_loc] = cache_v
+        input_metadata.token_to_kv_pool.set_kv_buffer(
+            self.layer_id, input_metadata.out_cache_loc, cache_k, cache_v
+        )
 
 
 def _get_sequence_parallel_head_idxes(total_num_heads, num_kv_heads, sp_rank, sp_size):
@@ -486,9 +484,4 @@
         for i in range(num_kv_heads)
         for j in range(0, shard_num_heads)
     ]
-    return idxes
-=======
-        input_metadata.token_to_kv_pool.set_kv_buffer(
-            self.layer_id, input_metadata.out_cache_loc, cache_k, cache_v
-        )
->>>>>>> 2561ed01
+    return idxes