# Copyright 2023-2024 SGLang Team
# Licensed under the Apache License, Version 2.0 (the "License");
# you may not use this file except in compliance with the License.
# You may obtain a copy of the License at
#
#     http://www.apache.org/licenses/LICENSE-2.0
#
# Unless required by applicable law or agreed to in writing, software
# distributed under the License is distributed on an "AS IS" BASIS,
# WITHOUT WARRANTIES OR CONDITIONS OF ANY KIND, either express or implied.
# See the License for the specific language governing permissions and
# limitations under the License.
# ==============================================================================
"""Radix attention."""

from typing import Optional

from torch import nn

from sglang.srt.layers.linear import UnquantizedLinearMethod
from sglang.srt.layers.quantization.base_config import QuantizationConfig
from sglang.srt.model_executor.forward_batch_info import ForwardBatch


class RadixAttention(nn.Module):
    """
    The attention layer implementation.
    """

    def __init__(
        self,
        num_heads: int,
        head_dim: int,
        scaling: float,
        num_kv_heads: int,
        layer_id: int,
        logit_cap: float = 0.0,
        v_head_dim: int = -1,
        sliding_window_size: int = -1,
        is_cross_attention: bool = False,
        quant_config: Optional[QuantizationConfig] = None,
        prefix: str = "",
        use_irope: bool = False,
    ):
        super().__init__()
        self.tp_q_head_num = num_heads
        self.tp_k_head_num = num_kv_heads
        self.tp_v_head_num = num_kv_heads
        self.head_dim = head_dim
        self.qk_head_dim = head_dim
        self.v_head_dim = v_head_dim if v_head_dim != -1 else head_dim
        self.scaling = scaling
        self.layer_id = layer_id
        self.logit_cap = logit_cap
        self.sliding_window_size = sliding_window_size or -1
        self.is_cross_attention = is_cross_attention
        self.k_scale = None
        self.v_scale = None
<<<<<<< HEAD
        self.k_scale_float = None
        self.v_scale_float = None
        self.quant_method = None
        if quant_config is not None:
            self.quant_method = quant_config.get_quant_method(self, prefix=prefix)
        if self.quant_method is not None:
            self.quant_method.create_weights(self)
=======
        self.use_irope = use_irope
>>>>>>> 93470a14

    def forward(
        self,
        q,
        k,
        v,
        forward_batch: ForwardBatch,
        save_kv_cache: bool = True,
    ):
        if k is not None:
            # For cross-layer sharing, kv can be None
            assert v is not None
            k = k.view(-1, self.tp_k_head_num, self.qk_head_dim)
            v = v.view(-1, self.tp_v_head_num, self.v_head_dim)

        return forward_batch.attn_backend.forward(
            q, k, v, self, forward_batch, save_kv_cache
        )<|MERGE_RESOLUTION|>--- conflicted
+++ resolved
@@ -54,9 +54,9 @@
         self.logit_cap = logit_cap
         self.sliding_window_size = sliding_window_size or -1
         self.is_cross_attention = is_cross_attention
+        self.use_irope = use_irope
         self.k_scale = None
         self.v_scale = None
-<<<<<<< HEAD
         self.k_scale_float = None
         self.v_scale_float = None
         self.quant_method = None
@@ -64,9 +64,6 @@
             self.quant_method = quant_config.get_quant_method(self, prefix=prefix)
         if self.quant_method is not None:
             self.quant_method.create_weights(self)
-=======
-        self.use_irope = use_irope
->>>>>>> 93470a14
 
     def forward(
         self,
