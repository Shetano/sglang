"""
Copyright 2023-2024 SGLang Team
Licensed under the Apache License, Version 2.0 (the "License");
you may not use this file except in compliance with the License.
You may obtain a copy of the License at

    http://www.apache.org/licenses/LICENSE-2.0

Unless required by applicable law or agreed to in writing, software
distributed under the License is distributed on an "AS IS" BASIS,
WITHOUT WARRANTIES OR CONDITIONS OF ANY KIND, either express or implied.
See the License for the specific language governing permissions and
limitations under the License.
"""

"""Logits processing."""

import dataclasses
from typing import List, Optional, Union

import torch
from torch import nn
from vllm.distributed import (
    get_tensor_model_parallel_world_size,
    tensor_model_parallel_all_gather,
)

from sglang.srt.model_executor.forward_batch_info import (
    CaptureHiddenMode,
    ForwardBatch,
    ForwardMode,
)


@dataclasses.dataclass
class LogitsProcessorOutput:
    # The logits of the next tokens.       shape: [#seq, vocab_size]
    next_token_logits: torch.Tensor
    # The logprobs of the next tokens.     shape: [#seq, vocab_size]
    next_token_logprobs: torch.Tensor = None

    # Used by speculative inference
    # The output of transformer layers
    hidden_states: Optional[torch.Tensor] = None
    # backup of next_token_logits when use cuda graph
    # id(next_token_logits_bak) == id(next_token_logits)
    next_token_logits_bak: Optional[torch.Tensor] = None

    # The normlaized logprobs of prompts.  shape: [#seq]
    normalized_prompt_logprobs: torch.Tensor = None
    # The logprobs of input tokens.        shape: [#token, vocab_size]
    input_token_logprobs: torch.Tensor = None

    # The logprob and id of the top-k tokens in input positions.  shape [#seq, #token, k] of Tuple(logprob, token_id)
    input_top_logprobs: List = None
    # The logprob and id of the top-k tokens in output positions. shape [#seq, #token, k] of Tuple(logprob, token_id)
    output_top_logprobs: List = None


@dataclasses.dataclass
class LogitsMetadata:
    forward_mode: ForwardMode
    top_logprobs_nums: Optional[List[int]]

    return_logprob: bool = False
    return_top_logprob: bool = False

    extend_seq_lens: Optional[torch.Tensor] = None
    extend_seq_lens_cpu: Optional[List[int]] = None

    extend_logprob_start_lens_cpu: Optional[List[int]] = None
    extend_logprob_pruned_lens_cpu: Optional[List[int]] = None

    capture_hidden_mode: CaptureHiddenMode = CaptureHiddenMode.NULL

    @classmethod
    def from_forward_batch(cls, forward_batch: ForwardBatch):
        extend_logprob_pruned_lens_cpu = None

        if forward_batch.return_logprob:
            return_top_logprob = any(x > 0 for x in forward_batch.top_logprobs_nums)
            if forward_batch.forward_mode.is_extend():
                extend_logprob_pruned_lens_cpu = [
                    extend_len - start_len
                    for extend_len, start_len in zip(
                        forward_batch.extend_seq_lens_cpu,
                        forward_batch.extend_logprob_start_lens_cpu,
                    )
                ]
        else:
            return_top_logprob = False

<<<<<<< HEAD
        if forward_batch.forward_mode.is_extend() and hasattr(
            forward_batch, "spec_info"
        ):
            extend_logprob_pruned_lens_cpu = [
                extend_len - start_len
                for extend_len, start_len in zip(
                    forward_batch.extend_seq_lens,
                    forward_batch.extend_logprob_start_lens_cpu,
                )
            ]

        else:
            extend_logprob_pruned_lens_cpu = None
=======
>>>>>>> 9c745d07
        return cls(
            forward_mode=forward_batch.forward_mode,
            top_logprobs_nums=forward_batch.top_logprobs_nums,
            return_logprob=forward_batch.return_logprob,
            return_top_logprob=return_top_logprob,
            extend_seq_lens=forward_batch.extend_seq_lens,
            extend_seq_lens_cpu=forward_batch.extend_seq_lens_cpu,
            extend_logprob_start_lens_cpu=forward_batch.extend_logprob_start_lens_cpu,
            extend_logprob_pruned_lens_cpu=extend_logprob_pruned_lens_cpu,
            capture_hidden_mode=getattr(
                forward_batch.spec_info, "capture_hidden_mode", CaptureHiddenMode.NULL
            ),
        )


class LogitsProcessor(nn.Module):
    def __init__(self, config, skip_all_gather: bool = False):
        super().__init__()
        self.config = config
        self.do_tensor_parallel_all_gather = (
            not skip_all_gather and get_tensor_model_parallel_world_size() > 1
        )

    def _get_normalized_prompt_logprobs(
        self,
        input_token_logprobs: torch.Tensor,
        logits_metadata: LogitsMetadata,
    ):
        logprobs_cumsum = torch.cumsum(input_token_logprobs, dim=0, dtype=torch.float32)
        pruned_lens = torch.tensor(
            logits_metadata.extend_logprob_pruned_lens_cpu, device="cuda"
        )

        start = torch.zeros_like(pruned_lens)
        start[1:] = torch.cumsum(pruned_lens[:-1], dim=0)
        end = torch.clamp(
            start + pruned_lens - 2, min=0, max=logprobs_cumsum.shape[0] - 1
        )
        sum_logp = (
            logprobs_cumsum[end] - logprobs_cumsum[start] + input_token_logprobs[start]
        )
        normalized_prompt_logprobs = sum_logp / (pruned_lens - 1).clamp(min=1)
        return normalized_prompt_logprobs

    @staticmethod
    def get_top_logprobs(all_logprobs: torch.Tensor, logits_metadata: LogitsMetadata):
        max_k = max(logits_metadata.top_logprobs_nums)
        ret = all_logprobs.topk(max_k, dim=1)
        values = ret.values.tolist()
        indices = ret.indices.tolist()

        if logits_metadata.forward_mode.is_decode():
            output_top_logprobs = []
            for i, k in enumerate(logits_metadata.top_logprobs_nums):
                output_top_logprobs.append(list(zip(values[i][:k], indices[i][:k])))
            return None, output_top_logprobs
        else:
            input_top_logprobs, output_top_logprobs = [], []

            pt = 0
            for k, pruned_len in zip(
                logits_metadata.top_logprobs_nums,
                logits_metadata.extend_logprob_pruned_lens_cpu,
            ):
                if pruned_len <= 0:
                    input_top_logprobs.append([])
                    output_top_logprobs.append([])
                    continue

                input_top_logprobs.append(
                    [
                        list(zip(values[pt + j][:k], indices[pt + j][:k]))
                        for j in range(pruned_len - 1)
                    ]
                )
                output_top_logprobs.append(
                    list(
                        zip(
                            values[pt + pruned_len - 1][:k],
                            indices[pt + pruned_len - 1][:k],
                        )
                    )
                )
                pt += pruned_len

            return input_top_logprobs, output_top_logprobs

    def forward(
        self,
        input_ids,
        hidden_states,
        weight,
        logits_metadata: Union[LogitsMetadata, ForwardBatch],
    ):
        if isinstance(logits_metadata, ForwardBatch):
            logits_metadata = LogitsMetadata.from_forward_batch(logits_metadata)
        assert isinstance(logits_metadata, LogitsMetadata)

        # Get the last hidden states and last logits for the next token prediction
        if logits_metadata.forward_mode.is_decode():
            last_index = None
            last_hidden = hidden_states
        else:
            last_index = torch.cumsum(logits_metadata.extend_seq_lens, dim=0) - 1
            last_hidden = hidden_states[last_index]

        last_logits = torch.matmul(last_hidden, weight.T)
        if self.do_tensor_parallel_all_gather:
            last_logits = tensor_model_parallel_all_gather(last_logits)
        last_logits = last_logits[:, : self.config.vocab_size].float()

        if hasattr(self.config, "final_logit_softcapping"):
            last_logits.div_(self.config.final_logit_softcapping)
            torch.tanh(last_logits, out=last_logits)
            last_logits.mul_(self.config.final_logit_softcapping)

        # Return only last_logits if logprob is not requested
        if (
            not logits_metadata.return_logprob
            or logits_metadata.capture_hidden_mode.need_capture()
        ):
            return LogitsProcessorOutput(
                next_token_logits=last_logits,
                next_token_logprobs=None,
                normalized_prompt_logprobs=None,
                input_token_logprobs=None,
                input_top_logprobs=None,
                output_top_logprobs=None,
                hidden_states=(
                    hidden_states
                    if logits_metadata.capture_hidden_mode.is_full()
                    else (
                        last_hidden
                        if logits_metadata.capture_hidden_mode.is_last()
                        else None
                    )
                ),
                next_token_logits_bak=last_logits,
            )
        else:
            last_logprobs = torch.nn.functional.log_softmax(last_logits, dim=-1)

            if logits_metadata.forward_mode.is_decode():
                if logits_metadata.return_top_logprob:
                    output_top_logprobs = self.get_top_logprobs(
                        last_logprobs, logits_metadata
                    )[1]
                else:
                    output_top_logprobs = None
                return LogitsProcessorOutput(
                    next_token_logits=last_logits,
                    next_token_logprobs=last_logprobs,
                    normalized_prompt_logprobs=None,
                    input_token_logprobs=None,
                    input_top_logprobs=None,
                    output_top_logprobs=output_top_logprobs,
                )
            else:
                # Slice the requested tokens to compute logprob
                pt, states, pruned_input_ids = 0, [], []
                for start_len, extend_len in zip(
                    logits_metadata.extend_logprob_start_lens_cpu,
                    logits_metadata.extend_seq_lens_cpu,
                ):
                    states.append(hidden_states[pt + start_len : pt + extend_len])
                    pruned_input_ids.append(input_ids[pt + start_len : pt + extend_len])
                    pt += extend_len

                # Compute the logits and logprobs for all required tokens
                states = torch.cat(states, dim=0)
                all_logits = torch.matmul(states, weight.T)
                if self.do_tensor_parallel_all_gather:
                    all_logits = tensor_model_parallel_all_gather(all_logits)
                all_logits = all_logits[:, : self.config.vocab_size].float()

                if hasattr(self.config, "final_logit_softcapping"):
                    all_logits.div_(self.config.final_logit_softcapping)
                    torch.tanh(all_logits, out=all_logits)
                    all_logits.mul_(self.config.final_logit_softcapping)

                all_logprobs = all_logits
                del all_logits, hidden_states
                all_logprobs[:] = torch.nn.functional.log_softmax(all_logprobs, dim=-1)

                # Get the logprob of top-k tokens
                if logits_metadata.return_top_logprob:
                    input_top_logprobs, output_top_logprobs = self.get_top_logprobs(
                        all_logprobs, logits_metadata
                    )
                else:
                    input_top_logprobs = output_top_logprobs = None

                # Compute the normalized logprobs for the requested tokens.
                # Note that we pad a zero at the end for easy batching.
                input_token_logprobs = all_logprobs[
                    torch.arange(all_logprobs.shape[0], device="cuda"),
                    torch.cat(
                        [
                            torch.cat(pruned_input_ids)[1:],
                            torch.tensor([0], device="cuda"),
                        ]
                    ),
                ]
                normalized_prompt_logprobs = self._get_normalized_prompt_logprobs(
                    input_token_logprobs,
                    logits_metadata,
                )

                return LogitsProcessorOutput(
                    next_token_logits=last_logits,
                    next_token_logprobs=last_logprobs,
                    normalized_prompt_logprobs=normalized_prompt_logprobs,
                    input_token_logprobs=input_token_logprobs,
                    input_top_logprobs=input_top_logprobs,
                    output_top_logprobs=output_top_logprobs,
                )


def test():
    all_logprobs = torch.tensor(
        #       s                     s                s
        [[0, 1, 2, 3], [1, 2, 3, 4], [2, 3, 4, 5], [3, 4, 5, 6], [4, 5, 6, 7]],
        dtype=torch.float32,
        device="cuda",
    )
    seq_lens = torch.tensor([2, 0, 3, 0], dtype=torch.int32, device="cuda")
    input_ids = torch.tensor([1, 2, 3, 0, 1], dtype=torch.int32, device="cuda")

    token_logprobs = all_logprobs[
        torch.arange(all_logprobs.shape[0], device="cuda"),
        torch.cat([input_ids[1:], torch.tensor([0], device="cuda")]),
    ]
    logprobs_cumsum = torch.cumsum(token_logprobs, dim=0, dtype=torch.float32)

    len_cumsum = torch.cumsum(seq_lens, dim=0)
    start = torch.cat((torch.tensor([0], device="cuda"), len_cumsum[:-1]), 0)
    end = start + seq_lens - 2
    start.clamp_(min=0, max=token_logprobs.shape[0] - 1)
    end.clamp_(min=0, max=token_logprobs.shape[0] - 1)
    sum_logp = logprobs_cumsum[end] - logprobs_cumsum[start] + token_logprobs[start]

    # assert logprobs == [2, _, 2, 4, _]
    print("token logprobs", token_logprobs)
    print("start", start)
    print("end", end)
    print("sum_logp", sum_logp)


if __name__ == "__main__":
    test()<|MERGE_RESOLUTION|>--- conflicted
+++ resolved
@@ -90,7 +90,6 @@
         else:
             return_top_logprob = False
 
-<<<<<<< HEAD
         if forward_batch.forward_mode.is_extend() and hasattr(
             forward_batch, "spec_info"
         ):
@@ -104,8 +103,6 @@
 
         else:
             extend_logprob_pruned_lens_cpu = None
-=======
->>>>>>> 9c745d07
         return cls(
             forward_mode=forward_batch.forward_mode,
             top_logprobs_nums=forward_batch.top_logprobs_nums,
