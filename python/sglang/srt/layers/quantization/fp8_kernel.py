--- conflicted
+++ resolved
@@ -23,12 +23,9 @@
 import triton.language as tl
 
 from sglang.srt.utils import get_device_name, is_hip
-<<<<<<< HEAD
-=======
 
 is_hip_ = is_hip()
 fp8_type_ = torch.float8_e4m3fnuz if is_hip_ else torch.float8_e4m3fn
->>>>>>> b08c308e
 
 logger = logging.getLogger(__name__)
 
@@ -75,18 +72,11 @@
     tl.store(y_s_ptr, y_s)
 
 
-dtype_ = torch.float8_e4m3fnuz if is_hip() else torch.float8_e4m3fn
-
-
 def per_token_group_quant_fp8(
-<<<<<<< HEAD
-    x: torch.Tensor, group_size: int, eps: float = 1e-10, dtype: torch.dtype = dtype_
-=======
     x: torch.Tensor,
     group_size: int,
     eps: float = 1e-10,
     dtype: torch.dtype = fp8_type_,
->>>>>>> b08c308e
 ) -> Tuple[torch.Tensor, torch.Tensor]:
     """Function to perform per-token-group quantization on an input tensor `x`.
 
