import os
from typing import List, Optional, Tuple

import torch

try:
    from vllm import _custom_ops as ops

    VLLM_AVAILABLE = True
except ImportError:
    VLLM_AVAILABLE = False

from sglang.srt.layers.quantization.fp8_kernel import (
    _enable_jit_deepgemm,
    per_token_group_quant_fp8,
    scaled_fp8_quant,
    sglang_per_token_quant_fp8,
    static_quant_fp8,
    w8a8_block_fp8_matmul,
)
from sglang.srt.utils import (
    get_bool_env_var,
    get_cuda_version,
    get_device_capability,
    is_cuda,
    is_hip,
)

_is_hip = is_hip()
_is_cuda = is_cuda()

if _is_hip and get_bool_env_var("CK_MOE"):
    from aiter import gemm_a8w8_blockscale

if _is_cuda:
    from sgl_kernel import fp8_blockwise_scaled_mm, fp8_scaled_mm


use_vllm_cutlass_w8a8_fp8_kernel = get_bool_env_var("USE_VLLM_CUTLASS_W8A8_FP8_KERNEL")

# Input scaling factors are no longer optional in _scaled_mm starting
# from pytorch 2.5. Allocating a dummy tensor to pass as input_scale
TORCH_DEVICE_IDENTITY = None

_TORCH_VERSION = torch.__version__.split("+")[0]
try:
    _TORCH_VERSION_TUPLE = tuple(map(int, _TORCH_VERSION.split(".")[:3]))
except ValueError:
    _TORCH_VERSION_TUPLE = (0, 0, 0)

# The condition to determine if it is on a platform that supports
# torch._scaled_mm rowwise feature.
# The condition is determined once as the operations
# are time consuming.
USE_ROWWISE_TORCH_SCALED_MM = (
    _is_hip and get_device_capability() >= (9, 4) and _TORCH_VERSION_TUPLE >= (2, 7, 0)
)


def cutlass_fp8_supported():
    if not _is_cuda:
        return False
    major, minor = get_device_capability()
    cuda_version = get_cuda_version()
    if major >= 9:
        return cuda_version >= (12, 0)
    elif major == 8 and minor == 9:
        return cuda_version >= (12, 4)
    return False


def normalize_e4m3fn_to_e4m3fnuz(
    weight: torch.Tensor,
    weight_scale: torch.Tensor,
    input_scale: Optional[torch.Tensor] = None,
) -> Tuple[torch.Tensor, torch.Tensor, Optional[torch.Tensor]]:
    assert weight.dtype == torch.float8_e4m3fn
    # The bits pattern 10000000(-128) represents zero in e4m3fn
    # but NaN in e4m3fnuz. So here we set it to 0.
    # https://onnx.ai/onnx/technical/float8.html
    weight_as_int8 = weight.view(torch.int8)
    ROCM_FP8_NAN_AS_INT = -128
    weight_as_int8[weight_as_int8 == ROCM_FP8_NAN_AS_INT] = 0
    weight = weight_as_int8.view(torch.float8_e4m3fnuz)

    # For the same bits representation, e4m3fnuz value is half of
    # the e4m3fn value, so we should double the scaling factor to
    # get the same dequantized value.
    # https://onnx.ai/onnx/technical/float8.html
    weight_scale = weight_scale * 2.0
    if input_scale is not None:
        input_scale = input_scale * 2.0
    return weight, weight_scale, input_scale


def cutlass_block_fp8_supported() -> bool:
    if not get_bool_env_var("SUPPORT_CUTLASS_BLOCK_FP8"):
        return False
    if _is_cuda:
        major, minor = torch.cuda.get_device_capability()
        sm_version = major * 10 + minor
        cuda_version = tuple(map(int, torch.version.cuda.split(".")))
        if cuda_version >= (12, 0) and sm_version >= 90:
            return True
    return False


CUTLASS_BLOCK_FP8_SUPPORTED = cutlass_block_fp8_supported()


def apply_w8a8_block_fp8_linear(
    input: torch.Tensor,
    weight: torch.Tensor,
    block_size: List[int],
    weight_scale: torch.Tensor,
    input_scale: Optional[torch.Tensor] = None,
    bias: Optional[torch.Tensor] = None,
) -> torch.Tensor:
    assert input_scale is None
    # View input as 2D matrix for fp8 methods
    input_2d = input.view(-1, input.shape[-1])
    output_shape = [*input.shape[:-1], weight.shape[0]]
    # TODO: add more robust shape check here
    shape_supported_by_cutlass = (
        weight.shape[0] % 128 == 0 and weight.shape[1] % 128 == 0
    )
    if CUTLASS_BLOCK_FP8_SUPPORTED and shape_supported_by_cutlass:
        q_input, x_scale = per_token_group_quant_fp8(
            input_2d, block_size[1], column_major_scales=True
        )
        output = fp8_blockwise_scaled_mm(
            q_input, weight.T, x_scale, weight_scale.T, out_dtype=input.dtype
        )
    elif _is_hip and get_bool_env_var("CK_MOE"):
        q_input, x_scale = per_token_group_quant_fp8(
            input_2d, block_size[1], column_major_scales=False
        )
        output = torch.zeros(
            [q_input.shape[0], weight.shape[0]],
            dtype=input.dtype,
            device=q_input.device,
        )
        gemm_a8w8_blockscale(q_input, weight, x_scale, weight_scale, output)
    else:
        if _enable_jit_deepgemm:
            q_input, x_scale = per_token_group_quant_fp8(
                input_2d,
                block_size[1],
                column_major_scales=True,
                scale_tma_aligned=True,
            )
        else:
            q_input, x_scale = per_token_group_quant_fp8(
                input_2d, block_size[1], column_major_scales=False
            )
        output = w8a8_block_fp8_matmul(
            q_input, weight, x_scale, weight_scale, block_size, output_dtype=input.dtype
        )

    if bias is not None:
        output = output + bias
    return output.to(dtype=input.dtype).view(*output_shape)


def input_to_float8(
    x: torch.Tensor, dtype: torch.dtype = torch.float8_e4m3fn
) -> Tuple[torch.Tensor, torch.Tensor]:
    """This function quantizes input values to float8 values with tensor-wise quantization."""
    finfo = torch.finfo(dtype)
    min_val, max_val = x.aminmax()
    amax = torch.maximum(min_val.abs(), max_val.abs()).float().clamp(min=1e-12)
    fp8_max = finfo.max
    if _is_hip:
        dtype = torch.float8_e4m3fnuz
        fp8_max = 224.0
    scale = fp8_max / amax
    x_scl_sat = (x.float() * scale).clamp(min=-fp8_max, max=fp8_max)
    return x_scl_sat.to(dtype).contiguous(), scale.float().reciprocal()


def block_quant_to_tensor_quant(
    x_q_block: torch.Tensor,
    x_s: torch.Tensor,
    block_size: List[int],
) -> Tuple[torch.Tensor, torch.Tensor]:
    """This function converts block-wise quantization to tensor-wise quantization.
    The inputs are block-wise quantization tensor `x_q_block`, block-wise quantization scale
    and the block size.
    The outputs are tensor-wise quantization tensor and tensor-wise quantization scale.
    Note only float8 is supported for now.
    """
    block_n, block_k = block_size[0], block_size[1]
    n, k = x_q_block.shape
    n_tiles = (n + block_n - 1) // block_n
    k_tiles = (k + block_k - 1) // block_k
    assert n_tiles == x_s.shape[0]
    assert k_tiles == x_s.shape[1]

    x_dq_block = x_q_block.to(torch.float32)

    x_dq_block_tiles = [
        [
            x_dq_block[
                j * block_n : min((j + 1) * block_n, n),
                i * block_k : min((i + 1) * block_k, k),
            ]
            for i in range(k_tiles)
        ]
        for j in range(n_tiles)
    ]

    for i in range(k_tiles):
        for j in range(n_tiles):
            x_dq_block_tiles[j][i][:, :] = x_dq_block_tiles[j][i] * x_s[j][i]

    x_q_tensor, scale = (
        scaled_fp8_quant(x_dq_block)
        if _is_cuda
        else input_to_float8(x_dq_block, dtype=x_q_block.dtype)
    )
    return x_q_tensor, scale


def channel_quant_to_tensor_quant(
    x_q_channel: torch.Tensor,
    x_s: torch.Tensor,
) -> Tuple[torch.Tensor, torch.Tensor]:
    x_dq_channel = x_q_channel.to(torch.float32) * x_s
    x_q_tensor, scale = (
        scaled_fp8_quant(x_dq_channel)
        if _is_cuda
        else input_to_float8(x_dq_channel, dtype=x_q_channel.dtype)
    )
    return x_q_tensor, scale


def _process_scaled_mm_output(output, input_2d_shape, output_shape):
    if type(output) is tuple and len(output) == 2:
        output = output[0]
    return torch.narrow(output, 0, 0, input_2d_shape[0]).view(*output_shape)


def _apply_fallback_scaled_mm(
    qinput,
    weight,
    x_scale,
    weight_scale,
    input_2d_shape,
    output_shape,
    bias,
    input_dtype,
):
    global TORCH_DEVICE_IDENTITY
    if TORCH_DEVICE_IDENTITY.device != weight.device:
        TORCH_DEVICE_IDENTITY = TORCH_DEVICE_IDENTITY.to(weight.device)

    output = torch._scaled_mm(
        qinput,
        weight,
        scale_a=TORCH_DEVICE_IDENTITY,
        scale_b=TORCH_DEVICE_IDENTITY,
        out_dtype=torch.float32,
    )

    output = _process_scaled_mm_output(output, input_2d_shape, output_shape)
    x_scale = torch.narrow(x_scale, 0, 0, input_2d_shape[0])

    output = output * x_scale * weight_scale.t()
    if bias is not None:
        output = output + bias
    return output.to(dtype=input_dtype)


def apply_fp8_linear(
    input: torch.Tensor,
    weight: torch.Tensor,
    weight_scale: torch.Tensor,
    input_scale: Optional[torch.Tensor] = None,
    input_scale_ub: Optional[torch.Tensor] = None,
    bias: Optional[torch.Tensor] = None,
    cutlass_fp8_supported: bool = True,
    use_per_token_if_dynamic: bool = False,
    pad_output: Optional[bool] = None,
    compressed_tensor_quant: bool = False,
) -> torch.Tensor:
    # Note: we pad the input because torch._scaled_mm is more performant
    # for matrices with batch dimension > 16.
    # This could change in the future.
    # We also don't pad when using torch.compile,
    # as it breaks with dynamic shapes.
    if pad_output is None:
        enable_torch_compile = os.environ.get(
            "SGLANG_ENABLE_TORCH_COMPILE", "0"
        ).lower() in ("1", "true", "yes")
        pad_output = not enable_torch_compile
    output_padding = 17 if pad_output else None

    # View input as 2D matrix for fp8 methods
    input_2d = input.view(-1, input.shape[-1])
    output_shape = [*input.shape[:-1], weight.shape[1]]

    if compressed_tensor_quant:
        # cutlass_scaled_mm supports per tensor/channel W and per tensor/token A
        # for sgl-kernel fp8_scaled_mm, it support per channel W now
        if cutlass_fp8_supported and weight_scale.numel() == weight.shape[1]:
            qinput, x_scale = (
                scaled_fp8_quant(
                    input_2d,
                    input_scale,
                    use_per_token_if_dynamic=use_per_token_if_dynamic,
                )
                if _is_cuda
                else ops.scaled_fp8_quant(
                    input_2d,
                    input_scale,
                    scale_ub=input_scale_ub,
                    use_per_token_if_dynamic=use_per_token_if_dynamic,
                )
            )

<<<<<<< HEAD
            try:
                # Fused GEMM_DQ
                if VLLM_AVAILABLE and use_vllm_cutlass_w8a8_fp8_kernel:
                    # Fall back to vllm cutlass w8a8 fp8 kernel
                    output = ops.cutlass_scaled_mm(qinput, weight, out_dtype=input.dtype, scale_a=x_scale, scale_b=weight_scale, bias=bias)
                else:
                    assert weight_scale.numel() == weight.shape[1], "cutlass w8a8 fp8 sgl-kernel only supports per-channel scale"
                    output = fp8_scaled_mm(qinput, weight, x_scale, weight_scale, out_dtype=input.dtype, bias=bias)
                return output.view(*output_shape)
            except (ImportError, NameError, AttributeError):
                pass
=======
            # Fused GEMM_DQ
            if VLLM_AVAILABLE and use_vllm_cutlass_w8a8_fp8_kernel:
                # Fall back to vllm cutlass w8a8 fp8 kernel
                output = ops.cutlass_scaled_mm(
                    qinput,
                    weight,
                    out_dtype=input.dtype,
                    scale_a=x_scale,
                    scale_b=weight_scale,
                    bias=bias,
                )
            else:
                assert (
                    weight_scale.numel() == weight.shape[1]
                ), "cutlass w8a8 fp8 sgl-kernel only supports per-channel scale"
                output = fp8_scaled_mm(
                    qinput,
                    weight,
                    x_scale,
                    weight_scale,
                    out_dtype=input.dtype,
                    bias=bias,
                )
            return output.view(*output_shape)
>>>>>>> 36982933

        # torch.scaled_mm supports per tensor weights + activations only
        # so fallback to naive if per channel or per token
        else:
            # Maybe apply padding to output, see comment in __init__
            qinput, x_scale = (
                scaled_fp8_quant(
                    input_2d,
                    input_scale,
                    num_token_padding=output_padding,
                    use_per_token_if_dynamic=use_per_token_if_dynamic,
                )
                if _is_cuda
                else ops.scaled_fp8_quant(
                    input_2d,
                    input_scale,
                    num_token_padding=output_padding,
                    use_per_token_if_dynamic=use_per_token_if_dynamic,
                )
            )

            per_tensor_weights = weight_scale.numel() == 1
            per_tensor_activations = x_scale.numel() == 1

            if per_tensor_weights and per_tensor_activations:
                # Fused GEMM_DQ
                output = torch._scaled_mm(
                    qinput,
                    weight,
                    out_dtype=input.dtype,
                    scale_a=x_scale,
                    scale_b=weight_scale,
                    bias=bias,
                )
                return _process_scaled_mm_output(output, input_2d.shape, output_shape)

            elif (
                use_per_token_if_dynamic
                and not per_tensor_weights
                and not per_tensor_activations
                and USE_ROWWISE_TORCH_SCALED_MM
            ):
                # For now validated on ROCm platform
                # fp8 rowwise scaling in torch._scaled_mm is introduced in
                # https://github.com/pytorch/pytorch/pull/144432 using hipBLASLt
                # and ROCm 6.3, which only exists in torch 2.7 and above.
                # For CUDA platform please validate if the
                # torch._scaled_mm support rowwise scaled GEMM
                # Fused GEMM_DQ Rowwise GEMM
                output = torch._scaled_mm(
                    qinput,
                    weight,
                    out_dtype=input.dtype,
                    scale_a=x_scale,
                    scale_b=weight_scale.t(),
                    bias=bias,
                )
                return _process_scaled_mm_output(output, input_2d.shape, output_shape)

            else:
                # Fallback for channelwise case, where we use unfused DQ
                # due to limitations with scaled_mm

                # Symmetric quantized GEMM by definition computes the following:
                #   C = (s_x * X) (s_w * W) + bias
                # This is equivalent to dequantizing the weights and activations
                # before applying a GEMM.
                #
                # In order to compute quantized operands, a quantized kernel
                # will rewrite the above like so:
                #   C = s_w * s_x * (X * W) + bias
                #
                # For the scaled_mm fallback case, we break this down, since it
                # does not support s_w being a vector.
                return _apply_fallback_scaled_mm(
                    qinput,
                    weight,
                    x_scale,
                    weight_scale,
                    input_2d.shape,
                    output_shape,
                    bias,
                    input.dtype,
                )
    else:
        # cutlass w8a8 fp8 sgl-kernel only supports per-token scale
        if input_scale is not None:
            assert input_scale.numel() == 1
            # broadcast per-tensor scale to per-token scale when supporting cutlass
            qinput, x_scale = static_quant_fp8(
                input_2d, input_scale, repeat_scale=cutlass_fp8_supported
            )
        else:
            # default use per-token quantization if dynamic
            if _is_cuda:
                qinput, x_scale = sglang_per_token_quant_fp8(input_2d)
            else:
                # TODO(kkhuang): temporarily enforce per-tensor activation scaling if weight is per-tensor scaling
                # final solution should be: 1. add support to per-tensor activation scaling.
                # 2. solve the torch.compile error from weight_scale.numel() == 1 and x_scale.numel() > 1 (below line#308)
                if _is_hip and weight_scale.numel() == 1:
                    qinput, x_scale = ops.scaled_fp8_quant(
                        input_2d,
                        input_scale,
                        use_per_token_if_dynamic=use_per_token_if_dynamic,
                    )
                else:
                    qinput, x_scale = per_token_group_quant_fp8(
                        input_2d, group_size=input_2d.shape[1]
                    )

        if cutlass_fp8_supported:
            try:
                if VLLM_AVAILABLE and use_vllm_cutlass_w8a8_fp8_kernel:
                    # Fall back to vllm cutlass w8a8 fp8 kernel
                    output = ops.cutlass_scaled_mm(
                        qinput,
                        weight,
                        out_dtype=input.dtype,
                        scale_a=x_scale,
                        scale_b=weight_scale,
                        bias=bias,
                    )
                else:
                    assert (
                        weight_scale.numel() == weight.shape[1]
                    ), "cutlass w8a8 fp8 sgl-kernel only supports per-channel scale"
                    output = fp8_scaled_mm(
                        qinput,
                        weight,
                        x_scale,
                        weight_scale,
                        out_dtype=input.dtype,
                        bias=bias,
                    )
                return output.view(*output_shape)
            except (ImportError, NameError, AttributeError):
                pass

        # torch.scaled_mm supports per tensor weights + activations only
        # so fallback to naive if per channel or per token
        per_tensor_weights = weight_scale.numel() == 1
        per_tensor_activations = x_scale.numel() == 1

        if per_tensor_weights and per_tensor_activations:
            # Fused GEMM_DQ
            output = torch._scaled_mm(
                qinput,
                weight,
                out_dtype=input.dtype,
                scale_a=x_scale,
                scale_b=weight_scale,
                bias=bias,
            )
            return _process_scaled_mm_output(output, input_2d.shape, output_shape)

        else:
            # Fallback for channelwise case, where we use unfused DQ
            # due to limitations with scaled_mm

            # Symmetric quantized GEMM by definition computes the following:
            #   C = (s_x * X) (s_w * W) + bias
            # This is equivalent to dequantizing the weights and activations
            # before applying a GEMM.
            #
            # In order to compute quantized operands, a quantized kernel
            # will rewrite the above like so:
            #   C = s_w * s_x * (X * W) + bias
            #
            # For the scaled_mm fallback case, we break this down, since it
            # does not support s_w being a vector.
            return _apply_fallback_scaled_mm(
                qinput,
                weight,
                x_scale,
                weight_scale,
                input_2d.shape,
                output_shape,
                bias,
                input.dtype,
            )


def maybe_create_device_identity():
    # Allocate dummy ones tensor for torch._scaled_mm
    global TORCH_DEVICE_IDENTITY
    if TORCH_DEVICE_IDENTITY is None:
        TORCH_DEVICE_IDENTITY = torch.ones(1, dtype=torch.float32)<|MERGE_RESOLUTION|>--- conflicted
+++ resolved
@@ -318,7 +318,6 @@
                 )
             )
 
-<<<<<<< HEAD
             try:
                 # Fused GEMM_DQ
                 if VLLM_AVAILABLE and use_vllm_cutlass_w8a8_fp8_kernel:
@@ -330,32 +329,6 @@
                 return output.view(*output_shape)
             except (ImportError, NameError, AttributeError):
                 pass
-=======
-            # Fused GEMM_DQ
-            if VLLM_AVAILABLE and use_vllm_cutlass_w8a8_fp8_kernel:
-                # Fall back to vllm cutlass w8a8 fp8 kernel
-                output = ops.cutlass_scaled_mm(
-                    qinput,
-                    weight,
-                    out_dtype=input.dtype,
-                    scale_a=x_scale,
-                    scale_b=weight_scale,
-                    bias=bias,
-                )
-            else:
-                assert (
-                    weight_scale.numel() == weight.shape[1]
-                ), "cutlass w8a8 fp8 sgl-kernel only supports per-channel scale"
-                output = fp8_scaled_mm(
-                    qinput,
-                    weight,
-                    x_scale,
-                    weight_scale,
-                    out_dtype=input.dtype,
-                    bias=bias,
-                )
-            return output.view(*output_shape)
->>>>>>> 36982933
 
         # torch.scaled_mm supports per tensor weights + activations only
         # so fallback to naive if per channel or per token
