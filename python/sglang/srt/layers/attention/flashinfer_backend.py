from __future__ import annotations

"""
Support different attention backends.
Now there are two backends: FlashInfer and Triton.
FlashInfer is faster and Triton is easier to customize.
Each backend supports two operators: extend (i.e. prefill with cached prefix) and decode.
"""

import os
from dataclasses import dataclass
from enum import Enum, auto
from typing import TYPE_CHECKING, List, Union

import torch
import triton
import triton.language as tl

from sglang.global_config import global_config
from sglang.srt.layers.attention import AttentionBackend
from sglang.srt.model_executor.forward_batch_info import ForwardBatch
from sglang.srt.utils import is_flashinfer_available

if TYPE_CHECKING:
    from sglang.srt.layers.radix_attention import RadixAttention
    from sglang.srt.model_executor.model_runner import ModelRunner
    from sglang.srt.speculative.speculative_utils import SpecInput

if is_flashinfer_available():
    from flashinfer import (
        BatchDecodeWithPagedKVCacheWrapper,
        BatchPrefillWithPagedKVCacheWrapper,
        BatchPrefillWithRaggedKVCacheWrapper,
    )
    from flashinfer.cascade import merge_state


class WrapperDispatch(Enum):
    SLIDING_WINDOW = auto()
    CROSS_ATTENTION = auto()


@dataclass
class DecodeMetadata:
    decode_wrappers: List[BatchDecodeWithPagedKVCacheWrapper]


@dataclass
class PrefillMetadata:
    prefill_wrappers: List[BatchPrefillWithPagedKVCacheWrapper]
    use_ragged: bool
    extend_no_prefix: bool


class FlashInferAttnBackend(AttentionBackend):
    """Flashinfer attention kernels."""

    def __init__(self, model_runner: ModelRunner):
        super().__init__()

        # Parse constants
        self.decode_use_tensor_cores = should_use_tensor_core(
            kv_cache_dtype=model_runner.kv_cache_dtype,
            num_attention_heads=model_runner.model_config.num_attention_heads
            // model_runner.tp_size,
            num_kv_heads=model_runner.model_config.get_num_kv_heads(
                model_runner.tp_size
            ),
        )
        self.max_context_len = model_runner.model_config.context_len

        assert not (
            model_runner.sliding_window_size is not None
            and model_runner.model_config.is_encoder_decoder
        ), "Sliding window and cross attention are not supported together"

        if model_runner.sliding_window_size is not None:
            self.num_wrappers = 2
            self.dispatch_reason = WrapperDispatch.SLIDING_WINDOW
        elif model_runner.model_config.is_encoder_decoder:
            self.num_wrappers = 2
            self.dispatch_reason = WrapperDispatch.CROSS_ATTENTION
        else:
            self.num_wrappers = 1
            self.dispatch_reason = None

        # Allocate buffers
        self.workspace_buffer = torch.empty(
            global_config.flashinfer_workspace_size,
            dtype=torch.uint8,
            device=model_runner.device,
        )
        max_bs = model_runner.req_to_token_pool.size
        self.kv_indptr = [
            torch.zeros((max_bs + 1,), dtype=torch.int32, device=model_runner.device)
            for _ in range(self.num_wrappers)
        ]
        self.kv_last_page_len = torch.ones(
            (max_bs,), dtype=torch.int32, device=model_runner.device
        )
        self.qo_indptr = [
            torch.zeros((max_bs + 1,), dtype=torch.int32, device=model_runner.device)
            for _ in range(self.num_wrappers)
        ]

        # Create wrappers
        # NOTE: we do not use ragged attention when there are multiple wrappers
        self.prefill_wrapper_ragged = (
            BatchPrefillWithRaggedKVCacheWrapper(self.workspace_buffer, "NHD")
            if self.num_wrappers == 1
            else None
        )

        # Two wrappers: one for sliding window attention and one for full attention.
        # Using two wrappers is unnecessary in the current PR, but are prepared for future PRs
        self.prefill_wrappers_paged = []
        self.prefill_wrappers_verify = []
        self.decode_wrappers = []
        for _ in range(self.num_wrappers):
            self.prefill_wrappers_paged.append(
                BatchPrefillWithPagedKVCacheWrapper(self.workspace_buffer, "NHD")
            )
            # For speculative decoding verification. Only used the first one currently.
            self.prefill_wrappers_verify.append(
                BatchPrefillWithPagedKVCacheWrapper(self.workspace_buffer, "NHD")
            )
            self.decode_wrappers.append(
                BatchDecodeWithPagedKVCacheWrapper(
                    self.workspace_buffer,
                    "NHD",
                    use_tensor_cores=self.decode_use_tensor_cores,
                )
            )

        # Create indices updater
        self.indices_updater_decode = FlashInferIndicesUpdaterDecode(model_runner, self)
        self.indices_updater_prefill = FlashInferIndicesUpdaterPrefill(
            model_runner, self
        )

        # Other metadata
        self.forward_metadata: Union[PrefillMetadata, DecodeMetadata] = None
        self.decode_cuda_graph_metadata = {}

    def init_forward_metadata(self, forward_batch: ForwardBatch):
        if forward_batch.forward_mode.is_decode():
            self.indices_updater_decode.update(
                forward_batch.req_pool_indices,
                forward_batch.seq_lens,
                forward_batch.seq_lens_sum,
                decode_wrappers=self.decode_wrappers,
                encoder_lens=forward_batch.encoder_lens,
                forward_batch=forward_batch,
            )
<<<<<<< HEAD
            self.forward_metadata = (self.decode_wrappers,)
        elif forward_batch.forward_mode.is_draft_extend():
            use_ragged = False
            extend_no_prefix = True
            prefix_lens = None
            self.indices_updater_prefill.update(
                forward_batch.req_pool_indices,
                forward_batch.seq_lens,
                forward_batch.seq_lens_sum,
                prefix_lens,
                use_ragged=use_ragged,
                encoder_lens=forward_batch.encoder_lens,
                forward_batch=forward_batch,
            )
            self.forward_metadata = (use_ragged, extend_no_prefix, None)
        elif forward_batch.forward_mode.is_target_verify():
            use_ragged = False
            extend_no_prefix = True
            prefix_lens = None
            self.indices_updater_prefill.update(
                forward_batch.req_pool_indices,
                forward_batch.seq_lens,
                forward_batch.seq_lens_sum,
                prefix_lens,
                use_ragged=use_ragged,
                encoder_lens=forward_batch.encoder_lens,
                forward_batch=forward_batch,
            )
            self.forward_metadata = (use_ragged, extend_no_prefix, None)
=======
            self.forward_metadata = DecodeMetadata(self.decode_wrappers)
>>>>>>> 9c05c689
        else:
            prefix_lens = forward_batch.extend_prefix_lens

            # Some heuristics to check whether to use ragged forward
            if forward_batch.extend_num_tokens >= 4096 and self.num_wrappers == 1:
                use_ragged = True
                extend_no_prefix = not any(forward_batch.extend_prefix_lens_cpu)
            else:
                use_ragged = False
                extend_no_prefix = False

            self.indices_updater_prefill.update(
                forward_batch.req_pool_indices,
                forward_batch.seq_lens,
                forward_batch.seq_lens_sum,
                prefix_lens,
                prefill_wrappers=self.prefill_wrappers_paged,
                use_ragged=use_ragged,
                encoder_lens=forward_batch.encoder_lens,
                forward_batch=forward_batch,
            )
<<<<<<< HEAD

            self.forward_metadata = (use_ragged, extend_no_prefix, None)
=======
            self.forward_metadata = PrefillMetadata(
                self.prefill_wrappers_paged, use_ragged, extend_no_prefix
            )
>>>>>>> 9c05c689

    def init_cuda_graph_state(self, max_bs: int):
        cuda_graph_kv_indices = torch.zeros(
            (max_bs * self.max_context_len,),
            dtype=torch.int32,
            device="cuda",
        )
        self.cuda_graph_kv_indices = [cuda_graph_kv_indices] + [
            cuda_graph_kv_indices.clone() for _ in range(self.num_wrappers - 1)
        ]

        self.cuda_graph_custom_mask = torch.zeros(
            (max_bs * self.max_context_len),
            dtype=torch.uint8,
            device="cuda",
        )
        self.cuda_graph_qk_indptr = [x.clone() for x in self.kv_indptr]
        self.cuda_graph_qo_indptr = [x.clone() for x in self.kv_indptr]

    def init_forward_metadata_capture_cuda_graph(
        self,
        bs: int,
        num_token: int,
        req_pool_indices: torch.Tensor,
        seq_lens: torch.Tensor,
        encoder_lens: torch.Tensor = None,
        spec_info: SpecInput = None,
        forward_batch: ForwardBatch = None,
    ):
        # speculative decoding verify stage
        if forward_batch.forward_mode.is_target_verify():
            prefill_wrappers = []
            for i in range(self.num_wrappers):
                prefill_wrappers.append(
                    BatchPrefillWithPagedKVCacheWrapper(
                        self.workspace_buffer,
                        "NHD",
                        use_cuda_graph=True,
                        qo_indptr_buf=self.cuda_graph_qo_indptr[i][: bs + 1],
                        paged_kv_indptr_buf=self.kv_indptr[i][: bs + 1],
                        paged_kv_indices_buf=self.cuda_graph_kv_indices[i],
                        paged_kv_last_page_len_buf=self.kv_last_page_len[:bs],
                        custom_mask_buf=self.cuda_graph_custom_mask,
                        qk_indptr_buf=self.cuda_graph_qk_indptr[i][: bs + 1],
                    )
                )
            self.forward_metadata = (False, False, prefill_wrappers)
            seq_lens_sum = seq_lens.sum().item()
            self.indices_updater_prefill.update(
                req_pool_indices,
                seq_lens,
                seq_lens_sum,
                prefix_lens=None,
                use_ragged=False,
                encoder_lens=encoder_lens,
                forward_batch=forward_batch,
                encoder_wrappers=prefill_wrappers,
            )
            self.cuda_graph_metadata[num_token] = prefill_wrappers

<<<<<<< HEAD
        else:
            decode_wrappers = []
            for i in range(self.num_wrappers):
                decode_wrappers.append(
                    BatchDecodeWithPagedKVCacheWrapper(
                        self.workspace_buffer,
                        "NHD",
                        use_cuda_graph=True,
                        use_tensor_cores=self.decode_use_tensor_cores,
                        paged_kv_indptr_buffer=self.kv_indptr[i][: num_token + 1],
                        paged_kv_indices_buffer=self.cuda_graph_kv_indices[i],
                        paged_kv_last_page_len_buffer=self.kv_last_page_len[:num_token],
                    )
                )
            self.forward_metadata = (decode_wrappers,)

            seq_lens_sum = seq_lens.sum().item()
            self.indices_updater_decode.update(
                req_pool_indices,
                seq_lens,
                seq_lens_sum,
                decode_wrappers=decode_wrappers,
                encoder_lens=encoder_lens,
                forward_batch=forward_batch,
            )
            self.cuda_graph_metadata[num_token] = decode_wrappers
=======
        seq_lens_sum = seq_lens.sum().item()
        self.indices_updater_decode.update(
            req_pool_indices,
            seq_lens,
            seq_lens_sum,
            decode_wrappers=decode_wrappers,
            encoder_lens=encoder_lens,
        )
        self.decode_cuda_graph_metadata[bs] = decode_wrappers
        self.forward_metadata = DecodeMetadata(decode_wrappers)
>>>>>>> 9c05c689

    def init_forward_metadata_replay_cuda_graph(
        self,
        bs: int,
        num_token: int,
        req_pool_indices: torch.Tensor,
        seq_lens: torch.Tensor,
        seq_lens_sum: int,
        encoder_lens=None,
        forward_batch: ForwardBatch = None,
    ):
<<<<<<< HEAD
        if forward_batch is not None and forward_batch.forward_mode.is_target_verify():
            self.indices_updater_prefill.update(
                req_pool_indices[:bs],
                seq_lens[:bs],
                seq_lens_sum,
                use_ragged=False,
                prefix_lens=None,
                encoder_lens=encoder_lens[:bs] if encoder_lens is not None else None,
                forward_batch=forward_batch,
                encoder_wrappers=self.cuda_graph_metadata[num_token],
            )
        else:
            self.indices_updater_decode.update(
                req_pool_indices[:bs],
                seq_lens[:bs],
                seq_lens_sum,
                decode_wrappers=self.cuda_graph_metadata[num_token],
                encoder_lens=encoder_lens[:bs] if encoder_lens is not None else None,
                forward_batch=forward_batch,
            )
=======
        self.indices_updater_decode.update(
            req_pool_indices[:bs],
            seq_lens[:bs],
            seq_lens_sum,
            decode_wrappers=self.decode_cuda_graph_metadata[bs],
            encoder_lens=encoder_lens[:bs] if encoder_lens is not None else None,
        )
>>>>>>> 9c05c689

    def get_cuda_graph_seq_len_fill_value(self):
        return 0

    def forward_extend(
        self,
        q,
        k,
        v,
        layer: RadixAttention,
        forward_batch: ForwardBatch,
        save_kv_cache=True,
    ):
<<<<<<< HEAD
        if forward_batch.forward_mode.is_target_verify():
            prefill_wrapper_paged = self.prefill_wrappers_verify[
                self._get_wrapper_idx(layer)
            ]
        else:
            prefill_wrapper_paged = self.prefill_wrappers_paged[
                self._get_wrapper_idx(layer)
            ]

        use_ragged, extend_no_prefix, graph_wrapper = self.forward_metadata
=======
        prefill_wrapper_paged = self.forward_metadata.prefill_wrappers[
            self._get_wrapper_idx(layer)
        ]
>>>>>>> 9c05c689
        cache_loc = (
            forward_batch.out_cache_loc
            if not layer.is_cross_attention
            else forward_batch.encoder_out_cache_loc
        )

        if not self.forward_metadata.use_ragged:
            if k is not None:
                assert v is not None
                if save_kv_cache:
                    forward_batch.token_to_kv_pool.set_kv_buffer(layer, cache_loc, k, v)
            if (
                forward_batch.forward_mode.is_target_verify()
                and graph_wrapper is not None
            ):
                o = graph_wrapper[0].forward(
                    q.contiguous().view(-1, layer.tp_q_head_num, layer.head_dim),
                    forward_batch.token_to_kv_pool.get_kv_buffer(layer.layer_id),
                    causal=False,
                    sm_scale=layer.scaling,
                    window_left=layer.sliding_window_size,
                    logits_soft_cap=layer.logit_cap,
                )
            else:
                o = prefill_wrapper_paged.forward(
                    q.contiguous().view(-1, layer.tp_q_head_num, layer.head_dim),
                    forward_batch.token_to_kv_pool.get_kv_buffer(layer.layer_id),
                    causal=not layer.is_cross_attention,
                    sm_scale=layer.scaling,
                    window_left=layer.sliding_window_size,
                    logits_soft_cap=layer.logit_cap,
                )
        else:
            o1, s1 = self.prefill_wrapper_ragged.forward_return_lse(
                q.contiguous().view(-1, layer.tp_q_head_num, layer.head_dim),
                k.contiguous().view(-1, layer.tp_k_head_num, layer.head_dim),
                v.contiguous().view(-1, layer.tp_v_head_num, layer.head_dim),
                causal=True,
                sm_scale=layer.scaling,
                logits_soft_cap=layer.logit_cap,
            )

            if self.forward_metadata.extend_no_prefix:
                o = o1
            else:
                o2, s2 = prefill_wrapper_paged.forward_return_lse(
                    q.contiguous().view(-1, layer.tp_q_head_num, layer.head_dim),
                    forward_batch.token_to_kv_pool.get_kv_buffer(layer.layer_id),
                    causal=False,
                    sm_scale=layer.scaling,
                    logits_soft_cap=layer.logit_cap,
                )

                o, _ = merge_state(o1, s1, o2, s2)

            if save_kv_cache:
                forward_batch.token_to_kv_pool.set_kv_buffer(layer, cache_loc, k, v)

        return o.view(-1, layer.tp_q_head_num * layer.head_dim)

    def forward_decode(
        self,
        q,
        k,
        v,
        layer: RadixAttention,
        forward_batch: ForwardBatch,
        save_kv_cache=True,
    ):
        decode_wrapper = self.forward_metadata.decode_wrappers[
            self._get_wrapper_idx(layer)
        ]
        cache_loc = (
            forward_batch.out_cache_loc
            if not layer.is_cross_attention
            else forward_batch.encoder_out_cache_loc
        )

        if k is not None:
            assert v is not None
            if save_kv_cache:
                forward_batch.token_to_kv_pool.set_kv_buffer(layer, cache_loc, k, v)

        o = decode_wrapper.forward(
            q.contiguous().view(-1, layer.tp_q_head_num, layer.head_dim),
            forward_batch.token_to_kv_pool.get_kv_buffer(layer.layer_id),
            sm_scale=layer.scaling,
            logits_soft_cap=layer.logit_cap,
        )

        return o.view(-1, layer.tp_q_head_num * layer.head_dim)

    def _get_wrapper_idx(self, layer: RadixAttention):
        if self.num_wrappers == 1:
            return 0

        if self.dispatch_reason == WrapperDispatch.SLIDING_WINDOW:
            return layer.sliding_window_size == -1
        if self.dispatch_reason == WrapperDispatch.CROSS_ATTENTION:
            return layer.is_cross_attention

        raise ValueError(f"Unknown dispatch reason: {self.dispatch_reason}")


class FlashInferIndicesUpdaterDecode:
    def __init__(self, model_runner: ModelRunner, attn_backend: AttentionBackend):
        # Parse Constants
        self.num_qo_heads = (
            model_runner.model_config.num_attention_heads // model_runner.tp_size
        )
        self.num_kv_heads = model_runner.model_config.get_num_kv_heads(
            model_runner.tp_size
        )
        self.head_dim = model_runner.model_config.head_dim
        self.data_type = model_runner.kv_cache_dtype
        self.q_data_type = model_runner.dtype
        self.sliding_window_size = model_runner.sliding_window_size

        self.attn_backend = attn_backend

        # Buffers and wrappers
        self.kv_indptr = attn_backend.kv_indptr
        self.kv_last_page_len = attn_backend.kv_last_page_len
        self.req_to_token = model_runner.req_to_token_pool.req_to_token

        # Dispatch the update function
        if self.attn_backend.dispatch_reason == WrapperDispatch.SLIDING_WINDOW:
            self.update = self.update_sliding_window
        elif self.attn_backend.dispatch_reason == WrapperDispatch.CROSS_ATTENTION:
            self.update = self.update_cross_attention
        else:
            assert self.attn_backend.num_wrappers == 1
            self.update = self.update_single_wrapper

    def update(
        self,
        req_pool_indices: torch.Tensor,
        seq_lens: torch.Tensor,
        seq_lens_sum: int,
        decode_wrappers: List[BatchDecodeWithPagedKVCacheWrapper],
        encoder_lens: torch.Tensor,
        forward_batch: ForwardBatch,
    ):
        # Keep the signature for type checking. It will be assigned during runtime.
        raise NotImplementedError()

    def update_single_wrapper(
        self,
        req_pool_indices: torch.Tensor,
        seq_lens: torch.Tensor,
        seq_lens_sum: int,
        decode_wrappers: List[BatchDecodeWithPagedKVCacheWrapper],
        encoder_lens: torch.Tensor,
        forward_batch: ForwardBatch = None,
    ):
        decode_wrappers = decode_wrappers or self.decode_wrappers
        self.call_begin_forward(
            decode_wrappers[0],
            req_pool_indices,
            seq_lens,
            seq_lens_sum,
            self.kv_indptr[0],
            None,
            forward_batch,
        )

    def update_sliding_window(
        self,
        req_pool_indices: torch.Tensor,
        seq_lens: torch.Tensor,
        seq_lens_sum: int,
        decode_wrappers: List[BatchDecodeWithPagedKVCacheWrapper],
        encoder_lens: torch.Tensor,
        forward_batch: ForwardBatch,
    ):
        for wrapper_id in range(2):
            if wrapper_id == 0:
                # Sliding window attention
                paged_kernel_lens_tmp = torch.minimum(  # TODO: replace this with clamp
                    seq_lens,
                    torch.tensor(self.sliding_window_size + 1),
                )
                paged_kernel_lens_sum_tmp = paged_kernel_lens_tmp.sum().item()
                kv_start_idx_tmp = seq_lens - paged_kernel_lens_tmp
            else:
                # Full attention
                paged_kernel_lens_tmp = seq_lens
                paged_kernel_lens_sum_tmp = seq_lens_sum
                kv_start_idx_tmp = None

            self.call_begin_forward(
                decode_wrappers[wrapper_id],
                req_pool_indices,
                paged_kernel_lens_tmp,
                paged_kernel_lens_sum_tmp,
                self.kv_indptr[wrapper_id],
                kv_start_idx_tmp,
            )

    def update_cross_attention(
        self,
        req_pool_indices: torch.Tensor,
        seq_lens: torch.Tensor,
        seq_lens_sum: int,
        decode_wrappers: List[BatchDecodeWithPagedKVCacheWrapper],
        encoder_lens: torch.Tensor,
        forward_batch: ForwardBatch = None,
    ):
        for wrapper_id in range(2):
            if wrapper_id == 0:
                # Normal attention
                paged_kernel_lens = seq_lens
                kv_start_idx = encoder_lens
            else:
                # Cross attention
                paged_kernel_lens = encoder_lens
                kv_start_idx = torch.zeros_like(encoder_lens)
                seq_lens_sum = encoder_lens.sum().item()

            self.call_begin_forward(
                decode_wrappers[wrapper_id],
                req_pool_indices,
                paged_kernel_lens,
                seq_lens_sum,
                self.kv_indptr[wrapper_id],
                kv_start_idx,
            )

    def call_begin_forward(
        self,
        wrapper: BatchDecodeWithPagedKVCacheWrapper,
        req_pool_indices: torch.Tensor,
        paged_kernel_lens: torch.Tensor,
        paged_kernel_lens_sum: int,
        kv_indptr: torch.Tensor,
        kv_start_idx: torch.Tensor,
        forward_batch: ForwardBatch = None,
    ):

        if forward_batch is not None and forward_batch.spec_info is not None:
            bs = forward_batch.input_ids.numel()
            kv_indices, kv_indptr, kv_last_page_len, qo_indptr = (
                forward_batch.spec_info.generate_attn_arg(
                    req_pool_indices,
                    paged_kernel_lens,
                    self.req_to_token,
                )
            )
        else:
            bs = len(req_pool_indices)
            kv_indptr[1 : bs + 1] = torch.cumsum(paged_kernel_lens, dim=0)
            kv_indptr = kv_indptr[: bs + 1]
            kv_indices = torch.empty(
                paged_kernel_lens_sum, dtype=torch.int32, device="cuda"
            )
            create_flashinfer_kv_indices_triton[(bs,)](
                self.req_to_token,
                req_pool_indices,
                paged_kernel_lens,
                kv_indptr,
                kv_start_idx,
                kv_indices,
                self.req_to_token.shape[1],
            )

        wrapper.end_forward()
        wrapper.begin_forward(
            kv_indptr,
            kv_indices,
            self.kv_last_page_len[:bs],
            self.num_qo_heads,
            self.num_kv_heads,
            self.head_dim,
            1,
            data_type=self.data_type,
            q_data_type=self.q_data_type,
        )


class FlashInferIndicesUpdaterPrefill:
    def __init__(self, model_runner: ModelRunner, attn_backend: AttentionBackend):
        # Parse Constants
        self.num_qo_heads = (
            model_runner.model_config.num_attention_heads // model_runner.tp_size
        )
        self.num_kv_heads = model_runner.model_config.get_num_kv_heads(
            model_runner.tp_size
        )
        self.head_dim = model_runner.model_config.head_dim
        self.data_type = model_runner.kv_cache_dtype
        self.q_data_type = model_runner.dtype
        self.sliding_window_size = model_runner.sliding_window_size

        self.attn_backend = attn_backend

        # Buffers and wrappers
        self.kv_indptr = attn_backend.kv_indptr
        self.kv_last_page_len = attn_backend.kv_last_page_len
        self.qo_indptr = attn_backend.qo_indptr
        self.req_to_token = model_runner.req_to_token_pool.req_to_token
<<<<<<< HEAD
        self.wrapper_ragged = attn_backend.prefill_wrapper_ragged
        self.wrappers_paged = attn_backend.prefill_wrappers_paged
        self.wrappers_verify = attn_backend.prefill_wrappers_verify
=======
        self.prefill_wrapper_ragged = attn_backend.prefill_wrapper_ragged
>>>>>>> 9c05c689

        # Dispatch the update function
        if self.attn_backend.dispatch_reason == WrapperDispatch.SLIDING_WINDOW:
            self.update = self.update_sliding_window
        elif self.attn_backend.dispatch_reason == WrapperDispatch.CROSS_ATTENTION:
            self.update = self.update_cross_attention
        else:
            assert self.attn_backend.num_wrappers == 1
            self.update = self.update_single_wrapper

    def update(
        self,
        req_pool_indices: torch.Tnesor,
        seq_lens: torch.Tensor,
        seq_lens_sum: int,
        prefix_lens: torch.Tensor,
        prefill_wrappers: List[BatchPrefillWithPagedKVCacheWrapper],
        use_ragged: bool,
        encoder_lens: torch.Tensor,
        forward_batch: ForwardBatch = None,
        encoder_wrappers: List = None,
    ):
        # Keep the signature for type checking. It will be assigned during runtime.
        raise NotImplementedError()

    def update_single_wrapper(
        self,
        req_pool_indices: torch.Tnesor,
        seq_lens: torch.Tensor,
        seq_lens_sum: int,
        prefix_lens: torch.Tensor,
        prefill_wrappers: List[BatchPrefillWithPagedKVCacheWrapper],
        use_ragged: bool,
        encoder_lens: torch.Tensor,
        forward_batch: ForwardBatch = None,
        encoder_wrappers: List = None,
    ):
        if use_ragged:
            paged_kernel_lens = prefix_lens
            paged_kernel_lens_sum = paged_kernel_lens.sum().item()
        else:
            paged_kernel_lens = seq_lens
            paged_kernel_lens_sum = seq_lens_sum

        self.call_begin_forward(
            self.prefill_wrapper_ragged,
            prefill_wrappers[0],
            req_pool_indices,
            paged_kernel_lens,
            paged_kernel_lens_sum,
            seq_lens,
            prefix_lens,
            None,
            self.kv_indptr[0],
            self.qo_indptr[0],
            use_ragged,
            forward_batch,
            encoder_wrappers,
        )

    def update_sliding_window(
        self,
        req_pool_indices: torch.Tensor,
        seq_lens: torch.Tensor,
        seq_lens_sum: int,
        prefix_lens: torch.Tensor,
        prefill_wrappers: List[BatchPrefillWithPagedKVCacheWrapper],
        use_ragged: bool,
        encoder_lens: torch.Tensor,
        forward_batch: ForwardBatch = None,
        encoder_wrappers: List = None,
    ):
        for wrapper_id in range(2):
            if wrapper_id == 0:
                # window attention use paged only
                paged_kernel_lens = torch.minimum(
                    seq_lens,
                    torch.tensor(self.sliding_window_size) + seq_lens - prefix_lens,
                )
                paged_kernel_lens_sum = paged_kernel_lens.sum().item()
            else:
                # full attention
                paged_kernel_lens = seq_lens
                paged_kernel_lens_sum = seq_lens_sum

            kv_start_idx = seq_lens - paged_kernel_lens

            self.call_begin_forward(
                self.prefill_wrapper_ragged,
                prefill_wrappers[wrapper_id],
                req_pool_indices,
                paged_kernel_lens,
                paged_kernel_lens_sum,
                seq_lens,
                prefix_lens,
                kv_start_idx,
                self.kv_indptr[wrapper_id],
                self.qo_indptr[wrapper_id],
                use_ragged,
                forward_batch,
            )

    def update_cross_attention(
        self,
        req_pool_indices: torch.Tensor,
        seq_lens: torch.Tensor,
        seq_lens_sum: int,
        prefix_lens: torch.Tensor,
        prefill_wrappers: List[BatchPrefillWithPagedKVCacheWrapper],
        use_ragged: bool,
        encoder_lens: torch.Tensor,
        forward_batch: ForwardBatch = None,
        encoder_wrappers: List = None,
    ):
        for wrapper_id in range(2):
            if wrapper_id == 0:
                # normal attention
                paged_kernel_lens = seq_lens
                kv_start_idx = encoder_lens
                paged_kernel_lens_sum = seq_lens_sum
            else:
                # cross attention
                paged_kernel_lens = encoder_lens
                kv_start_idx = torch.zeros_like(encoder_lens)
                paged_kernel_lens_sum = paged_kernel_lens.sum().item()

            self.call_begin_forward(
                self.prefill_wrapper_ragged,
                prefill_wrappers[wrapper_id],
                req_pool_indices,
                paged_kernel_lens,
                paged_kernel_lens_sum,
                seq_lens,
                prefix_lens,
                kv_start_idx,
                self.kv_indptr[wrapper_id],
                self.qo_indptr[wrapper_id],
                use_ragged,
                forward_batch,
            )

    def call_begin_forward(
        self,
        wrapper_ragged: BatchPrefillWithRaggedKVCacheWrapper,
        wrapper_paged: BatchPrefillWithPagedKVCacheWrapper,
        req_pool_indices: torch.Tensor,
        paged_kernel_lens: torch.Tensor,
        paged_kernel_lens_sum: int,
        seq_lens: torch.Tensor,
        prefix_lens: torch.Tensor,
        kv_start_idx: torch.Tensor,
        kv_indptr: torch.Tensor,
        qo_indptr: torch.Tensor,
        use_ragged: bool,
        forward_batch: ForwardBatch = None,
        encoder_wrappers: List = None,
    ):
        bs = len(req_pool_indices)
        if forward_batch is not None and forward_batch.forward_mode.is_draft_extend():
            # spec extend update generate arg
            kv_indices, kv_indptr, kv_last_page_len, qo_indptr = (
                forward_batch.spec_info.generate_attn_arg_spec_extend(
                    req_pool_indices,
                    paged_kernel_lens,
                    self.req_to_token,
                )
            )
        elif (
            forward_batch is not None and forward_batch.forward_mode.is_target_verify()
        ):
            kv_indices, kv_indptr, kv_last_page_len, qo_indptr = (
                forward_batch.spec_info.generate_attn_arg(
                    req_pool_indices,
                    paged_kernel_lens,
                    self.req_to_token,
                )
            )
            if encoder_wrappers is not None:
                wrapper = encoder_wrappers[0]
            else:
                wrapper = self.wrappers_verify[0]
            custom_mask = getattr(forward_batch.spec_info, "custom_mask", None)
            wrapper.end_forward()
            wrapper.begin_forward(
                qo_indptr,
                kv_indptr,
                kv_indices,
                self.kv_last_page_len[:bs],
                self.num_qo_heads,
                self.num_kv_heads,
                self.head_dim,
                1,
                custom_mask=custom_mask,
            )
            return
        else:
            kv_indptr[1 : bs + 1] = torch.cumsum(paged_kernel_lens, dim=0)
            kv_indptr = kv_indptr[: bs + 1]
            kv_indices = torch.empty(
                paged_kernel_lens_sum, dtype=torch.int32, device="cuda"
            )
            create_flashinfer_kv_indices_triton[(bs,)](
                self.req_to_token,
                req_pool_indices,
                paged_kernel_lens,
                kv_indptr,
                kv_start_idx,
                kv_indices,
                self.req_to_token.shape[1],
            )

            qo_indptr[1 : bs + 1] = torch.cumsum(seq_lens - prefix_lens, dim=0)
            qo_indptr = qo_indptr[: bs + 1]
            kv_last_page_len = self.kv_last_page_len[:bs]

        # extend part
        if use_ragged:
            wrapper_ragged.end_forward()
            wrapper_ragged.begin_forward(
                qo_indptr,
                qo_indptr,
                self.num_qo_heads,
                self.num_kv_heads,
                self.head_dim,
                q_data_type=self.q_data_type,
            )

        # cached part
        wrapper_paged.end_forward()
        wrapper_paged.begin_forward(
            qo_indptr,
            kv_indptr,
            kv_indices,
            kv_last_page_len[:bs],
            self.num_qo_heads,
            self.num_kv_heads,
            self.head_dim,
            1,
            q_data_type=self.q_data_type,
        )


@triton.jit
def create_flashinfer_kv_indices_triton(
    req_to_token_ptr,  # [max_batch, max_context_len]
    req_pool_indices_ptr,
    page_kernel_lens_ptr,
    kv_indptr,
    kv_start_idx,
    kv_indices_ptr,
    req_to_token_ptr_stride: tl.constexpr,
):
    BLOCK_SIZE: tl.constexpr = 512
    pid = tl.program_id(axis=0)

    req_pool_index = tl.load(req_pool_indices_ptr + pid)
    kv_indices_offset = tl.load(kv_indptr + pid)

    kv_start = 0
    kv_end = 0
    if kv_start_idx:
        kv_start = tl.load(kv_start_idx + pid).to(tl.int32)
        kv_end = kv_start
    kv_end += tl.load(page_kernel_lens_ptr + pid).to(tl.int32)

    num_loop = tl.cdiv(kv_end - kv_start, BLOCK_SIZE)
    for i in range(num_loop):
        offset = tl.arange(0, BLOCK_SIZE) + i * BLOCK_SIZE
        mask = offset < kv_end - kv_start
        data = tl.load(
            req_to_token_ptr
            + req_pool_index * req_to_token_ptr_stride
            + kv_start
            + offset,
            mask=mask,
        )
        tl.store(kv_indices_ptr + kv_indices_offset + offset, data, mask=mask)


def should_use_tensor_core(
    kv_cache_dtype: torch.dtype,
    num_attention_heads: int,
    num_kv_heads: int,
) -> bool:
    """
    Determine whether to use tensor cores for attention computation.

    Args:
        kv_cache_dtype: Data type of the KV cache
        num_attention_heads: Number of attention heads
        num_kv_heads: Number of key/value heads

    Returns:
        bool: Whether to use tensor cores
    """
    # Try to use environment variable first
    env_override = os.environ.get("SGLANG_FLASHINFER_USE_TENSOR_CORE")
    if env_override is not None:
        return env_override.lower() == "true"

    # Try to use _grouped_size_compiled_for_decode_kernels if available
    # This is for flashinfer <=0.1.6. Otherwise, there is an accuracy bug
    try:
        from flashinfer.decode import _grouped_size_compiled_for_decode_kernels

        if not _grouped_size_compiled_for_decode_kernels(
            num_attention_heads,
            num_kv_heads,
        ):
            return True
        else:
            return False
    except (ImportError, AttributeError):
        pass

    # Calculate GQA group size
    gqa_group_size = num_attention_heads // num_kv_heads

    # Determine based on dtype and GQA group size
    if kv_cache_dtype in (torch.float8_e4m3fn, torch.float8_e5m2):
        return True
    elif kv_cache_dtype in (torch.float16, torch.half, torch.bfloat16):
        return gqa_group_size > 4
    else:
        return False<|MERGE_RESOLUTION|>--- conflicted
+++ resolved
@@ -120,7 +120,6 @@
             self.prefill_wrappers_paged.append(
                 BatchPrefillWithPagedKVCacheWrapper(self.workspace_buffer, "NHD")
             )
-            # For speculative decoding verification. Only used the first one currently.
             self.prefill_wrappers_verify.append(
                 BatchPrefillWithPagedKVCacheWrapper(self.workspace_buffer, "NHD")
             )
@@ -141,6 +140,7 @@
         # Other metadata
         self.forward_metadata: Union[PrefillMetadata, DecodeMetadata] = None
         self.decode_cuda_graph_metadata = {}
+        self.prefill_cuda_graph_metadata = {}
 
     def init_forward_metadata(self, forward_batch: ForwardBatch):
         if forward_batch.forward_mode.is_decode():
@@ -152,39 +152,35 @@
                 encoder_lens=forward_batch.encoder_lens,
                 forward_batch=forward_batch,
             )
-<<<<<<< HEAD
-            self.forward_metadata = (self.decode_wrappers,)
+            self.forward_metadata = DecodeMetadata(self.decode_wrappers)
         elif forward_batch.forward_mode.is_draft_extend():
-            use_ragged = False
-            extend_no_prefix = True
-            prefix_lens = None
             self.indices_updater_prefill.update(
                 forward_batch.req_pool_indices,
                 forward_batch.seq_lens,
                 forward_batch.seq_lens_sum,
-                prefix_lens,
-                use_ragged=use_ragged,
+                prefix_lens=None,
+                prefill_wrappers=self.prefill_wrappers_paged,
+                use_ragged=False,
                 encoder_lens=forward_batch.encoder_lens,
                 forward_batch=forward_batch,
             )
-            self.forward_metadata = (use_ragged, extend_no_prefix, None)
+            self.forward_metadata = PrefillMetadata(
+                self.prefill_wrappers_paged, False, False
+            )
         elif forward_batch.forward_mode.is_target_verify():
-            use_ragged = False
-            extend_no_prefix = True
-            prefix_lens = None
             self.indices_updater_prefill.update(
                 forward_batch.req_pool_indices,
                 forward_batch.seq_lens,
                 forward_batch.seq_lens_sum,
-                prefix_lens,
-                use_ragged=use_ragged,
+                prefix_lens=None,
+                prefill_wrappers=self.prefill_wrappers_verify,
+                use_ragged=False,
                 encoder_lens=forward_batch.encoder_lens,
                 forward_batch=forward_batch,
             )
-            self.forward_metadata = (use_ragged, extend_no_prefix, None)
-=======
-            self.forward_metadata = DecodeMetadata(self.decode_wrappers)
->>>>>>> 9c05c689
+            self.forward_metadata = PrefillMetadata(
+                self.prefill_wrappers_verify, False, False
+            )
         else:
             prefix_lens = forward_batch.extend_prefix_lens
 
@@ -206,14 +202,9 @@
                 encoder_lens=forward_batch.encoder_lens,
                 forward_batch=forward_batch,
             )
-<<<<<<< HEAD
-
-            self.forward_metadata = (use_ragged, extend_no_prefix, None)
-=======
             self.forward_metadata = PrefillMetadata(
                 self.prefill_wrappers_paged, use_ragged, extend_no_prefix
             )
->>>>>>> 9c05c689
 
     def init_cuda_graph_state(self, max_bs: int):
         cuda_graph_kv_indices = torch.zeros(
@@ -243,8 +234,31 @@
         spec_info: SpecInput = None,
         forward_batch: ForwardBatch = None,
     ):
-        # speculative decoding verify stage
-        if forward_batch.forward_mode.is_target_verify():
+        if forward_batch.forward_mode.is_decode():
+            decode_wrappers = []
+            for i in range(self.num_wrappers):
+                decode_wrappers.append(
+                    BatchDecodeWithPagedKVCacheWrapper(
+                        self.workspace_buffer,
+                        "NHD",
+                        use_cuda_graph=True,
+                        use_tensor_cores=self.decode_use_tensor_cores,
+                        paged_kv_indptr_buffer=self.kv_indptr[i][: num_token + 1],
+                        paged_kv_indices_buffer=self.cuda_graph_kv_indices[i],
+                        paged_kv_last_page_len_buffer=self.kv_last_page_len[:num_token],
+                    )
+                )
+            seq_lens_sum = seq_lens.sum().item()
+            self.indices_updater_decode.update(
+                req_pool_indices,
+                seq_lens,
+                seq_lens_sum,
+                decode_wrappers=decode_wrappers,
+                encoder_lens=encoder_lens,
+            )
+            self.decode_cuda_graph_metadata[num_token] = decode_wrappers
+            self.forward_metadata = DecodeMetadata(decode_wrappers)
+        elif forward_batch.forward_mode.is_target_verify():
             prefill_wrappers = []
             for i in range(self.num_wrappers):
                 prefill_wrappers.append(
@@ -260,59 +274,24 @@
                         qk_indptr_buf=self.cuda_graph_qk_indptr[i][: bs + 1],
                     )
                 )
-            self.forward_metadata = (False, False, prefill_wrappers)
             seq_lens_sum = seq_lens.sum().item()
             self.indices_updater_prefill.update(
                 req_pool_indices,
                 seq_lens,
                 seq_lens_sum,
                 prefix_lens=None,
+                prefill_wrappers=prefill_wrappers,
                 use_ragged=False,
                 encoder_lens=encoder_lens,
                 forward_batch=forward_batch,
-                encoder_wrappers=prefill_wrappers,
-            )
-            self.cuda_graph_metadata[num_token] = prefill_wrappers
-
-<<<<<<< HEAD
-        else:
-            decode_wrappers = []
-            for i in range(self.num_wrappers):
-                decode_wrappers.append(
-                    BatchDecodeWithPagedKVCacheWrapper(
-                        self.workspace_buffer,
-                        "NHD",
-                        use_cuda_graph=True,
-                        use_tensor_cores=self.decode_use_tensor_cores,
-                        paged_kv_indptr_buffer=self.kv_indptr[i][: num_token + 1],
-                        paged_kv_indices_buffer=self.cuda_graph_kv_indices[i],
-                        paged_kv_last_page_len_buffer=self.kv_last_page_len[:num_token],
-                    )
-                )
-            self.forward_metadata = (decode_wrappers,)
-
-            seq_lens_sum = seq_lens.sum().item()
-            self.indices_updater_decode.update(
-                req_pool_indices,
-                seq_lens,
-                seq_lens_sum,
-                decode_wrappers=decode_wrappers,
-                encoder_lens=encoder_lens,
-                forward_batch=forward_batch,
-            )
-            self.cuda_graph_metadata[num_token] = decode_wrappers
-=======
-        seq_lens_sum = seq_lens.sum().item()
-        self.indices_updater_decode.update(
-            req_pool_indices,
-            seq_lens,
-            seq_lens_sum,
-            decode_wrappers=decode_wrappers,
-            encoder_lens=encoder_lens,
-        )
-        self.decode_cuda_graph_metadata[bs] = decode_wrappers
-        self.forward_metadata = DecodeMetadata(decode_wrappers)
->>>>>>> 9c05c689
+            )
+            self.prefill_cuda_graph_metadata[num_token] = prefill_wrappers
+            self.forward_metadata = PrefillMetadata(
+                self.prefill_wrappers_paged, False, False
+            )
+        else:
+            raise ValueError(f"Invalid mode: {forward_batch.forward_mode=}")
+
 
     def init_forward_metadata_replay_cuda_graph(
         self,
@@ -324,36 +303,28 @@
         encoder_lens=None,
         forward_batch: ForwardBatch = None,
     ):
-<<<<<<< HEAD
-        if forward_batch is not None and forward_batch.forward_mode.is_target_verify():
+        if forward_batch is None or forward_batch.forward_mode.is_decode():
+            self.indices_updater_decode.update(
+                req_pool_indices[:bs],
+                seq_lens[:bs],
+                seq_lens_sum,
+                decode_wrappers=self.decode_cuda_graph_metadata[num_token],
+                encoder_lens=encoder_lens[:bs] if encoder_lens is not None else None,
+                forward_batch=forward_batch,
+            )
+        elif forward_batch is not None and forward_batch.forward_mode.is_target_verify():
             self.indices_updater_prefill.update(
                 req_pool_indices[:bs],
                 seq_lens[:bs],
                 seq_lens_sum,
+                prefix_lens=None,
+                prefill_wrappers=self.prefill_cuda_graph_metadata[num_token],
                 use_ragged=False,
-                prefix_lens=None,
                 encoder_lens=encoder_lens[:bs] if encoder_lens is not None else None,
                 forward_batch=forward_batch,
-                encoder_wrappers=self.cuda_graph_metadata[num_token],
-            )
-        else:
-            self.indices_updater_decode.update(
-                req_pool_indices[:bs],
-                seq_lens[:bs],
-                seq_lens_sum,
-                decode_wrappers=self.cuda_graph_metadata[num_token],
-                encoder_lens=encoder_lens[:bs] if encoder_lens is not None else None,
-                forward_batch=forward_batch,
-            )
-=======
-        self.indices_updater_decode.update(
-            req_pool_indices[:bs],
-            seq_lens[:bs],
-            seq_lens_sum,
-            decode_wrappers=self.decode_cuda_graph_metadata[bs],
-            encoder_lens=encoder_lens[:bs] if encoder_lens is not None else None,
-        )
->>>>>>> 9c05c689
+            )
+        else:
+            raise ValueError("Invalid forward mode")
 
     def get_cuda_graph_seq_len_fill_value(self):
         return 0
@@ -367,22 +338,9 @@
         forward_batch: ForwardBatch,
         save_kv_cache=True,
     ):
-<<<<<<< HEAD
-        if forward_batch.forward_mode.is_target_verify():
-            prefill_wrapper_paged = self.prefill_wrappers_verify[
-                self._get_wrapper_idx(layer)
-            ]
-        else:
-            prefill_wrapper_paged = self.prefill_wrappers_paged[
-                self._get_wrapper_idx(layer)
-            ]
-
-        use_ragged, extend_no_prefix, graph_wrapper = self.forward_metadata
-=======
         prefill_wrapper_paged = self.forward_metadata.prefill_wrappers[
             self._get_wrapper_idx(layer)
         ]
->>>>>>> 9c05c689
         cache_loc = (
             forward_batch.out_cache_loc
             if not layer.is_cross_attention
@@ -683,13 +641,7 @@
         self.kv_last_page_len = attn_backend.kv_last_page_len
         self.qo_indptr = attn_backend.qo_indptr
         self.req_to_token = model_runner.req_to_token_pool.req_to_token
-<<<<<<< HEAD
-        self.wrapper_ragged = attn_backend.prefill_wrapper_ragged
-        self.wrappers_paged = attn_backend.prefill_wrappers_paged
-        self.wrappers_verify = attn_backend.prefill_wrappers_verify
-=======
         self.prefill_wrapper_ragged = attn_backend.prefill_wrapper_ragged
->>>>>>> 9c05c689
 
         # Dispatch the update function
         if self.attn_backend.dispatch_reason == WrapperDispatch.SLIDING_WINDOW:
@@ -710,7 +662,6 @@
         use_ragged: bool,
         encoder_lens: torch.Tensor,
         forward_batch: ForwardBatch = None,
-        encoder_wrappers: List = None,
     ):
         # Keep the signature for type checking. It will be assigned during runtime.
         raise NotImplementedError()
@@ -725,7 +676,6 @@
         use_ragged: bool,
         encoder_lens: torch.Tensor,
         forward_batch: ForwardBatch = None,
-        encoder_wrappers: List = None,
     ):
         if use_ragged:
             paged_kernel_lens = prefix_lens
@@ -747,7 +697,6 @@
             self.qo_indptr[0],
             use_ragged,
             forward_batch,
-            encoder_wrappers,
         )
 
     def update_sliding_window(
@@ -760,7 +709,6 @@
         use_ragged: bool,
         encoder_lens: torch.Tensor,
         forward_batch: ForwardBatch = None,
-        encoder_wrappers: List = None,
     ):
         for wrapper_id in range(2):
             if wrapper_id == 0:
@@ -802,7 +750,6 @@
         use_ragged: bool,
         encoder_lens: torch.Tensor,
         forward_batch: ForwardBatch = None,
-        encoder_wrappers: List = None,
     ):
         for wrapper_id in range(2):
             if wrapper_id == 0:
@@ -845,7 +792,6 @@
         qo_indptr: torch.Tensor,
         use_ragged: bool,
         forward_batch: ForwardBatch = None,
-        encoder_wrappers: List = None,
     ):
         bs = len(req_pool_indices)
         if forward_batch is not None and forward_batch.forward_mode.is_draft_extend():
@@ -867,10 +813,7 @@
                     self.req_to_token,
                 )
             )
-            if encoder_wrappers is not None:
-                wrapper = encoder_wrappers[0]
-            else:
-                wrapper = self.wrappers_verify[0]
+            wrapper = wrapper_paged[0]
             custom_mask = getattr(forward_batch.spec_info, "custom_mask", None)
             wrapper.end_forward()
             wrapper.begin_forward(
