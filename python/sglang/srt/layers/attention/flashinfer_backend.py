from __future__ import annotations

"""
Support different attention backends.
Now there are two backends: FlashInfer and Triton.
FlashInfer is faster and Triton is easier to customize.
Each backend supports two operators: extend (i.e. prefill with cached prefix) and decode.
"""

import os
from dataclasses import dataclass
from enum import Enum, auto
from typing import TYPE_CHECKING, List, Optional, Union

import torch
import triton
import triton.language as tl

from sglang.global_config import global_config
from sglang.srt.layers.attention import AttentionBackend
from sglang.srt.model_executor.forward_batch_info import ForwardBatch, ForwardMode
from sglang.srt.utils import is_flashinfer_available

if TYPE_CHECKING:
    from sglang.srt.layers.radix_attention import RadixAttention
    from sglang.srt.model_executor.model_runner import ModelRunner
    from sglang.srt.speculative.spec_info import SpecInfo

if is_flashinfer_available():
    from flashinfer import (
        BatchDecodeWithPagedKVCacheWrapper,
        BatchPrefillWithPagedKVCacheWrapper,
        BatchPrefillWithRaggedKVCacheWrapper,
    )
    from flashinfer.cascade import merge_state


class WrapperDispatch(Enum):
    SLIDING_WINDOW = auto()
    CROSS_ATTENTION = auto()


@dataclass
class DecodeMetadata:
    decode_wrappers: List[BatchDecodeWithPagedKVCacheWrapper]


@dataclass
class PrefillMetadata:
    prefill_wrappers: List[BatchPrefillWithPagedKVCacheWrapper]
    use_ragged: bool
    extend_no_prefix: bool


class FlashInferAttnBackend(AttentionBackend):
    """Flashinfer attention kernels."""

    def __init__(self, model_runner: ModelRunner):
        super().__init__()

        # Parse constants
        self.decode_use_tensor_cores = should_use_tensor_core(
            kv_cache_dtype=model_runner.kv_cache_dtype,
            num_attention_heads=model_runner.model_config.num_attention_heads
            // model_runner.tp_size,
            num_kv_heads=model_runner.model_config.get_num_kv_heads(
                model_runner.tp_size
            ),
        )
        self.max_context_len = model_runner.model_config.context_len

        assert not (
            model_runner.sliding_window_size is not None
            and model_runner.model_config.is_encoder_decoder
        ), "Sliding window and cross attention are not supported together"

        if model_runner.sliding_window_size is not None:
            self.num_wrappers = 2
            self.dispatch_reason = WrapperDispatch.SLIDING_WINDOW
        elif model_runner.model_config.is_encoder_decoder:
            self.num_wrappers = 2
            self.dispatch_reason = WrapperDispatch.CROSS_ATTENTION
        else:
            self.num_wrappers = 1
            self.dispatch_reason = None

        # Allocate buffers
        self.workspace_buffer = torch.empty(
            global_config.flashinfer_workspace_size,
            dtype=torch.uint8,
            device=model_runner.device,
        )
        max_bs = model_runner.req_to_token_pool.size
        self.kv_indptr = [
            torch.zeros((max_bs + 1,), dtype=torch.int32, device=model_runner.device)
            for _ in range(self.num_wrappers)
        ]
        self.kv_last_page_len = torch.ones(
            (max_bs,), dtype=torch.int32, device=model_runner.device
        )
        self.qo_indptr = [
            torch.zeros((max_bs + 1,), dtype=torch.int32, device=model_runner.device)
            for _ in range(self.num_wrappers)
        ]

        # Create wrappers
        # NOTE: we do not use ragged attention when there are multiple wrappers
        self.prefill_wrapper_ragged = (
            BatchPrefillWithRaggedKVCacheWrapper(self.workspace_buffer, "NHD")
            if self.num_wrappers == 1
            else None
        )

        # Two wrappers: one for sliding window attention and one for full attention.
        # Using two wrappers is unnecessary in the current PR, but are prepared for future PRs
        self.prefill_wrappers_paged = []
        self.prefill_wrappers_verify = []
        self.decode_wrappers = []
        for _ in range(self.num_wrappers):
            self.prefill_wrappers_paged.append(
                BatchPrefillWithPagedKVCacheWrapper(self.workspace_buffer, "NHD")
            )
            self.prefill_wrappers_verify.append(
                BatchPrefillWithPagedKVCacheWrapper(self.workspace_buffer, "NHD")
            )
            self.decode_wrappers.append(
                BatchDecodeWithPagedKVCacheWrapper(
                    self.workspace_buffer,
                    "NHD",
                    use_tensor_cores=self.decode_use_tensor_cores,
                )
            )

        # Create indices updater
        self.indices_updater_decode = FlashInferIndicesUpdaterDecode(model_runner, self)
        self.indices_updater_prefill = FlashInferIndicesUpdaterPrefill(
            model_runner, self
        )

        # Other metadata
        self.forward_metadata: Union[PrefillMetadata, DecodeMetadata] = None
        self.decode_cuda_graph_metadata = {}
        self.prefill_cuda_graph_metadata = {}

    def init_forward_metadata(self, forward_batch: ForwardBatch):
        if forward_batch.forward_mode.is_decode():
            self.indices_updater_decode.update(
                forward_batch.req_pool_indices,
                forward_batch.seq_lens,
                forward_batch.seq_lens_sum,
                decode_wrappers=self.decode_wrappers,
                encoder_lens=forward_batch.encoder_lens,
                spec_info=forward_batch.spec_info,
            )
            self.forward_metadata = DecodeMetadata(self.decode_wrappers)
        elif forward_batch.forward_mode.is_draft_extend():
            self.indices_updater_prefill.update(
                forward_batch.req_pool_indices,
                forward_batch.seq_lens,
                forward_batch.seq_lens_sum,
                prefix_lens=None,
                prefill_wrappers=self.prefill_wrappers_paged,
                use_ragged=False,
                encoder_lens=forward_batch.encoder_lens,
                spec_info=forward_batch.spec_info,
            )
            self.forward_metadata = PrefillMetadata(
                self.prefill_wrappers_paged, False, False
            )
        elif forward_batch.forward_mode.is_target_verify():
            self.indices_updater_prefill.update(
                forward_batch.req_pool_indices,
                forward_batch.seq_lens,
                forward_batch.seq_lens_sum,
                prefix_lens=None,
                prefill_wrappers=self.prefill_wrappers_verify,
                use_ragged=False,
                encoder_lens=forward_batch.encoder_lens,
                spec_info=forward_batch.spec_info,
            )
            self.forward_metadata = PrefillMetadata(
                self.prefill_wrappers_verify, False, False
            )
        else:
            prefix_lens = forward_batch.extend_prefix_lens

            # Some heuristics to check whether to use ragged forward
            if forward_batch.extend_num_tokens >= 4096 and self.num_wrappers == 1:
                use_ragged = True
                extend_no_prefix = not any(forward_batch.extend_prefix_lens_cpu)
            else:
                use_ragged = False
                extend_no_prefix = False

            self.indices_updater_prefill.update(
                forward_batch.req_pool_indices,
                forward_batch.seq_lens,
                forward_batch.seq_lens_sum,
                prefix_lens,
                prefill_wrappers=self.prefill_wrappers_paged,
                use_ragged=use_ragged,
                encoder_lens=forward_batch.encoder_lens,
                spec_info=None,
            )
            self.forward_metadata = PrefillMetadata(
                self.prefill_wrappers_paged, use_ragged, extend_no_prefix
            )

    def init_cuda_graph_state(self, max_bs: int):
        cuda_graph_kv_indices = torch.zeros(
            (max_bs * self.max_context_len,),
            dtype=torch.int32,
            device="cuda",
        )
        self.cuda_graph_kv_indices = [cuda_graph_kv_indices] + [
            cuda_graph_kv_indices.clone() for _ in range(self.num_wrappers - 1)
        ]

        self.cuda_graph_custom_mask = torch.zeros(
            (max_bs * self.max_context_len),
            dtype=torch.uint8,
            device="cuda",
        )
        self.cuda_graph_qk_indptr = [x.clone() for x in self.kv_indptr]
        self.cuda_graph_qo_indptr = [x.clone() for x in self.kv_indptr]

    def init_forward_metadata_capture_cuda_graph(
        self,
        bs: int,
        num_tokens: int,
        req_pool_indices: torch.Tensor,
        seq_lens: torch.Tensor,
        encoder_lens: Optional[torch.Tensor],
        forward_mode: ForwardMode,
        spec_info: Optional[SpecInfo],
    ):
        if forward_mode.is_decode():
            decode_wrappers = []
            for i in range(self.num_wrappers):
                decode_wrappers.append(
                    BatchDecodeWithPagedKVCacheWrapper(
                        self.workspace_buffer,
                        "NHD",
                        use_cuda_graph=True,
                        use_tensor_cores=self.decode_use_tensor_cores,
                        paged_kv_indptr_buffer=self.kv_indptr[i][: num_tokens + 1],
                        paged_kv_indices_buffer=self.cuda_graph_kv_indices[i],
                        paged_kv_last_page_len_buffer=self.kv_last_page_len[
                            :num_tokens
                        ],
                    )
                )
            seq_lens_sum = seq_lens.sum().item()
            self.indices_updater_decode.update(
                req_pool_indices,
                seq_lens,
                seq_lens_sum,
                decode_wrappers=decode_wrappers,
                encoder_lens=encoder_lens,
                spec_info=spec_info,
            )
            self.decode_cuda_graph_metadata[bs] = decode_wrappers
            self.forward_metadata = DecodeMetadata(decode_wrappers)
        elif forward_mode.is_target_verify():
            prefill_wrappers = []
            for i in range(self.num_wrappers):
                prefill_wrappers.append(
                    BatchPrefillWithPagedKVCacheWrapper(
                        self.workspace_buffer,
                        "NHD",
                        use_cuda_graph=True,
                        qo_indptr_buf=self.cuda_graph_qo_indptr[i][: bs + 1],
                        paged_kv_indptr_buf=self.kv_indptr[i][: bs + 1],
                        paged_kv_indices_buf=self.cuda_graph_kv_indices[i],
                        paged_kv_last_page_len_buf=self.kv_last_page_len[:bs],
                        custom_mask_buf=self.cuda_graph_custom_mask,
                        qk_indptr_buf=self.cuda_graph_qk_indptr[i][: bs + 1],
                    )
                )
            seq_lens_sum = seq_lens.sum().item()
            self.indices_updater_prefill.update(
                req_pool_indices,
                seq_lens,
                seq_lens_sum,
                prefix_lens=None,
                prefill_wrappers=prefill_wrappers,
                use_ragged=False,
                encoder_lens=encoder_lens,
                spec_info=spec_info,
            )
            self.prefill_cuda_graph_metadata[bs] = prefill_wrappers
            self.forward_metadata = PrefillMetadata(prefill_wrappers, False, False)
        else:
            raise ValueError(f"Invalid mode: {forward_mode=}")

    def init_forward_metadata_replay_cuda_graph(
        self,
        bs: int,
        req_pool_indices: torch.Tensor,
        seq_lens: torch.Tensor,
        seq_lens_sum: int,
        encoder_lens: Optional[torch.Tensor],
        forward_mode: ForwardMode,
        spec_info: Optional[SpecInfo],
    ):
        if forward_mode.is_decode():
            self.indices_updater_decode.update(
                req_pool_indices[:bs],
                seq_lens[:bs],
                seq_lens_sum,
                decode_wrappers=self.decode_cuda_graph_metadata[bs],
                encoder_lens=encoder_lens[:bs] if encoder_lens is not None else None,
                spec_info=spec_info,
            )
        elif forward_mode.is_target_verify():
            self.indices_updater_prefill.update(
                req_pool_indices[:bs],
                seq_lens[:bs],
                seq_lens_sum,
                prefix_lens=None,
                prefill_wrappers=self.prefill_cuda_graph_metadata[bs],
                use_ragged=False,
                encoder_lens=encoder_lens[:bs] if encoder_lens is not None else None,
                spec_info=spec_info,
            )
        else:
            raise ValueError("Invalid forward mode")

    def get_cuda_graph_seq_len_fill_value(self):
        return 0

    def forward_extend(
        self,
        q: torch.Tensor,
        k: torch.Tensor,
        v: torch.Tensor,
        layer: RadixAttention,
        forward_batch: ForwardBatch,
        save_kv_cache=True,
    ):
        prefill_wrapper_paged = self.forward_metadata.prefill_wrappers[
            self._get_wrapper_idx(layer)
        ]
        cache_loc = (
            forward_batch.out_cache_loc
            if not layer.is_cross_attention
            else forward_batch.encoder_out_cache_loc
        )

        logits_soft_cap = layer.logit_cap

        if not self.forward_metadata.use_ragged:
            if k is not None:
                assert v is not None
                if save_kv_cache:
                    forward_batch.token_to_kv_pool.set_kv_buffer(
                        layer, cache_loc, k, v, layer.k_scale, layer.v_scale
                    )

            o = prefill_wrapper_paged.forward(
                q.contiguous().view(-1, layer.tp_q_head_num, layer.head_dim),
                forward_batch.token_to_kv_pool.get_kv_buffer(layer.layer_id),
                causal=not layer.is_cross_attention,
                sm_scale=layer.scaling,
                window_left=layer.sliding_window_size,
<<<<<<< HEAD
                logits_soft_cap=layer.logit_cap,
                k_scale=layer.k_scale,
                v_scale=layer.v_scale,
=======
                logits_soft_cap=logits_soft_cap,
>>>>>>> 977f785d
            )
        else:
            o1, s1 = self.prefill_wrapper_ragged.forward_return_lse(
                q.contiguous().view(-1, layer.tp_q_head_num, layer.head_dim),
                k.contiguous().view(-1, layer.tp_k_head_num, layer.head_dim),
                v.contiguous().view(-1, layer.tp_v_head_num, layer.head_dim),
                causal=True,
                sm_scale=layer.scaling,
<<<<<<< HEAD
                logits_soft_cap=layer.logit_cap,
                k_scale=layer.k_scale,
                v_scale=layer.v_scale,
=======
                logits_soft_cap=logits_soft_cap,
>>>>>>> 977f785d
            )

            if self.forward_metadata.extend_no_prefix:
                o = o1
            else:
                o2, s2 = prefill_wrapper_paged.forward_return_lse(
                    q.contiguous().view(-1, layer.tp_q_head_num, layer.head_dim),
                    forward_batch.token_to_kv_pool.get_kv_buffer(layer.layer_id),
                    causal=False,
                    sm_scale=layer.scaling,
                    logits_soft_cap=layer.logit_cap,
                    k_scale=layer.k_scale,
                    v_scale=layer.v_scale,
                )

                o, _ = merge_state(o1, s1, o2, s2)

            if save_kv_cache:
                forward_batch.token_to_kv_pool.set_kv_buffer(layer, cache_loc, k, v)

        return o.view(-1, layer.tp_q_head_num * layer.head_dim)

    def forward_decode(
        self,
        q: torch.Tensor,
        k: torch.Tensor,
        v: torch.Tensor,
        layer: RadixAttention,
        forward_batch: ForwardBatch,
        save_kv_cache=True,
    ):
        decode_wrapper = self.forward_metadata.decode_wrappers[
            self._get_wrapper_idx(layer)
        ]
        cache_loc = (
            forward_batch.out_cache_loc
            if not layer.is_cross_attention
            else forward_batch.encoder_out_cache_loc
        )

        if k is not None:
            assert v is not None
            if save_kv_cache:
                forward_batch.token_to_kv_pool.set_kv_buffer(
                    layer, cache_loc, k, v, layer.k_scale, layer.v_scale
                )

        o = decode_wrapper.forward(
            q.contiguous().view(-1, layer.tp_q_head_num, layer.head_dim),
            forward_batch.token_to_kv_pool.get_kv_buffer(layer.layer_id),
            sm_scale=layer.scaling,
            logits_soft_cap=layer.logit_cap,
            k_scale=layer.k_scale,
            v_scale=layer.v_scale,
        )

        return o.view(-1, layer.tp_q_head_num * layer.head_dim)

    def _get_wrapper_idx(self, layer: RadixAttention):
        if self.num_wrappers == 1:
            return 0

        if self.dispatch_reason == WrapperDispatch.SLIDING_WINDOW:
            return layer.sliding_window_size == -1
        if self.dispatch_reason == WrapperDispatch.CROSS_ATTENTION:
            return layer.is_cross_attention

        raise ValueError(f"Unknown dispatch reason: {self.dispatch_reason}")


class FlashInferIndicesUpdaterDecode:
    def __init__(self, model_runner: ModelRunner, attn_backend: AttentionBackend):
        # Parse Constants
        self.num_qo_heads = (
            model_runner.model_config.num_attention_heads // model_runner.tp_size
        )
        self.num_kv_heads = model_runner.model_config.get_num_kv_heads(
            model_runner.tp_size
        )
        self.head_dim = model_runner.model_config.head_dim
        self.data_type = model_runner.kv_cache_dtype
        self.q_data_type = model_runner.dtype
        self.sliding_window_size = model_runner.sliding_window_size
        self.attn_backend = attn_backend

        # Buffers and wrappers
        self.kv_indptr = attn_backend.kv_indptr
        self.kv_last_page_len = attn_backend.kv_last_page_len
        self.req_to_token = model_runner.req_to_token_pool.req_to_token

        # Dispatch the update function
        if self.attn_backend.dispatch_reason == WrapperDispatch.SLIDING_WINDOW:
            self.update = self.update_sliding_window
        elif self.attn_backend.dispatch_reason == WrapperDispatch.CROSS_ATTENTION:
            self.update = self.update_cross_attention
        else:
            assert self.attn_backend.num_wrappers == 1
            self.update = self.update_single_wrapper

    def update(
        self,
        req_pool_indices: torch.Tensor,
        seq_lens: torch.Tensor,
        seq_lens_sum: int,
        decode_wrappers: List[BatchDecodeWithPagedKVCacheWrapper],
        encoder_lens: Optional[torch.Tensor],
        spec_info: Optional[SpecInfo],
    ):
        # Keep the signature for type checking. It will be assigned during runtime.
        raise NotImplementedError()

    def update_single_wrapper(
        self,
        req_pool_indices: torch.Tensor,
        seq_lens: torch.Tensor,
        seq_lens_sum: int,
        decode_wrappers: List[BatchDecodeWithPagedKVCacheWrapper],
        encoder_lens: Optional[torch.Tensor],
        spec_info: Optional[SpecInfo],
    ):
        decode_wrappers = decode_wrappers or self.decode_wrappers
        self.call_begin_forward(
            decode_wrappers[0],
            req_pool_indices,
            seq_lens,
            seq_lens_sum,
            self.kv_indptr[0],
            None,
            spec_info,
        )

    def update_sliding_window(
        self,
        req_pool_indices: torch.Tensor,
        seq_lens: torch.Tensor,
        seq_lens_sum: int,
        decode_wrappers: List[BatchDecodeWithPagedKVCacheWrapper],
        encoder_lens: Optional[torch.Tensor],
        spec_info: Optional[SpecInfo],
    ):
        for wrapper_id in range(2):
            if wrapper_id == 0:
                # Sliding window attention
                paged_kernel_lens_tmp = torch.minimum(  # TODO: replace this with clamp
                    seq_lens,
                    torch.tensor(self.sliding_window_size + 1),
                )
                paged_kernel_lens_sum_tmp = paged_kernel_lens_tmp.sum().item()
                kv_start_idx_tmp = seq_lens - paged_kernel_lens_tmp
            else:
                # Full attention
                paged_kernel_lens_tmp = seq_lens
                paged_kernel_lens_sum_tmp = seq_lens_sum
                kv_start_idx_tmp = None

            self.call_begin_forward(
                decode_wrappers[wrapper_id],
                req_pool_indices,
                paged_kernel_lens_tmp,
                paged_kernel_lens_sum_tmp,
                self.kv_indptr[wrapper_id],
                kv_start_idx_tmp,
                spec_info,
            )

    def update_cross_attention(
        self,
        req_pool_indices: torch.Tensor,
        seq_lens: torch.Tensor,
        seq_lens_sum: int,
        decode_wrappers: List[BatchDecodeWithPagedKVCacheWrapper],
        encoder_lens: Optional[torch.Tensor],
        spec_info: Optional[SpecInfo],
    ):
        for wrapper_id in range(2):
            if wrapper_id == 0:
                # Normal attention
                paged_kernel_lens = seq_lens
                kv_start_idx = encoder_lens
            else:
                # Cross attention
                paged_kernel_lens = encoder_lens
                kv_start_idx = torch.zeros_like(encoder_lens)
                seq_lens_sum = encoder_lens.sum().item()

            self.call_begin_forward(
                decode_wrappers[wrapper_id],
                req_pool_indices,
                paged_kernel_lens,
                seq_lens_sum,
                self.kv_indptr[wrapper_id],
                kv_start_idx,
                spec_info,
            )

    def call_begin_forward(
        self,
        wrapper: BatchDecodeWithPagedKVCacheWrapper,
        req_pool_indices: torch.Tensor,
        paged_kernel_lens: torch.Tensor,
        paged_kernel_lens_sum: int,
        kv_indptr: torch.Tensor,
        kv_start_idx: torch.Tensor,
        spec_info: Optional[SpecInfo],
    ):
        if spec_info is None:
            bs = len(req_pool_indices)
            kv_indptr[1 : bs + 1] = torch.cumsum(paged_kernel_lens, dim=0)
            kv_indptr = kv_indptr[: bs + 1]
            kv_indices = torch.empty(
                paged_kernel_lens_sum, dtype=torch.int32, device="cuda"
            )
            create_flashinfer_kv_indices_triton[(bs,)](
                self.req_to_token,
                req_pool_indices,
                paged_kernel_lens,
                kv_indptr,
                kv_start_idx,
                kv_indices,
                self.req_to_token.shape[1],
            )
        else:
            bs, kv_indices, kv_indptr = spec_info.generate_attn_arg_decode(
                req_pool_indices,
                paged_kernel_lens,
                self.req_to_token,
            )

        wrapper.end_forward()
        wrapper.begin_forward(
            kv_indptr,
            kv_indices,
            self.kv_last_page_len[:bs],
            self.num_qo_heads,
            self.num_kv_heads,
            self.head_dim,
            1,
            data_type=self.data_type,
            q_data_type=self.q_data_type,
        )


class FlashInferIndicesUpdaterPrefill:
    def __init__(self, model_runner: ModelRunner, attn_backend: AttentionBackend):
        # Parse Constants
        self.num_qo_heads = (
            model_runner.model_config.num_attention_heads // model_runner.tp_size
        )
        self.num_kv_heads = model_runner.model_config.get_num_kv_heads(
            model_runner.tp_size
        )
        self.head_dim = model_runner.model_config.head_dim
        self.data_type = model_runner.kv_cache_dtype
        self.q_data_type = model_runner.dtype
        self.sliding_window_size = model_runner.sliding_window_size
        self.attn_backend = attn_backend

        # Buffers and wrappers
        self.kv_indptr = attn_backend.kv_indptr
        self.kv_last_page_len = attn_backend.kv_last_page_len
        self.qo_indptr = attn_backend.qo_indptr
        self.req_to_token = model_runner.req_to_token_pool.req_to_token
        self.prefill_wrapper_ragged = attn_backend.prefill_wrapper_ragged

        # Dispatch the update function
        if self.attn_backend.dispatch_reason == WrapperDispatch.SLIDING_WINDOW:
            self.update = self.update_sliding_window
        elif self.attn_backend.dispatch_reason == WrapperDispatch.CROSS_ATTENTION:
            self.update = self.update_cross_attention
        else:
            assert self.attn_backend.num_wrappers == 1
            self.update = self.update_single_wrapper

    def update(
        self,
        req_pool_indices: torch.Tnesor,
        seq_lens: torch.Tensor,
        seq_lens_sum: int,
        prefix_lens: torch.Tensor,
        prefill_wrappers: List[BatchPrefillWithPagedKVCacheWrapper],
        use_ragged: bool,
        encoder_lens: Optional[torch.Tensor],
        spec_info: Optional[SpecInfo],
    ):
        # Keep the signature for type checking. It will be assigned during runtime.
        raise NotImplementedError()

    def update_single_wrapper(
        self,
        req_pool_indices: torch.Tnesor,
        seq_lens: torch.Tensor,
        seq_lens_sum: int,
        prefix_lens: torch.Tensor,
        prefill_wrappers: List[BatchPrefillWithPagedKVCacheWrapper],
        use_ragged: bool,
        encoder_lens: Optional[torch.Tensor],
        spec_info: Optional[SpecInfo],
    ):
        if use_ragged:
            paged_kernel_lens = prefix_lens
            paged_kernel_lens_sum = paged_kernel_lens.sum().item()
        else:
            paged_kernel_lens = seq_lens
            paged_kernel_lens_sum = seq_lens_sum

        self.call_begin_forward(
            self.prefill_wrapper_ragged,
            prefill_wrappers[0],
            req_pool_indices,
            paged_kernel_lens,
            paged_kernel_lens_sum,
            seq_lens,
            prefix_lens,
            None,
            self.kv_indptr[0],
            self.qo_indptr[0],
            use_ragged,
            spec_info,
        )

    def update_sliding_window(
        self,
        req_pool_indices: torch.Tensor,
        seq_lens: torch.Tensor,
        seq_lens_sum: int,
        prefix_lens: torch.Tensor,
        prefill_wrappers: List[BatchPrefillWithPagedKVCacheWrapper],
        use_ragged: bool,
        encoder_lens: Optional[torch.Tensor],
        spec_info: Optional[SpecInfo],
    ):
        for wrapper_id in range(2):
            if wrapper_id == 0:
                # window attention use paged only
                paged_kernel_lens = torch.minimum(
                    seq_lens,
                    torch.tensor(self.sliding_window_size) + seq_lens - prefix_lens,
                )
                paged_kernel_lens_sum = paged_kernel_lens.sum().item()
            else:
                # full attention
                paged_kernel_lens = seq_lens
                paged_kernel_lens_sum = seq_lens_sum

            kv_start_idx = seq_lens - paged_kernel_lens

            self.call_begin_forward(
                self.prefill_wrapper_ragged,
                prefill_wrappers[wrapper_id],
                req_pool_indices,
                paged_kernel_lens,
                paged_kernel_lens_sum,
                seq_lens,
                prefix_lens,
                kv_start_idx,
                self.kv_indptr[wrapper_id],
                self.qo_indptr[wrapper_id],
                use_ragged,
                spec_info,
            )

    def update_cross_attention(
        self,
        req_pool_indices: torch.Tensor,
        seq_lens: torch.Tensor,
        seq_lens_sum: int,
        prefix_lens: torch.Tensor,
        prefill_wrappers: List[BatchPrefillWithPagedKVCacheWrapper],
        use_ragged: bool,
        encoder_lens: Optional[torch.Tensor],
        spec_info: Optional[SpecInfo],
    ):
        for wrapper_id in range(2):
            if wrapper_id == 0:
                # normal attention
                paged_kernel_lens = seq_lens
                kv_start_idx = encoder_lens
                paged_kernel_lens_sum = seq_lens_sum
            else:
                # cross attention
                paged_kernel_lens = encoder_lens
                kv_start_idx = torch.zeros_like(encoder_lens)
                paged_kernel_lens_sum = paged_kernel_lens.sum().item()

            self.call_begin_forward(
                self.prefill_wrapper_ragged,
                prefill_wrappers[wrapper_id],
                req_pool_indices,
                paged_kernel_lens,
                paged_kernel_lens_sum,
                seq_lens,
                prefix_lens,
                kv_start_idx,
                self.kv_indptr[wrapper_id],
                self.qo_indptr[wrapper_id],
                use_ragged,
                spec_info,
            )

    def call_begin_forward(
        self,
        wrapper_ragged: BatchPrefillWithRaggedKVCacheWrapper,
        wrapper_paged: BatchPrefillWithPagedKVCacheWrapper,
        req_pool_indices: torch.Tensor,
        paged_kernel_lens: torch.Tensor,
        paged_kernel_lens_sum: int,
        seq_lens: torch.Tensor,
        prefix_lens: torch.Tensor,
        kv_start_idx: torch.Tensor,
        kv_indptr: torch.Tensor,
        qo_indptr: torch.Tensor,
        use_ragged: bool,
        spec_info: Optional[SpecInfo],
    ):
        bs = len(req_pool_indices)
        if spec_info is None:
            # Normal extend
            kv_indptr[1 : bs + 1] = torch.cumsum(paged_kernel_lens, dim=0)
            kv_indptr = kv_indptr[: bs + 1]
            kv_indices = torch.empty(
                paged_kernel_lens_sum, dtype=torch.int32, device="cuda"
            )
            create_flashinfer_kv_indices_triton[(bs,)](
                self.req_to_token,
                req_pool_indices,
                paged_kernel_lens,
                kv_indptr,
                kv_start_idx,
                kv_indices,
                self.req_to_token.shape[1],
            )

            qo_indptr[1 : bs + 1] = torch.cumsum(seq_lens - prefix_lens, dim=0)
            qo_indptr = qo_indptr[: bs + 1]
            custom_mask = None
        else:
            kv_indices, kv_indptr, qo_indptr, custom_mask = (
                spec_info.generate_attn_arg_prefill(
                    req_pool_indices,
                    paged_kernel_lens,
                    self.req_to_token,
                )
            )

        # extend part
        if use_ragged:
            wrapper_ragged.end_forward()
            wrapper_ragged.begin_forward(
                qo_indptr,
                qo_indptr,
                self.num_qo_heads,
                self.num_kv_heads,
                self.head_dim,
                q_data_type=self.q_data_type,
            )

        # cached part
        wrapper_paged.end_forward()
        wrapper_paged.begin_forward(
            qo_indptr,
            kv_indptr,
            kv_indices,
            self.kv_last_page_len[:bs],
            self.num_qo_heads,
            self.num_kv_heads,
            self.head_dim,
            1,
            q_data_type=self.q_data_type,
            custom_mask=custom_mask,
        )


@triton.jit
def create_flashinfer_kv_indices_triton(
    req_to_token_ptr,  # [max_batch, max_context_len]
    req_pool_indices_ptr,
    page_kernel_lens_ptr,
    kv_indptr,
    kv_start_idx,
    kv_indices_ptr,
    req_to_token_ptr_stride: tl.constexpr,
):
    BLOCK_SIZE: tl.constexpr = 512
    pid = tl.program_id(axis=0)

    req_pool_index = tl.load(req_pool_indices_ptr + pid)
    kv_indices_offset = tl.load(kv_indptr + pid)

    kv_start = 0
    kv_end = 0
    if kv_start_idx:
        kv_start = tl.load(kv_start_idx + pid).to(tl.int32)
        kv_end = kv_start
    kv_end += tl.load(page_kernel_lens_ptr + pid).to(tl.int32)

    num_loop = tl.cdiv(kv_end - kv_start, BLOCK_SIZE)
    for i in range(num_loop):
        offset = tl.arange(0, BLOCK_SIZE) + i * BLOCK_SIZE
        mask = offset < kv_end - kv_start
        data = tl.load(
            req_to_token_ptr
            + req_pool_index * req_to_token_ptr_stride
            + kv_start
            + offset,
            mask=mask,
        )
        tl.store(kv_indices_ptr + kv_indices_offset + offset, data, mask=mask)


def should_use_tensor_core(
    kv_cache_dtype: torch.dtype,
    num_attention_heads: int,
    num_kv_heads: int,
) -> bool:
    """
    Determine whether to use tensor cores for attention computation.

    Args:
        kv_cache_dtype: Data type of the KV cache
        num_attention_heads: Number of attention heads
        num_kv_heads: Number of key/value heads

    Returns:
        bool: Whether to use tensor cores
    """
    # Try to use environment variable first
    env_override = os.environ.get("SGLANG_FLASHINFER_USE_TENSOR_CORE")
    if env_override is not None:
        return env_override.lower() == "true"

    # Try to use _grouped_size_compiled_for_decode_kernels if available
    # This is for flashinfer <=0.1.6. Otherwise, there is an accuracy bug
    try:
        from flashinfer.decode import _grouped_size_compiled_for_decode_kernels

        if not _grouped_size_compiled_for_decode_kernels(
            num_attention_heads,
            num_kv_heads,
        ):
            return True
        else:
            return False
    except (ImportError, AttributeError):
        pass

    # Calculate GQA group size
    gqa_group_size = num_attention_heads // num_kv_heads

    # Determine based on dtype and GQA group size
    if kv_cache_dtype in (torch.float8_e4m3fn, torch.float8_e5m2):
        return True
    elif kv_cache_dtype in (torch.float16, torch.half, torch.bfloat16):
        return gqa_group_size > 4
    else:
        return False<|MERGE_RESOLUTION|>--- conflicted
+++ resolved
@@ -363,13 +363,9 @@
                 causal=not layer.is_cross_attention,
                 sm_scale=layer.scaling,
                 window_left=layer.sliding_window_size,
-<<<<<<< HEAD
-                logits_soft_cap=layer.logit_cap,
+                logits_soft_cap=logits_soft_cap,
                 k_scale=layer.k_scale,
                 v_scale=layer.v_scale,
-=======
-                logits_soft_cap=logits_soft_cap,
->>>>>>> 977f785d
             )
         else:
             o1, s1 = self.prefill_wrapper_ragged.forward_return_lse(
@@ -378,13 +374,9 @@
                 v.contiguous().view(-1, layer.tp_v_head_num, layer.head_dim),
                 causal=True,
                 sm_scale=layer.scaling,
-<<<<<<< HEAD
-                logits_soft_cap=layer.logit_cap,
+                logits_soft_cap=logits_soft_cap,
                 k_scale=layer.k_scale,
                 v_scale=layer.v_scale,
-=======
-                logits_soft_cap=logits_soft_cap,
->>>>>>> 977f785d
             )
 
             if self.forward_metadata.extend_no_prefix:
