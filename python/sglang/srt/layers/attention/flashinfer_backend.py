from __future__ import annotations

"""
Support different attention backends.
Now there are two backends: FlashInfer and Triton.
FlashInfer is faster and Triton is easier to customize.
Each backend supports two operators: extend (i.e. prefill with cached prefix) and decode.
"""

from enum import Enum, auto
from typing import TYPE_CHECKING, List

import torch
import triton
import triton.language as tl

from sglang.global_config import global_config
from sglang.srt.layers.attention import AttentionBackend
from sglang.srt.model_executor.forward_batch_info import ForwardBatch, ForwardMode
from sglang.srt.utils import is_flashinfer_available

if TYPE_CHECKING:
    from sglang.srt.layers.radix_attention import RadixAttention
    from sglang.srt.model_executor.model_runner import ModelRunner
    from sglang.srt.speculative.speculative_utils import SpecInput

if is_flashinfer_available():
    from flashinfer import (
        BatchDecodeWithPagedKVCacheWrapper,
        BatchPrefillWithPagedKVCacheWrapper,
        BatchPrefillWithRaggedKVCacheWrapper,
    )
    from flashinfer.cascade import merge_state
    from flashinfer.decode import _grouped_size_compiled_for_decode_kernels


class WrapperDispatch(Enum):
    SLIDING_WINDOW = auto()
    CROSS_ATTENTION = auto()


class FlashInferAttnBackend(AttentionBackend):
    """Flashinfer attention kernels."""

    def __init__(self, model_runner: ModelRunner):
        super().__init__()

        # Parse constants
        if not _grouped_size_compiled_for_decode_kernels(
            model_runner.model_config.num_attention_heads // model_runner.tp_size,
            model_runner.model_config.get_num_kv_heads(model_runner.tp_size),
        ):
            self.decode_use_tensor_cores = True
        else:
            self.decode_use_tensor_cores = False
        self.max_context_len = model_runner.model_config.context_len

        assert not (
            model_runner.sliding_window_size is not None
            and model_runner.model_config.is_encoder_decoder
        ), "Sliding window and cross attention are not supported together"

        if model_runner.sliding_window_size is not None:
            self.num_wrappers = 2
            self.dispatch_reason = WrapperDispatch.SLIDING_WINDOW
        elif model_runner.model_config.is_encoder_decoder:
            self.num_wrappers = 2
            self.dispatch_reason = WrapperDispatch.CROSS_ATTENTION
        else:
            self.num_wrappers = 1
            self.dispatch_reason = None

        # Allocate buffers
        self.workspace_buffer = torch.empty(
            global_config.flashinfer_workspace_size,
            dtype=torch.uint8,
            device=model_runner.device,
        )
        max_bs = model_runner.req_to_token_pool.size
        self.kv_indptr = [
            torch.zeros((max_bs + 1,), dtype=torch.int32, device=model_runner.device)
            for _ in range(self.num_wrappers)
        ]
        self.kv_last_page_len = torch.ones(
            (max_bs,), dtype=torch.int32, device=model_runner.device
        )
        self.qo_indptr = [
            torch.zeros((max_bs + 1,), dtype=torch.int32, device=model_runner.device)
            for _ in range(self.num_wrappers)
        ]

        # Create wrappers
        # NOTE: we do not use ragged attention when there are multiple wrappers
        self.prefill_wrapper_ragged = (
            BatchPrefillWithRaggedKVCacheWrapper(self.workspace_buffer, "NHD")
            if self.num_wrappers == 1
            else None
        )

        # Two wrappers: one for sliding window attention and one for full attention.
        # Using two wrappers is unnecessary in the current PR, but are prepared for future PRs
        self.prefill_wrappers_paged = []
        self.prefill_wrappers_verify = []
        self.decode_wrappers = []
        for _ in range(self.num_wrappers):
            self.prefill_wrappers_paged.append(
                BatchPrefillWithPagedKVCacheWrapper(self.workspace_buffer, "NHD")
            )
            self.prefill_wrappers_verify.append(
                BatchPrefillWithPagedKVCacheWrapper(self.workspace_buffer, "NHD")
            )
            self.decode_wrappers.append(
                BatchDecodeWithPagedKVCacheWrapper(
                    self.workspace_buffer,
                    "NHD",
                    use_tensor_cores=self.decode_use_tensor_cores,
                )
            )

        # Create indices updater
        self.indices_updater_decode = FlashInferIndicesUpdaterDecode(model_runner, self)
        self.indices_updater_prefill = FlashInferIndicesUpdaterPrefill(
            model_runner, self
        )

        # Other metadata
        self.forward_metadata = None
        self.cuda_graph_metadata = {}

    def init_forward_metadata(self, forward_batch: ForwardBatch):
        if forward_batch.forward_mode.is_decode():
            wrappers = (
                self.prefill_wrappers_verify
                if forward_batch.forward_mode.is_verify()
                else self.decode_wrappers
            )
            self.indices_updater_decode.update(
                forward_batch.req_pool_indices,
                forward_batch.seq_lens,
                forward_batch.seq_lens_sum,
                decode_wrappers=wrappers,
                encoder_lens=forward_batch.encoder_lens,
                forward_batch=forward_batch,
            )
            if forward_batch.forward_mode.is_verify():
                self.forward_metadata = (False, False, None)
            else:
                self.forward_metadata = (wrappers,)
        elif forward_batch.forward_mode.is_spec_extend():
            use_ragged = False
            extend_no_prefix = True
            prefix_lens = None
            self.indices_updater_prefill.update(
                forward_batch.req_pool_indices,
                forward_batch.seq_lens,
                prefix_lens,
                use_ragged=use_ragged,
                encoder_lens=forward_batch.encoder_lens,
                forward_batch=forward_batch,
            )
            self.forward_metadata = (use_ragged, extend_no_prefix, None)
        else:
            prefix_lens = forward_batch.extend_prefix_lens

            # Some heuristics to check whether to use ragged forward
<<<<<<< HEAD
            use_ragged = False
            if (
                forward_batch.extend_num_tokens >= 4096
                and self.num_wrappers == 1
                and not forward_batch.forward_mode.is_verify()
            ):
=======
            if forward_batch.extend_num_tokens >= 4096 and self.num_wrappers == 1:
>>>>>>> 30af7dfb
                use_ragged = True
                extend_no_prefix = not any(forward_batch.extend_prefix_lens_cpu)
            else:
                use_ragged = False
                extend_no_prefix = False

            self.indices_updater_prefill.update(
                forward_batch.req_pool_indices,
                forward_batch.seq_lens,
                forward_batch.seq_lens_sum,
                prefix_lens,
                use_ragged=use_ragged,
                encoder_lens=forward_batch.encoder_lens,
                forward_batch=forward_batch,
            )

            self.forward_metadata = (use_ragged, extend_no_prefix, None)

    def init_cuda_graph_state(self, max_bs: int):
        cuda_graph_kv_indices = torch.zeros(
            (max_bs * self.max_context_len,),
            dtype=torch.int32,
            device="cuda",
        )
        self.cuda_graph_kv_indices = [cuda_graph_kv_indices] + [
            cuda_graph_kv_indices.clone() for _ in range(self.num_wrappers - 1)
        ]

        self.cuda_graph_custom_mask = torch.zeros(
            (max_bs * (self.max_context_len + 7) // 8),
            dtype=torch.uint8,
            device="cuda",
        )
        self.cuda_graph_qk_indptr = [x.clone() for x in self.kv_indptr]
        self.cuda_graph_qo_indptr = [x.clone() for x in self.kv_indptr]

    def init_forward_metadata_capture_cuda_graph(
        self,
        bs: int,
        num_token: int,
        req_pool_indices: torch.Tensor,
        seq_lens: torch.Tensor,
        encoder_lens: torch.Tensor = None,
        spec_info: SpecInput = None,
        is_draft_runner: bool = False,
        forward_batch: ForwardBatch = None,
    ):
        decode_wrappers = []
        # speculative decodign verify stage
        if spec_info is not None and not is_draft_runner:
            for i in range(self.num_wrappers):
                decode_wrappers.append(
                    BatchPrefillWithPagedKVCacheWrapper(
                        self.workspace_buffer,
                        "NHD",
                        use_cuda_graph=True,
                        qo_indptr_buf=self.cuda_graph_qo_indptr[i][: bs + 1],
                        paged_kv_indptr_buf=self.kv_indptr[i][: bs + 1],
                        paged_kv_indices_buf=self.cuda_graph_kv_indices[i],
                        paged_kv_last_page_len_buf=self.kv_last_page_len[:bs],
                        custom_mask_buf=self.cuda_graph_custom_mask,
                        qk_indptr_buf=self.cuda_graph_qk_indptr[i][: bs + 1],
                    )
                )
            self.forward_metadata = (False, False, decode_wrappers)

        else:
            for i in range(self.num_wrappers):
                decode_wrappers.append(
                    BatchDecodeWithPagedKVCacheWrapper(
                        self.workspace_buffer,
                        "NHD",
                        use_cuda_graph=True,
                        use_tensor_cores=self.decode_use_tensor_cores,
                        paged_kv_indptr_buffer=self.kv_indptr[i][: num_token + 1],
                        paged_kv_indices_buffer=self.cuda_graph_kv_indices[i],
                        paged_kv_last_page_len_buffer=self.kv_last_page_len[:num_token],
                    )
                )
            self.forward_metadata = (decode_wrappers,)

        seq_lens_sum = seq_lens.sum().item()
        self.indices_updater_decode.update(
            req_pool_indices,
            seq_lens,
            seq_lens_sum,
            decode_wrappers=decode_wrappers,
            encoder_lens=encoder_lens,
            forward_batch=forward_batch,
        )
        self.cuda_graph_metadata[num_token] = decode_wrappers

    def init_forward_metadata_replay_cuda_graph(
        self,
        bs: int,
        num_token: int,
        req_pool_indices: torch.Tensor,
        seq_lens: torch.Tensor,
        seq_lens_sum: int,
        encoder_lens=None,
        forward_batch=None,
    ):
        self.indices_updater_decode.update(
            req_pool_indices[:bs],
            seq_lens[:bs],
            seq_lens_sum,
            decode_wrappers=self.cuda_graph_metadata[num_token],
            encoder_lens=encoder_lens[:bs] if encoder_lens is not None else None,
            forward_batch=forward_batch,
        )

    def get_cuda_graph_seq_len_fill_value(self):
        return 0

    def forward_extend(
        self, q, k, v, layer: RadixAttention, forward_batch: ForwardBatch
    ):
        if forward_batch.forward_mode.is_verify():
            prefill_wrapper_paged = self.prefill_wrappers_verify[
                self._get_wrapper_idx(layer)
            ]
        else:
            prefill_wrapper_paged = self.prefill_wrappers_paged[
                self._get_wrapper_idx(layer)
            ]

        use_ragged, extend_no_prefix, graph_wrapper = self.forward_metadata
        cache_loc = (
            forward_batch.out_cache_loc
            if not layer.is_cross_attention
            else forward_batch.encoder_out_cache_loc
        )

        if not use_ragged:
            if k is not None:
                assert v is not None
                forward_batch.token_to_kv_pool.set_kv_buffer(layer, cache_loc, k, v)
            if graph_wrapper is not None and forward_batch.forward_mode.is_verify():
                o = graph_wrapper[self._get_wrapper_idx(layer)].forward(
                    q.contiguous().view(-1, layer.tp_q_head_num, layer.head_dim),
                    forward_batch.token_to_kv_pool.get_kv_buffer(layer.layer_id),
                    causal=False,
                    sm_scale=layer.scaling,
                    window_left=layer.sliding_window_size,
                    logits_soft_cap=layer.logit_cap,
                )
            else:
                o = prefill_wrapper_paged.forward(
                    q.contiguous().view(-1, layer.tp_q_head_num, layer.head_dim),
                    forward_batch.token_to_kv_pool.get_kv_buffer(layer.layer_id),
                    causal=not layer.is_cross_attention,
                    sm_scale=layer.scaling,
                    window_left=layer.sliding_window_size,
                    logits_soft_cap=layer.logit_cap,
                )
        else:
            o1, s1 = self.prefill_wrapper_ragged.forward_return_lse(
                q.contiguous().view(-1, layer.tp_q_head_num, layer.head_dim),
                k.contiguous().view(-1, layer.tp_k_head_num, layer.head_dim),
                v.contiguous().view(-1, layer.tp_v_head_num, layer.head_dim),
                causal=True,
                sm_scale=layer.scaling,
                logits_soft_cap=layer.logit_cap,
            )

            if extend_no_prefix:
                o = o1
            else:
                o2, s2 = prefill_wrapper_paged.forward_return_lse(
                    q.contiguous().view(-1, layer.tp_q_head_num, layer.head_dim),
                    forward_batch.token_to_kv_pool.get_kv_buffer(layer.layer_id),
                    causal=False,
                    sm_scale=layer.scaling,
                    logits_soft_cap=layer.logit_cap,
                )

                o, _ = merge_state(o1, s1, o2, s2)

            forward_batch.token_to_kv_pool.set_kv_buffer(layer, cache_loc, k, v)

        return o.view(-1, layer.tp_q_head_num * layer.head_dim)

    def forward_decode(
        self, q, k, v, layer: RadixAttention, forward_batch: ForwardBatch
    ):
        decode_wrapper = self.forward_metadata[0][self._get_wrapper_idx(layer)]
        cache_loc = (
            forward_batch.out_cache_loc
            if not layer.is_cross_attention
            else forward_batch.encoder_out_cache_loc
        )

        if k is not None:
            assert v is not None
            forward_batch.token_to_kv_pool.set_kv_buffer(layer, cache_loc, k, v)

        o = decode_wrapper.forward(
            q.contiguous().view(-1, layer.tp_q_head_num, layer.head_dim),
            forward_batch.token_to_kv_pool.get_kv_buffer(layer.layer_id),
            sm_scale=layer.scaling,
            logits_soft_cap=layer.logit_cap,
        )

        return o.view(-1, layer.tp_q_head_num * layer.head_dim)

    def _get_wrapper_idx(self, layer: RadixAttention):
        if self.num_wrappers == 1:
            return 0

        if self.dispatch_reason == WrapperDispatch.SLIDING_WINDOW:
            return layer.sliding_window_size == -1
        if self.dispatch_reason == WrapperDispatch.CROSS_ATTENTION:
            return layer.is_cross_attention

        raise ValueError(f"Unknown dispatch reason: {self.dispatch_reason}")


class FlashInferIndicesUpdaterDecode:
    def __init__(self, model_runner: ModelRunner, attn_backend: AttentionBackend):
        # Constants
        self.num_qo_heads = (
            model_runner.model_config.num_attention_heads // model_runner.tp_size
        )
        self.num_kv_heads = model_runner.model_config.get_num_kv_heads(
            model_runner.tp_size
        )
        self.head_dim = model_runner.model_config.head_dim
        self.data_type = model_runner.kv_cache_dtype
        self.q_data_type = model_runner.dtype
        self.sliding_window_size = model_runner.sliding_window_size

        self.attn_backend = attn_backend

        # Buffers and wrappers
        self.kv_indptr = attn_backend.kv_indptr
        self.kv_last_page_len = attn_backend.kv_last_page_len
        self.req_to_token = model_runner.req_to_token_pool.req_to_token
        self.decode_wrappers = attn_backend.decode_wrappers

        # Dispatch
        if self.attn_backend.dispatch_reason == WrapperDispatch.SLIDING_WINDOW:
            self.update = self.update_sliding_window
        elif self.attn_backend.dispatch_reason == WrapperDispatch.CROSS_ATTENTION:
            self.update = self.update_cross_attention
        else:
            assert self.attn_backend.num_wrappers == 1
            self.update = self.update_single_wrapper

    def update(
        self,
<<<<<<< HEAD
        req_pool_indices,
        seq_lens,
        seq_lens_sum,
        decode_wrappers,
        encoder_lens,
        forward_batch,
=======
        req_pool_indices: torch.Tensor,
        seq_lens: torch.Tensor,
        seq_lens_sum: int,
        decode_wrappers: List,
        encoder_lens: torch.Tensor,
>>>>>>> 30af7dfb
    ):
        # Keep the signature for type checking. It will be assigned during runtime.
        raise NotImplementedError()

    def update_single_wrapper(
        self,
        req_pool_indices: torch.Tensor,
        seq_lens: torch.Tensor,
        seq_lens_sum: int,
<<<<<<< HEAD
        decode_wrappers=None,
        encoder_lens=None,
        forward_batch=None,
=======
        decode_wrappers: List,
        encoder_lens: torch.Tensor,
>>>>>>> 30af7dfb
    ):
        decode_wrappers = decode_wrappers or self.decode_wrappers
        self.call_begin_forward(
            decode_wrappers[0],
            req_pool_indices,
            seq_lens,
            seq_lens_sum,
            self.kv_indptr[0],
            None,
            forward_batch,
        )

    def update_sliding_window(
        self,
        req_pool_indices: torch.Tensor,
        seq_lens: torch.Tensor,
        seq_lens_sum: int,
<<<<<<< HEAD
        decode_wrappers=None,
        encoder_lens=None,
        forward_batch=None,
=======
        decode_wrappers: List,
        encoder_lens: torch.Tensor,
>>>>>>> 30af7dfb
    ):
        decode_wrappers = decode_wrappers or self.decode_wrappers

        for wrapper_id in range(2):
            if wrapper_id == 0:
                # Sliding window attention
                paged_kernel_lens_tmp = torch.minimum(  # TODO: replace this with clamp
                    seq_lens,
                    torch.tensor(self.sliding_window_size + 1),
                )
                paged_kernel_lens_sum_tmp = paged_kernel_lens_tmp.sum().item()
                kv_start_idx_tmp = seq_lens - paged_kernel_lens_tmp
            else:
                # Full attention
                paged_kernel_lens_tmp = seq_lens
                paged_kernel_lens_sum_tmp = seq_lens_sum
                kv_start_idx_tmp = None

            self.call_begin_forward(
                decode_wrappers[wrapper_id],
                req_pool_indices,
                paged_kernel_lens_tmp,
                paged_kernel_lens_sum_tmp,
                self.kv_indptr[wrapper_id],
                kv_start_idx_tmp,
            )

    def update_cross_attention(
        self,
<<<<<<< HEAD
        req_pool_indices,
        seq_lens,
        seq_lens_sum,
        decode_wrappers=None,
        encoder_lens=None,
        forward_batch=None,
=======
        req_pool_indices: torch.Tensor,
        seq_lens: torch.Tensor,
        seq_lens_sum: int,
        decode_wrappers: List,
        encoder_lens: torch.Tensor,
>>>>>>> 30af7dfb
    ):
        decode_wrappers = decode_wrappers or self.decode_wrappers

        for wrapper_id in range(2):
            if wrapper_id == 0:
                # Normal attention
                paged_kernel_lens = seq_lens
                kv_start_idx = encoder_lens
            else:
                # Cross attention
                paged_kernel_lens = encoder_lens
                kv_start_idx = torch.zeros_like(encoder_lens)
                seq_lens_sum = encoder_lens.sum().item()

            self.call_begin_forward(
                decode_wrappers[wrapper_id],
                req_pool_indices,
                paged_kernel_lens,
                seq_lens_sum,
                self.kv_indptr[wrapper_id],
                kv_start_idx,
            )

    def call_begin_forward(
        self,
        wrapper,
<<<<<<< HEAD
        req_pool_indices,
        paged_kernel_lens,
        paged_kernel_lens_sum,
        kv_indptr,
        kv_start_idx,
        forward_batch=None,
=======
        req_pool_indices: torch.Tensor,
        paged_kernel_lens: torch.Tensor,
        paged_kernel_lens_sum: int,
        kv_indptr: torch.Tensor,
        kv_start_idx: torch.Tensor,
>>>>>>> 30af7dfb
    ):

        if forward_batch is not None and forward_batch.spec_info is not None:
            bs = forward_batch.input_ids.numel()
            kv_indices, kv_indptr, kv_last_page_len, qo_indptr = (
                forward_batch.spec_info.generate_attn_arg(
                    req_pool_indices,
                    paged_kernel_lens,
                    self.req_to_token,
                )
            )
        else:
            bs = len(req_pool_indices)
            kv_indptr[1 : bs + 1] = torch.cumsum(paged_kernel_lens, dim=0)
            kv_indptr = kv_indptr[: bs + 1]
            kv_indices = torch.empty(
                paged_kernel_lens_sum, dtype=torch.int32, device="cuda"
            )
            create_flashinfer_kv_indices_triton[(bs,)](
                self.req_to_token,
                req_pool_indices,
                paged_kernel_lens,
                kv_indptr,
                kv_start_idx,
                kv_indices,
                self.req_to_token.shape[1],
            )

        if forward_batch is not None and forward_batch.forward_mode.is_verify():
            bs = len(req_pool_indices)
            custom_mask = getattr(forward_batch.spec_info, "custom_mask", None)
            wrapper.end_forward()
            wrapper.begin_forward(
                qo_indptr,
                kv_indptr,
                kv_indices,
                self.kv_last_page_len[:bs],
                self.num_qo_heads,
                self.num_kv_heads,
                self.head_dim,
                1,
                custom_mask=custom_mask,
            )
        else:
            wrapper.end_forward()
            wrapper.begin_forward(
                kv_indptr,
                kv_indices,
                self.kv_last_page_len[:bs],
                self.num_qo_heads,
                self.num_kv_heads,
                self.head_dim,
                1,
                data_type=self.data_type,
                q_data_type=self.q_data_type,
            )


class FlashInferIndicesUpdaterPrefill:
    def __init__(self, model_runner: ModelRunner, attn_backend: AttentionBackend):
        # Constants
        self.num_qo_heads = (
            model_runner.model_config.num_attention_heads // model_runner.tp_size
        )
        self.num_kv_heads = model_runner.model_config.get_num_kv_heads(
            model_runner.tp_size
        )
        self.head_dim = model_runner.model_config.head_dim
        self.data_type = model_runner.kv_cache_dtype
        self.q_data_type = model_runner.dtype
        self.sliding_window_size = model_runner.sliding_window_size

        self.attn_backend = attn_backend

        # Buffers and wrappers
        self.kv_indptr = attn_backend.kv_indptr
        self.kv_last_page_len = attn_backend.kv_last_page_len
        self.qo_indptr = attn_backend.qo_indptr
        self.req_to_token = model_runner.req_to_token_pool.req_to_token
        self.wrapper_ragged = attn_backend.prefill_wrapper_ragged
        self.wrappers_paged = attn_backend.prefill_wrappers_paged

        # Dispatch
        if self.attn_backend.dispatch_reason == WrapperDispatch.SLIDING_WINDOW:
            self.update = self.update_sliding_window
        elif self.attn_backend.dispatch_reason == WrapperDispatch.CROSS_ATTENTION:
            self.update = self.update_cross_attention
        else:
            assert self.attn_backend.num_wrappers == 1
            self.update = self.update_single_wrapper

    def update(
        self,
<<<<<<< HEAD
        req_pool_indices,
        seq_lens,
        prefix_lens,
        use_ragged,
        encoder_lens,
        forward_batch,
=======
        req_pool_indices: torch.Tnesor,
        seq_lens: torch.Tensor,
        seq_lens_sum: int,
        prefix_lens: torch.Tensor,
        use_ragged: bool,
        encoder_lens: torch.Tensor,
>>>>>>> 30af7dfb
    ):
        # Keep the signature for type checking. It will be assigned during runtime.
        raise NotImplementedError()

    def update_single_wrapper(
        self,
<<<<<<< HEAD
        req_pool_indices,
        seq_lens,
        prefix_lens,
        use_ragged,
        encoder_lens,
        forward_batch,
=======
        req_pool_indices: torch.Tnesor,
        seq_lens: torch.Tensor,
        seq_lens_sum: int,
        prefix_lens: torch.Tensor,
        use_ragged: bool,
        encoder_lens: torch.Tensor,
>>>>>>> 30af7dfb
    ):
        if use_ragged:
            paged_kernel_lens = prefix_lens
            paged_kernel_lens_sum = paged_kernel_lens.sum().item()
        else:
            paged_kernel_lens = seq_lens
            paged_kernel_lens_sum = seq_lens_sum

        self.call_begin_forward(
            self.wrapper_ragged,
            self.wrappers_paged[0],
            req_pool_indices,
            paged_kernel_lens,
            paged_kernel_lens_sum,
            seq_lens,
            prefix_lens,
            None,
            self.kv_indptr[0],
            self.qo_indptr[0],
            use_ragged,
            forward_batch,
        )

    def update_sliding_window(
        self,
<<<<<<< HEAD
        req_pool_indices,
        seq_lens,
        prefix_lens,
        use_ragged,
        encoder_lens,
        forward_batch,
=======
        req_pool_indices: torch.Tensor,
        seq_lens: torch.Tensor,
        seq_lens_sum: int,
        prefix_lens: torch.Tensor,
        use_ragged: bool,
        encoder_lens: torch.Tensor,
>>>>>>> 30af7dfb
    ):
        for wrapper_id in range(2):
            if wrapper_id == 0:
                # window attention use paged only
                paged_kernel_lens = torch.minimum(
                    seq_lens,
                    torch.tensor(self.sliding_window_size) + seq_lens - prefix_lens,
                )
                paged_kernel_lens_sum = paged_kernel_lens.sum().item()
            else:
                # full attention
                paged_kernel_lens = seq_lens
                paged_kernel_lens_sum = seq_lens_sum

            kv_start_idx = seq_lens - paged_kernel_lens

            self.call_begin_forward(
                self.wrapper_ragged,
                self.wrappers_paged[wrapper_id],
                req_pool_indices,
                paged_kernel_lens,
                paged_kernel_lens_sum,
                seq_lens,
                prefix_lens,
                kv_start_idx,
                self.kv_indptr[wrapper_id],
                self.qo_indptr[wrapper_id],
                use_ragged,
                forward_batch,
            )

    def update_cross_attention(
        self,
<<<<<<< HEAD
        req_pool_indices,
        seq_lens,
        prefix_lens,
        use_ragged,
        encoder_lens,
        forward_batch,
=======
        req_pool_indices: torch.Tensor,
        seq_lens: torch.Tensor,
        seq_lens_sum: int,
        prefix_lens: torch.Tensor,
        use_ragged: bool,
        encoder_lens: torch.Tensor,
>>>>>>> 30af7dfb
    ):
        for wrapper_id in range(2):
            if wrapper_id == 0:
                # normal attention
                paged_kernel_lens = seq_lens
                kv_start_idx = encoder_lens
                paged_kernel_lens_sum = seq_lens_sum
            else:
                # cross attention
                paged_kernel_lens = encoder_lens
                kv_start_idx = torch.zeros_like(encoder_lens)
                paged_kernel_lens_sum = paged_kernel_lens.sum().item()

            self.call_begin_forward(
                self.wrapper_ragged,
                self.wrappers_paged[wrapper_id],
                req_pool_indices,
                paged_kernel_lens,
                paged_kernel_lens_sum,
                seq_lens,
                prefix_lens,
                kv_start_idx,
                self.kv_indptr[wrapper_id],
                self.qo_indptr[wrapper_id],
                use_ragged,
                forward_batch,
            )

    def call_begin_forward(
        self,
        wrapper_ragged,
        wrapper_paged,
<<<<<<< HEAD
        req_pool_indices,
        paged_kernel_lens,
        seq_lens,
        prefix_lens,
        kv_start_idx,
        kv_indptr,
        qo_indptr,
        use_ragged,
        forward_batch,
    ):
        bs = len(req_pool_indices)
        if forward_batch is not None and forward_batch.forward_mode.is_spec_extend():
            # spec extend update generate arg
            kv_indices, kv_indptr, kv_last_page_len, qo_indptr = (
                forward_batch.spec_info.generate_attn_arg_spec_extend(
                    req_pool_indices,
                    paged_kernel_lens,
                    self.req_to_token,
                )
            )
        else:
            kv_indptr[1 : bs + 1] = torch.cumsum(paged_kernel_lens, dim=0)
            kv_indptr = kv_indptr[: bs + 1]
            kv_indices = torch.empty(kv_indptr[-1], dtype=torch.int32, device="cuda")
            create_flashinfer_kv_indices_triton[(bs,)](
                self.req_to_token,
                req_pool_indices,
                paged_kernel_lens,
                kv_indptr,
                kv_start_idx,
                kv_indices,
                self.req_to_token.shape[1],
            )
=======
        req_pool_indices: torch.Tensor,
        paged_kernel_lens: torch.Tensor,
        paged_kernel_lens_sum: int,
        seq_lens: torch.Tensor,
        prefix_lens: torch.Tensor,
        kv_start_idx: torch.Tensor,
        kv_indptr: torch.Tensor,
        qo_indptr: torch.Tensor,
        use_ragged: bool,
    ):
        bs = len(req_pool_indices)
        kv_indptr[1 : bs + 1] = torch.cumsum(paged_kernel_lens, dim=0)
        kv_indptr = kv_indptr[: bs + 1]
        kv_indices = torch.empty(
            paged_kernel_lens_sum, dtype=torch.int32, device="cuda"
        )
        create_flashinfer_kv_indices_triton[(bs,)](
            self.req_to_token,
            req_pool_indices,
            paged_kernel_lens,
            kv_indptr,
            kv_start_idx,
            kv_indices,
            self.req_to_token.shape[1],
        )
>>>>>>> 30af7dfb

            qo_indptr[1 : bs + 1] = torch.cumsum(seq_lens - prefix_lens, dim=0)
            qo_indptr = qo_indptr[: bs + 1]
            kv_last_page_len = self.kv_last_page_len[:bs]

        # extend part
        if use_ragged:
            wrapper_ragged.end_forward()
            wrapper_ragged.begin_forward(
                qo_indptr,
                qo_indptr,
                self.num_qo_heads,
                self.num_kv_heads,
                self.head_dim,
            )

        # cached part
        wrapper_paged.end_forward()
        wrapper_paged.begin_forward(
            qo_indptr,
            kv_indptr,
            kv_indices,
            kv_last_page_len[:bs],
            self.num_qo_heads,
            self.num_kv_heads,
            self.head_dim,
            1,
        )


@triton.jit
def create_flashinfer_kv_indices_triton(
    req_to_token_ptr,  # [max_batch, max_context_len]
    req_pool_indices_ptr,
    page_kernel_lens_ptr,
    kv_indptr,
    kv_start_idx,
    kv_indices_ptr,
    req_to_token_ptr_stride: tl.constexpr,
):
    BLOCK_SIZE: tl.constexpr = 512
    pid = tl.program_id(axis=0)

    req_pool_index = tl.load(req_pool_indices_ptr + pid)
    kv_indices_offset = tl.load(kv_indptr + pid)

    kv_start = 0
    kv_end = 0
    if kv_start_idx:
        kv_start = tl.load(kv_start_idx + pid).to(tl.int32)
        kv_end = kv_start
    kv_end += tl.load(page_kernel_lens_ptr + pid).to(tl.int32)

    num_loop = tl.cdiv(kv_end - kv_start, BLOCK_SIZE)
    for i in range(num_loop):
        offset = tl.arange(0, BLOCK_SIZE) + i * BLOCK_SIZE
        mask = offset < kv_end - kv_start
        data = tl.load(
            req_to_token_ptr
            + req_pool_index * req_to_token_ptr_stride
            + kv_start
            + offset,
            mask=mask,
        )
        tl.store(kv_indices_ptr + kv_indices_offset + offset, data, mask=mask)<|MERGE_RESOLUTION|>--- conflicted
+++ resolved
@@ -153,6 +153,7 @@
             self.indices_updater_prefill.update(
                 forward_batch.req_pool_indices,
                 forward_batch.seq_lens,
+                forward_batch.seq_lens_sum,
                 prefix_lens,
                 use_ragged=use_ragged,
                 encoder_lens=forward_batch.encoder_lens,
@@ -163,16 +164,11 @@
             prefix_lens = forward_batch.extend_prefix_lens
 
             # Some heuristics to check whether to use ragged forward
-<<<<<<< HEAD
-            use_ragged = False
             if (
                 forward_batch.extend_num_tokens >= 4096
                 and self.num_wrappers == 1
                 and not forward_batch.forward_mode.is_verify()
             ):
-=======
-            if forward_batch.extend_num_tokens >= 4096 and self.num_wrappers == 1:
->>>>>>> 30af7dfb
                 use_ragged = True
                 extend_no_prefix = not any(forward_batch.extend_prefix_lens_cpu)
             else:
@@ -423,20 +419,12 @@
 
     def update(
         self,
-<<<<<<< HEAD
-        req_pool_indices,
-        seq_lens,
-        seq_lens_sum,
-        decode_wrappers,
-        encoder_lens,
-        forward_batch,
-=======
         req_pool_indices: torch.Tensor,
         seq_lens: torch.Tensor,
         seq_lens_sum: int,
         decode_wrappers: List,
         encoder_lens: torch.Tensor,
->>>>>>> 30af7dfb
+        forward_batch: ForwardBatch,
     ):
         # Keep the signature for type checking. It will be assigned during runtime.
         raise NotImplementedError()
@@ -446,14 +434,9 @@
         req_pool_indices: torch.Tensor,
         seq_lens: torch.Tensor,
         seq_lens_sum: int,
-<<<<<<< HEAD
-        decode_wrappers=None,
-        encoder_lens=None,
-        forward_batch=None,
-=======
         decode_wrappers: List,
         encoder_lens: torch.Tensor,
->>>>>>> 30af7dfb
+        forward_batch: ForwardBatch = None,
     ):
         decode_wrappers = decode_wrappers or self.decode_wrappers
         self.call_begin_forward(
@@ -471,14 +454,9 @@
         req_pool_indices: torch.Tensor,
         seq_lens: torch.Tensor,
         seq_lens_sum: int,
-<<<<<<< HEAD
-        decode_wrappers=None,
-        encoder_lens=None,
-        forward_batch=None,
-=======
         decode_wrappers: List,
         encoder_lens: torch.Tensor,
->>>>>>> 30af7dfb
+        forward_batch: ForwardBatch,
     ):
         decode_wrappers = decode_wrappers or self.decode_wrappers
 
@@ -508,20 +486,12 @@
 
     def update_cross_attention(
         self,
-<<<<<<< HEAD
-        req_pool_indices,
-        seq_lens,
-        seq_lens_sum,
-        decode_wrappers=None,
-        encoder_lens=None,
-        forward_batch=None,
-=======
         req_pool_indices: torch.Tensor,
         seq_lens: torch.Tensor,
         seq_lens_sum: int,
         decode_wrappers: List,
         encoder_lens: torch.Tensor,
->>>>>>> 30af7dfb
+        forward_batch: ForwardBatch = None,
     ):
         decode_wrappers = decode_wrappers or self.decode_wrappers
 
@@ -548,20 +518,12 @@
     def call_begin_forward(
         self,
         wrapper,
-<<<<<<< HEAD
-        req_pool_indices,
-        paged_kernel_lens,
-        paged_kernel_lens_sum,
-        kv_indptr,
-        kv_start_idx,
-        forward_batch=None,
-=======
         req_pool_indices: torch.Tensor,
         paged_kernel_lens: torch.Tensor,
         paged_kernel_lens_sum: int,
         kv_indptr: torch.Tensor,
         kv_start_idx: torch.Tensor,
->>>>>>> 30af7dfb
+        forward_batch: ForwardBatch = None,
     ):
 
         if forward_batch is not None and forward_batch.spec_info is not None:
@@ -655,42 +617,26 @@
 
     def update(
         self,
-<<<<<<< HEAD
-        req_pool_indices,
-        seq_lens,
-        prefix_lens,
-        use_ragged,
-        encoder_lens,
-        forward_batch,
-=======
         req_pool_indices: torch.Tnesor,
         seq_lens: torch.Tensor,
         seq_lens_sum: int,
         prefix_lens: torch.Tensor,
         use_ragged: bool,
         encoder_lens: torch.Tensor,
->>>>>>> 30af7dfb
+        forward_batch: ForwardBatch = None,
     ):
         # Keep the signature for type checking. It will be assigned during runtime.
         raise NotImplementedError()
 
     def update_single_wrapper(
         self,
-<<<<<<< HEAD
-        req_pool_indices,
-        seq_lens,
-        prefix_lens,
-        use_ragged,
-        encoder_lens,
-        forward_batch,
-=======
         req_pool_indices: torch.Tnesor,
         seq_lens: torch.Tensor,
         seq_lens_sum: int,
         prefix_lens: torch.Tensor,
         use_ragged: bool,
         encoder_lens: torch.Tensor,
->>>>>>> 30af7dfb
+        forward_batch: ForwardBatch = None,
     ):
         if use_ragged:
             paged_kernel_lens = prefix_lens
@@ -716,21 +662,13 @@
 
     def update_sliding_window(
         self,
-<<<<<<< HEAD
-        req_pool_indices,
-        seq_lens,
-        prefix_lens,
-        use_ragged,
-        encoder_lens,
-        forward_batch,
-=======
         req_pool_indices: torch.Tensor,
         seq_lens: torch.Tensor,
         seq_lens_sum: int,
         prefix_lens: torch.Tensor,
         use_ragged: bool,
         encoder_lens: torch.Tensor,
->>>>>>> 30af7dfb
+        forward_batch: ForwardBatch = None,
     ):
         for wrapper_id in range(2):
             if wrapper_id == 0:
@@ -764,21 +702,13 @@
 
     def update_cross_attention(
         self,
-<<<<<<< HEAD
-        req_pool_indices,
-        seq_lens,
-        prefix_lens,
-        use_ragged,
-        encoder_lens,
-        forward_batch,
-=======
         req_pool_indices: torch.Tensor,
         seq_lens: torch.Tensor,
         seq_lens_sum: int,
         prefix_lens: torch.Tensor,
         use_ragged: bool,
         encoder_lens: torch.Tensor,
->>>>>>> 30af7dfb
+        forward_batch: ForwardBatch = None,
     ):
         for wrapper_id in range(2):
             if wrapper_id == 0:
@@ -811,16 +741,16 @@
         self,
         wrapper_ragged,
         wrapper_paged,
-<<<<<<< HEAD
-        req_pool_indices,
-        paged_kernel_lens,
-        seq_lens,
-        prefix_lens,
-        kv_start_idx,
-        kv_indptr,
-        qo_indptr,
-        use_ragged,
-        forward_batch,
+        req_pool_indices: torch.Tensor,
+        paged_kernel_lens: torch.Tensor,
+        paged_kernel_lens_sum: int,
+        seq_lens: torch.Tensor,
+        prefix_lens: torch.Tensor,
+        kv_start_idx: torch.Tensor,
+        kv_indptr: torch.Tensor,
+        qo_indptr: torch.Tensor,
+        use_ragged: bool,
+        forward_batch: ForwardBatch = None,
     ):
         bs = len(req_pool_indices)
         if forward_batch is not None and forward_batch.forward_mode.is_spec_extend():
@@ -835,7 +765,9 @@
         else:
             kv_indptr[1 : bs + 1] = torch.cumsum(paged_kernel_lens, dim=0)
             kv_indptr = kv_indptr[: bs + 1]
-            kv_indices = torch.empty(kv_indptr[-1], dtype=torch.int32, device="cuda")
+            kv_indices = torch.empty(
+                paged_kernel_lens_sum, dtype=torch.int32, device="cuda"
+            )
             create_flashinfer_kv_indices_triton[(bs,)](
                 self.req_to_token,
                 req_pool_indices,
@@ -845,33 +777,6 @@
                 kv_indices,
                 self.req_to_token.shape[1],
             )
-=======
-        req_pool_indices: torch.Tensor,
-        paged_kernel_lens: torch.Tensor,
-        paged_kernel_lens_sum: int,
-        seq_lens: torch.Tensor,
-        prefix_lens: torch.Tensor,
-        kv_start_idx: torch.Tensor,
-        kv_indptr: torch.Tensor,
-        qo_indptr: torch.Tensor,
-        use_ragged: bool,
-    ):
-        bs = len(req_pool_indices)
-        kv_indptr[1 : bs + 1] = torch.cumsum(paged_kernel_lens, dim=0)
-        kv_indptr = kv_indptr[: bs + 1]
-        kv_indices = torch.empty(
-            paged_kernel_lens_sum, dtype=torch.int32, device="cuda"
-        )
-        create_flashinfer_kv_indices_triton[(bs,)](
-            self.req_to_token,
-            req_pool_indices,
-            paged_kernel_lens,
-            kv_indptr,
-            kv_start_idx,
-            kv_indices,
-            self.req_to_token.shape[1],
-        )
->>>>>>> 30af7dfb
 
             qo_indptr[1 : bs + 1] = torch.cumsum(seq_lens - prefix_lens, dim=0)
             qo_indptr = qo_indptr[: bs + 1]
