from __future__ import annotations

"""
Support different attention backends.
Now there are two backends: FlashInfer and Triton.
FlashInfer is faster and Triton is easier to customize.
Each backend supports two operators: extend (i.e. prefill with cached prefix) and decode.
"""

import os
from dataclasses import dataclass
from enum import Enum, auto
from functools import partial
from typing import TYPE_CHECKING, List, Optional, Union

import torch
import triton
import triton.language as tl

from sglang.global_config import global_config
from sglang.srt.layers.attention import AttentionBackend
from sglang.srt.layers.dp_attention import get_attention_tp_size
from sglang.srt.model_executor.forward_batch_info import ForwardBatch, ForwardMode
from sglang.srt.utils import is_flashinfer_available

if TYPE_CHECKING:
    from sglang.srt.layers.radix_attention import RadixAttention
    from sglang.srt.model_executor.model_runner import ModelRunner
    from sglang.srt.speculative.spec_info import SpecInfo

if is_flashinfer_available():
    from flashinfer import (
        BatchDecodeWithPagedKVCacheWrapper,
        BatchPrefillWithPagedKVCacheWrapper,
        BatchPrefillWithRaggedKVCacheWrapper,
    )
    from flashinfer.cascade import merge_state
    from flashinfer.decode import PosEncodingMode


class WrapperDispatch(Enum):
    SLIDING_WINDOW = auto()
    CROSS_ATTENTION = auto()


@dataclass
class DecodeMetadata:
    decode_wrappers: List[BatchDecodeWithPagedKVCacheWrapper]


@dataclass
class PrefillMetadata:
    prefill_wrappers: List[BatchPrefillWithPagedKVCacheWrapper]
    use_ragged: bool
    extend_no_prefix: bool


<<<<<<< HEAD
@dataclass
class MixedMetadata:
    prefill_wrappers: List[BatchPrefillWithPagedKVCacheWrapper]
    decode_wrappers: List[BatchDecodeWithPagedKVCacheWrapper]
    use_ragged: bool
    extend_no_prefix: bool
=======
# Reuse this workspace buffer across all flashinfer wrappers
global_workspace_buffer = None
>>>>>>> 98eecbda


class FlashInferAttnBackend(AttentionBackend):
    """Flashinfer attention kernels."""

    def __init__(
        self,
        model_runner: ModelRunner,
        skip_prefill: bool = False,
        kv_indptr_buf: Optional[torch.Tensor] = None,
    ):
        super().__init__()

        self.is_multimodal = model_runner.model_config.is_multimodal

        # Parse constants
        self.decode_use_tensor_cores = should_use_tensor_core(
            kv_cache_dtype=model_runner.kv_cache_dtype,
            num_attention_heads=model_runner.model_config.num_attention_heads
            // get_attention_tp_size(),
            num_kv_heads=model_runner.model_config.get_num_kv_heads(
                get_attention_tp_size()
            ),
        )
        self.max_context_len = model_runner.model_config.context_len
        self.skip_prefill = skip_prefill

        assert not (
            model_runner.sliding_window_size is not None
            and model_runner.model_config.is_encoder_decoder
        ), "Sliding window and cross attention are not supported together"

        if model_runner.sliding_window_size is not None:
            self.num_wrappers = 2
            self.dispatch_reason = WrapperDispatch.SLIDING_WINDOW
        elif model_runner.model_config.is_encoder_decoder:
            self.num_wrappers = 2
            self.dispatch_reason = WrapperDispatch.CROSS_ATTENTION
        else:
            self.num_wrappers = 1
            self.dispatch_reason = None

        # Qwen2 models require higher flashinfer workspace size
        if "Qwen2ForCausalLM" in model_runner.model_config.hf_config.architectures:
            global_config.flashinfer_workspace_size = 512 * 1024 * 1024

        # Allocate buffers
        global global_workspace_buffer
        if global_workspace_buffer is None:
            global_workspace_buffer = torch.empty(
                global_config.flashinfer_workspace_size,
                dtype=torch.uint8,
                device=model_runner.device,
            )
        self.workspace_buffer = global_workspace_buffer
        max_bs = model_runner.req_to_token_pool.size
<<<<<<< HEAD
        # mixed mode: one fore prefill, one for decode
        self.kv_indptr = [
            torch.zeros(
                (max_bs + 1 + 1,), dtype=torch.int32, device=model_runner.device
            )
            for _ in range(self.num_wrappers)
        ]
=======
        if kv_indptr_buf is None:
            self.kv_indptr = [
                torch.zeros(
                    (max_bs + 1,), dtype=torch.int32, device=model_runner.device
                )
                for _ in range(self.num_wrappers)
            ]
        else:
            assert self.num_wrappers == 1
            self.kv_indptr = [kv_indptr_buf]

>>>>>>> 98eecbda
        self.kv_last_page_len = torch.ones(
            (max_bs,), dtype=torch.int32, device=model_runner.device
        )
        self.qo_indptr = [
            torch.zeros((max_bs + 1,), dtype=torch.int32, device=model_runner.device)
            for _ in range(self.num_wrappers)
        ]

        self.prefill_wrapper_ragged = BatchPrefillWithRaggedKVCacheWrapper(
            self.workspace_buffer, "NHD"
        )

        # Two wrappers: one for sliding window attention and one for full attention.
        # Using two wrappers is unnecessary in the current PR, but are prepared for future PRs
        self.prefill_wrappers_paged = []
        self.prefill_wrappers_verify = []
        self.decode_wrappers = []
        for _ in range(self.num_wrappers):
            if not skip_prefill:
                self.prefill_wrappers_paged.append(
                    BatchPrefillWithPagedKVCacheWrapper(
                        self.workspace_buffer,
                        "NHD",
                        backend="fa2",
                    )
                )
                self.prefill_wrappers_verify.append(
                    BatchPrefillWithPagedKVCacheWrapper(self.workspace_buffer, "NHD")
                )
            self.decode_wrappers.append(
                BatchDecodeWithPagedKVCacheWrapper(
                    self.workspace_buffer,
                    "NHD",
                    use_tensor_cores=self.decode_use_tensor_cores,
                )
            )

        # Create indices updater
        if not skip_prefill:
            self.indices_updater_prefill = FlashInferIndicesUpdaterPrefill(
                model_runner, self
            )
        self.indices_updater_decode = FlashInferIndicesUpdaterDecode(model_runner, self)

        # Other metadata
        self.forward_metadata: Union[PrefillMetadata, DecodeMetadata, MixedMetadata] = (
            None
        )
        self.decode_cuda_graph_metadata = {}
        self.prefill_cuda_graph_metadata = {}

    def init_forward_metadata(self, forward_batch: ForwardBatch):
<<<<<<< HEAD
        print(
            f"mode={forward_batch.forward_mode},batch_size={forward_batch.batch_size}, req_pool_indices={forward_batch.req_pool_indices}, seq_lens={forward_batch.seq_lens}，decode_start_idx={forward_batch.decode_start_idx}"
        )
        if forward_batch.forward_mode.is_decode():
=======
        if forward_batch.forward_mode.is_decode_or_idle():
>>>>>>> 98eecbda
            self.indices_updater_decode.update(
                forward_batch.req_pool_indices,
                forward_batch.seq_lens,
                forward_batch.seq_lens_sum,
                decode_wrappers=self.decode_wrappers,
                encoder_lens=forward_batch.encoder_lens,
                spec_info=forward_batch.spec_info,
            )
            self.forward_metadata = DecodeMetadata(self.decode_wrappers)
        elif forward_batch.forward_mode.is_mixed():
            # Part 0: prepare
            extend_bs = forward_batch.decode_start_idx
            assert extend_bs > 0, f"extent_bs = {extend_bs}"
            req_pool_indices_extend, req_pool_indices_decode = (
                forward_batch.req_pool_indices[:extend_bs],
                forward_batch.req_pool_indices[extend_bs:],
            )
            seq_lens_extend, seq_lens_decode = (
                forward_batch.seq_lens[:extend_bs],
                forward_batch.seq_lens[extend_bs:],
            )
            seq_lens_sum_extend, seq_lens_sum_decode = (
                forward_batch.seq_lens[:extend_bs].sum().item(),
                forward_batch.seq_lens[extend_bs:].sum().item(),
            )
            assert (
                seq_lens_sum_extend + seq_lens_sum_decode == forward_batch.seq_lens_sum
            ), f"{seq_lens_sum_extend} + {seq_lens_sum_ex} != {forward_batch.seq_lens_sum}"
            prefix_lens_extend = forward_batch.extend_prefix_lens[:extend_bs]

            encoder_lens_extend = (
                forward_batch.encoder_lens[:extend_bs]
                if forward_batch.encoder_lens is not None
                else None
            )
            encoder_lens_decode = (
                (
                    forward_batch.encoder_lens[extend_bs:]
                    if forward_batch.encoder_lens is not None
                    else None
                ),
            )

            # Part1: Prefill
            decode_running_bs = (
                forward_batch.batch_size - forward_batch.decode_start_idx
            )
            extend_tokens = forward_batch.extend_num_tokens - decode_running_bs
            if extend_tokens >= 4096 and self.num_wrappers == 1:
                use_ragged = True
                extend_no_prefix = not any(
                    forward_batch.extend_prefix_lens_cpu[:extend_bs]
                )
            else:
                use_ragged = False
                extend_no_prefix = False

            self.indices_updater_prefill.update(
                req_pool_indices_extend,
                seq_lens_extend,
                seq_lens_sum_extend,
                prefix_lens_extend,
                prefill_wrappers=self.prefill_wrappers_paged,
                use_ragged=use_ragged,
                encoder_lens=encoder_lens_extend,
                spec_info=None,
            )

            # Part2: Decode
            # since the `decode_start_idx` only used in the mixed mode
            # Manually update it so we do not need change the update method
            self.indices_updater_decode.decode_start_idx = extend_bs
            self.indices_updater_decode.update(
                req_pool_indices_decode,
                seq_lens_decode,
                seq_lens_sum_decode,
                decode_wrappers=self.decode_wrappers,
                encoder_lens=encoder_lens_decode,
                spec_info=forward_batch.spec_info,
            )

            self.forward_metadata = MixedMetadata(
                self.prefill_wrappers_paged,
                self.decode_wrappers,
                use_ragged,
                extend_no_prefix,
            )
        elif forward_batch.forward_mode.is_draft_extend():
            self.indices_updater_prefill.update(
                forward_batch.req_pool_indices,
                forward_batch.seq_lens,
                forward_batch.seq_lens_sum,
                prefix_lens=None,
                prefill_wrappers=self.prefill_wrappers_paged,
                use_ragged=False,
                encoder_lens=forward_batch.encoder_lens,
                spec_info=forward_batch.spec_info,
            )
            self.forward_metadata = PrefillMetadata(
                self.prefill_wrappers_paged, False, False
            )
        elif forward_batch.forward_mode.is_target_verify():
            self.indices_updater_prefill.update(
                forward_batch.req_pool_indices,
                forward_batch.seq_lens,
                forward_batch.seq_lens_sum,
                prefix_lens=None,
                prefill_wrappers=self.prefill_wrappers_verify,
                use_ragged=False,
                encoder_lens=forward_batch.encoder_lens,
                spec_info=forward_batch.spec_info,
            )
            self.forward_metadata = PrefillMetadata(
                self.prefill_wrappers_verify, False, False
            )
        else:
            prefix_lens = forward_batch.extend_prefix_lens

            if self.is_multimodal:
                use_ragged = False
                extend_no_prefix = False
            else:
                use_ragged = True
                extend_no_prefix = not any(forward_batch.extend_prefix_lens_cpu)

            self.indices_updater_prefill.update(
                forward_batch.req_pool_indices,
                forward_batch.seq_lens,
                forward_batch.seq_lens_sum,
                prefix_lens,
                prefill_wrappers=self.prefill_wrappers_paged,
                use_ragged=use_ragged,
                encoder_lens=forward_batch.encoder_lens,
                spec_info=None,
            )
            self.forward_metadata = PrefillMetadata(
                self.prefill_wrappers_paged, use_ragged, extend_no_prefix
            )

    def init_cuda_graph_state(
        self, max_bs: int, kv_indices_buf: Optional[torch.Tensor] = None
    ):
        if kv_indices_buf is None:
            cuda_graph_kv_indices = torch.zeros(
                (max_bs * self.max_context_len,),
                dtype=torch.int32,
                device="cuda",
            )
        else:
            cuda_graph_kv_indices = kv_indices_buf

        self.cuda_graph_kv_indices = [cuda_graph_kv_indices] + [
            cuda_graph_kv_indices.clone() for _ in range(self.num_wrappers - 1)
        ]

        if not self.skip_prefill:
            self.cuda_graph_custom_mask = torch.zeros(
                (max_bs * self.max_context_len),
                dtype=torch.uint8,
                device="cuda",
            )
            self.cuda_graph_qk_indptr = [x.clone() for x in self.kv_indptr]
            self.cuda_graph_qo_indptr = [x.clone() for x in self.kv_indptr]

    def init_forward_metadata_capture_cuda_graph(
        self,
        bs: int,
        num_tokens: int,
        req_pool_indices: torch.Tensor,
        seq_lens: torch.Tensor,
        encoder_lens: Optional[torch.Tensor],
        forward_mode: ForwardMode,
        spec_info: Optional[SpecInfo],
    ):
        if forward_mode.is_decode_or_idle():
            decode_wrappers = []
            for i in range(self.num_wrappers):
                decode_wrappers.append(
                    BatchDecodeWithPagedKVCacheWrapper(
                        self.workspace_buffer,
                        "NHD",
                        use_cuda_graph=True,
                        use_tensor_cores=self.decode_use_tensor_cores,
                        paged_kv_indptr_buffer=self.kv_indptr[i][: num_tokens + 1],
                        paged_kv_indices_buffer=self.cuda_graph_kv_indices[i],
                        paged_kv_last_page_len_buffer=self.kv_last_page_len[
                            :num_tokens
                        ],
                    )
                )
            seq_lens_sum = seq_lens.sum().item()
            self.indices_updater_decode.update(
                req_pool_indices,
                seq_lens,
                seq_lens_sum,
                decode_wrappers=decode_wrappers,
                encoder_lens=encoder_lens,
                spec_info=spec_info,
            )
            self.decode_cuda_graph_metadata[bs] = decode_wrappers
            self.forward_metadata = DecodeMetadata(decode_wrappers)
        elif forward_mode.is_target_verify():
            prefill_wrappers = []
            for i in range(self.num_wrappers):
                prefill_wrappers.append(
                    BatchPrefillWithPagedKVCacheWrapper(
                        self.workspace_buffer,
                        "NHD",
                        use_cuda_graph=True,
                        qo_indptr_buf=self.cuda_graph_qo_indptr[i][: bs + 1],
                        paged_kv_indptr_buf=self.kv_indptr[i][: bs + 1],
                        paged_kv_indices_buf=self.cuda_graph_kv_indices[i],
                        paged_kv_last_page_len_buf=self.kv_last_page_len[:bs],
                        custom_mask_buf=self.cuda_graph_custom_mask,
                        mask_indptr_buf=self.cuda_graph_qk_indptr[i][: bs + 1],
                    )
                )
            seq_lens_sum = seq_lens.sum().item()
            self.indices_updater_prefill.update(
                req_pool_indices,
                seq_lens,
                seq_lens_sum,
                prefix_lens=None,
                prefill_wrappers=prefill_wrappers,
                use_ragged=False,
                encoder_lens=encoder_lens,
                spec_info=spec_info,
            )
            self.prefill_cuda_graph_metadata[bs] = prefill_wrappers
            self.forward_metadata = PrefillMetadata(prefill_wrappers, False, False)
        else:
            raise ValueError(f"Invalid mode: {forward_mode=}")

    def init_forward_metadata_replay_cuda_graph(
        self,
        bs: int,
        req_pool_indices: torch.Tensor,
        seq_lens: torch.Tensor,
        seq_lens_sum: int,
        encoder_lens: Optional[torch.Tensor],
        forward_mode: ForwardMode,
        spec_info: Optional[SpecInfo],
    ):
<<<<<<< HEAD
        print(
            f"init_forward_metadata_replay_cuda_graph for bs={bs}, forward mode = {forward_mode}"
        )
        if forward_mode.is_decode():
=======
        if forward_mode.is_decode_or_idle():
>>>>>>> 98eecbda
            self.indices_updater_decode.update(
                req_pool_indices[:bs],
                seq_lens[:bs],
                seq_lens_sum,
                decode_wrappers=self.decode_cuda_graph_metadata[bs],
                encoder_lens=encoder_lens[:bs] if encoder_lens is not None else None,
                spec_info=spec_info,
            )
        elif forward_mode.is_target_verify():
            self.indices_updater_prefill.update(
                req_pool_indices[:bs],
                seq_lens[:bs],
                seq_lens_sum,
                prefix_lens=None,
                prefill_wrappers=self.prefill_cuda_graph_metadata[bs],
                use_ragged=False,
                encoder_lens=encoder_lens[:bs] if encoder_lens is not None else None,
                spec_info=spec_info,
            )
        else:
            raise ValueError("Invalid forward mode")

    def get_cuda_graph_seq_len_fill_value(self):
        return 0

    def forward_extend(
        self,
        q: torch.Tensor,
        k: torch.Tensor,
        v: torch.Tensor,
        layer: RadixAttention,
        forward_batch: ForwardBatch,
        save_kv_cache=True,
    ):
        if forward_batch.forward_mode.is_mixed():
            return self.forward_mixed(q, k, v, layer, forward_batch, save_kv_cache)

        prefill_wrapper_paged = self.forward_metadata.prefill_wrappers[
            self._get_wrapper_idx(layer)
        ]
        cache_loc = (
            forward_batch.out_cache_loc
            if not layer.is_cross_attention
            else forward_batch.encoder_out_cache_loc
        )

        logits_soft_cap = layer.logit_cap

        if not self.forward_metadata.use_ragged:
            if k is not None:
                assert v is not None
                if save_kv_cache:
                    forward_batch.token_to_kv_pool.set_kv_buffer(
                        layer, cache_loc, k, v, layer.k_scale, layer.v_scale
                    )

            o = prefill_wrapper_paged.forward(
                q.contiguous().view(-1, layer.tp_q_head_num, layer.head_dim),
                forward_batch.token_to_kv_pool.get_kv_buffer(layer.layer_id),
                causal=not layer.is_cross_attention,
                sm_scale=layer.scaling,
                window_left=layer.sliding_window_size,
                logits_soft_cap=logits_soft_cap,
                k_scale=layer.k_scale,
                v_scale=layer.v_scale,
            )
        else:
            o1, s1 = self.prefill_wrapper_ragged.forward_return_lse(
                q.view(-1, layer.tp_q_head_num, layer.head_dim),
                k.view(-1, layer.tp_k_head_num, layer.head_dim),
                v.view(-1, layer.tp_v_head_num, layer.head_dim),
                causal=True,
                sm_scale=layer.scaling,
                logits_soft_cap=logits_soft_cap,
            )

            if self.forward_metadata.extend_no_prefix:
                o = o1
            else:
                o2, s2 = prefill_wrapper_paged.forward_return_lse(
                    q.contiguous().view(-1, layer.tp_q_head_num, layer.head_dim),
                    forward_batch.token_to_kv_pool.get_kv_buffer(layer.layer_id),
                    causal=False,
                    sm_scale=layer.scaling,
                    logits_soft_cap=layer.logit_cap,
                )

                o, _ = merge_state(o1, s1, o2, s2)

            if save_kv_cache:
                forward_batch.token_to_kv_pool.set_kv_buffer(
                    layer, cache_loc, k, v, layer.k_scale, layer.v_scale
                )

        return o.view(-1, layer.tp_q_head_num * layer.head_dim)

    def forward_mixed(
        self,
        q: torch.Tensor,
        k: torch.Tensor,
        v: torch.Tensor,
        layer: RadixAttention,
        forward_batch: ForwardBatch,
        save_kv_cache=True,
    ):

        # Part0: split the prefill and decode
        decode_running_bs = forward_batch.batch_size - forward_batch.decode_start_idx
        # each decode request only use one token
        extend_tokens = forward_batch.extend_num_tokens - decode_running_bs

        print(
            f"mixed forward: q={q.shape}, k={k.shape}, extend_tokens={extend_tokens}, decode_running_bs={decode_running_bs}"
        )

        q_extend, q_decode = q[:extend_tokens], q[extend_tokens:]
        k_extend, k_decode = k[:extend_tokens], k[extend_tokens:]
        v_extend, v_decode = v[:extend_tokens], v[extend_tokens:]

        out_cache_loc_extend = forward_batch.out_cache_loc[:extend_tokens]
        out_cache_loc_decode = forward_batch.out_cache_loc[extend_tokens:]

        ## Part1: Prefill
        prefill_wrapper_paged = self.forward_metadata.prefill_wrappers[
            self._get_wrapper_idx(layer)
        ]
        cache_loc_extend = (
            out_cache_loc_extend
            if not layer.is_cross_attention
            else forward_batch.encoder_out_cache_loc[:extend_tokens]
        )

        if not self.forward_metadata.use_ragged:
            if k_extend is not None:
                assert v_extend is not None
                if save_kv_cache:
                    forward_batch.token_to_kv_pool.set_kv_buffer(
                        layer, cache_loc_extend, k_extend, v_extend
                    )

            o = prefill_wrapper_paged.forward(
                q_extend.contiguous().view(-1, layer.tp_q_head_num, layer.head_dim),
                forward_batch.token_to_kv_pool.get_kv_buffer(layer.layer_id),
                causal=not layer.is_cross_attention,
                sm_scale=layer.scaling,
                window_left=layer.sliding_window_size,
                logits_soft_cap=layer.logit_cap,
            )
        else:
            o1, s1 = self.prefill_wrapper_ragged.forward_return_lse(
                q_extend.contiguous().view(-1, layer.tp_q_head_num, layer.head_dim),
                k_extend.contiguous().view(-1, layer.tp_k_head_num, layer.head_dim),
                v_extend.contiguous().view(-1, layer.tp_v_head_num, layer.head_dim),
                causal=True,
                sm_scale=layer.scaling,
                logits_soft_cap=layer.logit_cap,
            )

            if self.forward_metadata.extend_no_prefix:
                o = o1
            else:
                o2, s2 = prefill_wrapper_paged.forward_return_lse(
                    q_extend.contiguous().view(-1, layer.tp_q_head_num, layer.head_dim),
                    forward_batch.token_to_kv_pool.get_kv_buffer(layer.layer_id),
                    causal=False,
                    sm_scale=layer.scaling,
                    logits_soft_cap=layer.logit_cap,
                )

                o, _ = merge_state(o1, s1, o2, s2)

            if save_kv_cache:
                forward_batch.token_to_kv_pool.set_kv_buffer(
                    layer, cache_loc_extend, k_extend, v_extend
                )

        o = o.view(-1, layer.tp_q_head_num * layer.head_dim)

        ## Part2: decode
        decode_wrapper = self.forward_metadata.decode_wrappers[
            self._get_wrapper_idx(layer)
        ]
        cache_loc_decode = (
            out_cache_loc_decode
            if not layer.is_cross_attention
            else forward_batch.encoder_out_cache_loc[extend_tokens:]
        )

        if k_decode is not None:
            assert v_decode is not None
            if save_kv_cache:
                forward_batch.token_to_kv_pool.set_kv_buffer(
                    layer, cache_loc_decode, k_decode, v_decode
                )

        o_decode = decode_wrapper.forward(
            q_decode.contiguous().view(-1, layer.tp_q_head_num, layer.head_dim),
            forward_batch.token_to_kv_pool.get_kv_buffer(layer.layer_id),
            sm_scale=layer.scaling,
            logits_soft_cap=layer.logit_cap,
        )
        o_decode = o_decode.view(-1, layer.tp_q_head_num * layer.head_dim)

        return torch.cat((o, o_decode), dim=0)

    def forward_decode(
        self,
        q: torch.Tensor,
        k: torch.Tensor,
        v: torch.Tensor,
        layer: RadixAttention,
        forward_batch: ForwardBatch,
        save_kv_cache=True,
    ):
        decode_wrapper = self.forward_metadata.decode_wrappers[
            self._get_wrapper_idx(layer)
        ]
        cache_loc = (
            forward_batch.out_cache_loc
            if not layer.is_cross_attention
            else forward_batch.encoder_out_cache_loc
        )

        if k is not None:
            assert v is not None
            if save_kv_cache:
                forward_batch.token_to_kv_pool.set_kv_buffer(
                    layer, cache_loc, k, v, layer.k_scale, layer.v_scale
                )

        o = decode_wrapper.forward(
            q.contiguous().view(-1, layer.tp_q_head_num, layer.head_dim),
            forward_batch.token_to_kv_pool.get_kv_buffer(layer.layer_id),
            sm_scale=layer.scaling,
            logits_soft_cap=layer.logit_cap,
            k_scale=layer.k_scale,
            v_scale=layer.v_scale,
        )

        return o.view(-1, layer.tp_q_head_num * layer.head_dim)

    def _get_wrapper_idx(self, layer: RadixAttention):
        if self.num_wrappers == 1:
            return 0

        if self.dispatch_reason == WrapperDispatch.SLIDING_WINDOW:
            return layer.sliding_window_size == -1
        if self.dispatch_reason == WrapperDispatch.CROSS_ATTENTION:
            return layer.is_cross_attention

        raise ValueError(f"Unknown dispatch reason: {self.dispatch_reason}")


class FlashInferIndicesUpdaterDecode:
    def __init__(self, model_runner: ModelRunner, attn_backend: AttentionBackend):
        # Parse Constants
        self.num_qo_heads = (
            model_runner.model_config.num_attention_heads // get_attention_tp_size()
        )
        self.num_kv_heads = model_runner.model_config.get_num_kv_heads(
            get_attention_tp_size()
        )
        self.head_dim = model_runner.model_config.head_dim
        self.data_type = model_runner.kv_cache_dtype
        self.q_data_type = model_runner.dtype
        self.sliding_window_size = model_runner.sliding_window_size
        self.attn_backend = attn_backend

        # mixed chunk prefill
        self.decode_start_idx = 0

        # Buffers and wrappers
        self.kv_indptr = attn_backend.kv_indptr
        self.kv_last_page_len = attn_backend.kv_last_page_len
        self.req_to_token = model_runner.req_to_token_pool.req_to_token

        # Dispatch the update function
        if self.attn_backend.dispatch_reason == WrapperDispatch.SLIDING_WINDOW:
            self.update = self.update_sliding_window
        elif self.attn_backend.dispatch_reason == WrapperDispatch.CROSS_ATTENTION:
            self.update = self.update_cross_attention
        else:
            assert self.attn_backend.num_wrappers == 1
            self.update = self.update_single_wrapper

    def update(
        self,
        req_pool_indices: torch.Tensor,
        seq_lens: torch.Tensor,
        seq_lens_sum: int,
        decode_wrappers: List[BatchDecodeWithPagedKVCacheWrapper],
        encoder_lens: Optional[torch.Tensor],
        spec_info: Optional[SpecInfo],
    ):
        # Keep the signature for type checking. It will be assigned during runtime.
        raise NotImplementedError()

    def update_single_wrapper(
        self,
        req_pool_indices: torch.Tensor,
        seq_lens: torch.Tensor,
        seq_lens_sum: int,
        decode_wrappers: List[BatchDecodeWithPagedKVCacheWrapper],
        encoder_lens: Optional[torch.Tensor],
        spec_info: Optional[SpecInfo],
    ):
        decode_wrappers = decode_wrappers or self.decode_wrappers
        self.call_begin_forward(
            decode_wrappers[0],
            req_pool_indices,
            seq_lens,
            seq_lens_sum,
            self.kv_indptr[0],
            None,
            spec_info,
        )

    def update_sliding_window(
        self,
        req_pool_indices: torch.Tensor,
        seq_lens: torch.Tensor,
        seq_lens_sum: int,
        decode_wrappers: List[BatchDecodeWithPagedKVCacheWrapper],
        encoder_lens: Optional[torch.Tensor],
        spec_info: Optional[SpecInfo],
    ):
        for wrapper_id in range(2):
            if wrapper_id == 0:
                # Sliding window attention
                paged_kernel_lens_tmp = torch.minimum(  # TODO: replace this with clamp
                    seq_lens,
                    torch.tensor(self.sliding_window_size + 1),
                )
                paged_kernel_lens_sum_tmp = paged_kernel_lens_tmp.sum().item()
                kv_start_idx_tmp = seq_lens - paged_kernel_lens_tmp
            else:
                # Full attention
                paged_kernel_lens_tmp = seq_lens
                paged_kernel_lens_sum_tmp = seq_lens_sum
                kv_start_idx_tmp = None

            self.call_begin_forward(
                decode_wrappers[wrapper_id],
                req_pool_indices,
                paged_kernel_lens_tmp,
                paged_kernel_lens_sum_tmp,
                self.kv_indptr[wrapper_id],
                kv_start_idx_tmp,
                spec_info,
            )

    def update_cross_attention(
        self,
        req_pool_indices: torch.Tensor,
        seq_lens: torch.Tensor,
        seq_lens_sum: int,
        decode_wrappers: List[BatchDecodeWithPagedKVCacheWrapper],
        encoder_lens: Optional[torch.Tensor],
        spec_info: Optional[SpecInfo],
    ):
        for wrapper_id in range(2):
            if wrapper_id == 0:
                # Normal attention
                paged_kernel_lens = seq_lens
                kv_start_idx = encoder_lens
            else:
                # Cross attention
                paged_kernel_lens = encoder_lens
                kv_start_idx = torch.zeros_like(encoder_lens)
                seq_lens_sum = encoder_lens.sum().item()

            self.call_begin_forward(
                decode_wrappers[wrapper_id],
                req_pool_indices,
                paged_kernel_lens,
                seq_lens_sum,
                self.kv_indptr[wrapper_id],
                kv_start_idx,
                spec_info,
            )

    def call_begin_forward(
        self,
        wrapper: BatchDecodeWithPagedKVCacheWrapper,
        req_pool_indices: torch.Tensor,
        paged_kernel_lens: torch.Tensor,
        paged_kernel_lens_sum: int,
        kv_indptr: torch.Tensor,
        kv_start_idx: torch.Tensor,
        spec_info: Optional[SpecInfo],
    ):
        shift_pos = self.decode_start_idx
        if shift_pos > 0:
            if spec_info is None:
                bs = len(req_pool_indices)
                print("====Decode call_begin_forward====")
                print(
                    f"req_pool_indices={req_pool_indices}, paged_kernel_lens={paged_kernel_lens}, shift_pos = {shift_pos}"
                )
                print(f"kv_indptr init :, {kv_indptr[:20]}")

                kv_indptr[1 + shift_pos] = 0
                kv_indptr[2 + shift_pos : 2 + shift_pos + bs] = torch.cumsum(
                    paged_kernel_lens, dim=0
                )
                kv_indptr_decode = kv_indptr[1 + shift_pos : 2 + shift_pos + bs].clone()

                kv_indices = torch.empty(
                    paged_kernel_lens_sum, dtype=torch.int32, device="cuda"
                )
                print(f"kv_indptr before modification:, {kv_indptr[:20]}")
                create_flashinfer_kv_indices_triton[(bs,)](
                    self.req_to_token,
                    req_pool_indices,
                    paged_kernel_lens,
                    kv_indptr_decode,
                    kv_start_idx,
                    kv_indices,
                    self.req_to_token.shape[1],
                )
                print(f"kv_indptr after modification:, {kv_indptr[:20]}")
                print(f"kv_indices={kv_indices}")
            else:
                bs, kv_indices, kv_indptr_decode = spec_info.generate_attn_arg_decode(
                    req_pool_indices,
                    paged_kernel_lens,
                    self.req_to_token,
                )

            wrapper.end_forward()

            kv_last_page_len_decode = self.kv_last_page_len[
                shift_pos : shift_pos + bs
            ].clone()
            wrapper.begin_forward(
                kv_indptr_decode,
                kv_indices,
                kv_last_page_len_decode,
                self.num_qo_heads,
                self.num_kv_heads,
                self.head_dim,
                1,
                data_type=self.data_type,
                q_data_type=self.q_data_type,
            )
            return

        if spec_info is None:
            bs = len(req_pool_indices)
            kv_indptr[1 : bs + 1] = torch.cumsum(paged_kernel_lens, dim=0)
            kv_indptr = kv_indptr[: bs + 1]
            kv_indices = torch.empty(
                paged_kernel_lens_sum, dtype=torch.int32, device="cuda"
            )
            create_flashinfer_kv_indices_triton[(bs,)](
                self.req_to_token,
                req_pool_indices,
                paged_kernel_lens,
                kv_indptr,
                kv_start_idx,
                kv_indices,
                self.req_to_token.shape[1],
            )
        else:
            kv_indptr, kv_indices = spec_info.kv_indptr, spec_info.kv_indices
            bs = kv_indptr.shape[0] - 1

        wrapper.begin_forward(
            kv_indptr,
            kv_indices,
            self.kv_last_page_len[:bs],
            self.num_qo_heads,
            self.num_kv_heads,
            self.head_dim,
            1,
            data_type=self.data_type,
            q_data_type=self.q_data_type,
            non_blocking=True,
        )


class FlashInferIndicesUpdaterPrefill:
    def __init__(self, model_runner: ModelRunner, attn_backend: AttentionBackend):
        # Parse Constants
        self.num_qo_heads = (
            model_runner.model_config.num_attention_heads // get_attention_tp_size()
        )
        self.num_kv_heads = model_runner.model_config.get_num_kv_heads(
            get_attention_tp_size()
        )
        self.head_dim = model_runner.model_config.head_dim
        self.data_type = model_runner.kv_cache_dtype
        self.q_data_type = model_runner.dtype
        self.sliding_window_size = model_runner.sliding_window_size
        self.attn_backend = attn_backend

        # Buffers and wrappers
        self.kv_indptr = attn_backend.kv_indptr
        self.kv_last_page_len = attn_backend.kv_last_page_len
        self.qo_indptr = attn_backend.qo_indptr
        self.req_to_token = model_runner.req_to_token_pool.req_to_token
        self.prefill_wrapper_ragged = attn_backend.prefill_wrapper_ragged

        # Dispatch the update function
        if self.attn_backend.dispatch_reason == WrapperDispatch.SLIDING_WINDOW:
            self.update = self.update_sliding_window
        elif self.attn_backend.dispatch_reason == WrapperDispatch.CROSS_ATTENTION:
            self.update = self.update_cross_attention
        else:
            assert self.attn_backend.num_wrappers == 1
            self.update = self.update_single_wrapper

    def update(
        self,
        req_pool_indices: torch.Tnesor,
        seq_lens: torch.Tensor,
        seq_lens_sum: int,
        prefix_lens: torch.Tensor,
        prefill_wrappers: List[BatchPrefillWithPagedKVCacheWrapper],
        use_ragged: bool,
        encoder_lens: Optional[torch.Tensor],
        spec_info: Optional[SpecInfo],
    ):
        # Keep the signature for type checking. It will be assigned during runtime.
        raise NotImplementedError()

    def update_single_wrapper(
        self,
        req_pool_indices: torch.Tnesor,
        seq_lens: torch.Tensor,
        seq_lens_sum: int,
        prefix_lens: torch.Tensor,
        prefill_wrappers: List[BatchPrefillWithPagedKVCacheWrapper],
        use_ragged: bool,
        encoder_lens: Optional[torch.Tensor],
        spec_info: Optional[SpecInfo],
    ):
        if use_ragged:
            paged_kernel_lens = prefix_lens
            paged_kernel_lens_sum = paged_kernel_lens.sum().item()
        else:
            paged_kernel_lens = seq_lens
            paged_kernel_lens_sum = seq_lens_sum

        self.call_begin_forward(
            self.prefill_wrapper_ragged,
            prefill_wrappers[0],
            req_pool_indices,
            paged_kernel_lens,
            paged_kernel_lens_sum,
            seq_lens,
            prefix_lens,
            None,
            self.kv_indptr[0],
            self.qo_indptr[0],
            use_ragged,
            spec_info,
        )

    def update_sliding_window(
        self,
        req_pool_indices: torch.Tensor,
        seq_lens: torch.Tensor,
        seq_lens_sum: int,
        prefix_lens: torch.Tensor,
        prefill_wrappers: List[BatchPrefillWithPagedKVCacheWrapper],
        use_ragged: bool,
        encoder_lens: Optional[torch.Tensor],
        spec_info: Optional[SpecInfo],
    ):
        for wrapper_id in range(2):
            if wrapper_id == 0:
                # window attention use paged only
                paged_kernel_lens = torch.minimum(
                    seq_lens,
                    torch.tensor(self.sliding_window_size) + seq_lens - prefix_lens,
                )
                paged_kernel_lens_sum = paged_kernel_lens.sum().item()
            else:
                # full attention
                paged_kernel_lens = seq_lens
                paged_kernel_lens_sum = seq_lens_sum

            kv_start_idx = seq_lens - paged_kernel_lens

            self.call_begin_forward(
                self.prefill_wrapper_ragged,
                prefill_wrappers[wrapper_id],
                req_pool_indices,
                paged_kernel_lens,
                paged_kernel_lens_sum,
                seq_lens,
                prefix_lens,
                kv_start_idx,
                self.kv_indptr[wrapper_id],
                self.qo_indptr[wrapper_id],
                use_ragged,
                spec_info,
            )

    def update_cross_attention(
        self,
        req_pool_indices: torch.Tensor,
        seq_lens: torch.Tensor,
        seq_lens_sum: int,
        prefix_lens: torch.Tensor,
        prefill_wrappers: List[BatchPrefillWithPagedKVCacheWrapper],
        use_ragged: bool,
        encoder_lens: Optional[torch.Tensor],
        spec_info: Optional[SpecInfo],
    ):
        for wrapper_id in range(2):
            if wrapper_id == 0:
                # normal attention
                paged_kernel_lens = seq_lens
                kv_start_idx = encoder_lens
                paged_kernel_lens_sum = seq_lens_sum
            else:
                # cross attention
                paged_kernel_lens = encoder_lens
                kv_start_idx = torch.zeros_like(encoder_lens)
                paged_kernel_lens_sum = paged_kernel_lens.sum().item()

            self.call_begin_forward(
                self.prefill_wrapper_ragged,
                prefill_wrappers[wrapper_id],
                req_pool_indices,
                paged_kernel_lens,
                paged_kernel_lens_sum,
                seq_lens,
                prefix_lens,
                kv_start_idx,
                self.kv_indptr[wrapper_id],
                self.qo_indptr[wrapper_id],
                use_ragged,
                spec_info,
            )

    def call_begin_forward(
        self,
        wrapper_ragged: BatchPrefillWithRaggedKVCacheWrapper,
        wrapper_paged: BatchPrefillWithPagedKVCacheWrapper,
        req_pool_indices: torch.Tensor,
        paged_kernel_lens: torch.Tensor,
        paged_kernel_lens_sum: int,
        seq_lens: torch.Tensor,
        prefix_lens: torch.Tensor,
        kv_start_idx: torch.Tensor,
        kv_indptr: torch.Tensor,
        qo_indptr: torch.Tensor,
        use_ragged: bool,
        spec_info: Optional[SpecInfo],
    ):
        bs = len(req_pool_indices)
        if spec_info is None:
            # Normal extend
            print("****Prefill call_begin_forward****")
            print(
                f"req_pool_indices={req_pool_indices}, paged_kernel_lens={paged_kernel_lens}"
            )
            print(f"kv_indptr init :, {kv_indptr[:20]}")
            kv_indptr[1 : bs + 1] = torch.cumsum(paged_kernel_lens, dim=0)
            kv_indptr = kv_indptr[: bs + 1]
            assert kv_indptr[0] == 0, "the first element should be zero"
            kv_indices = torch.empty(
                paged_kernel_lens_sum + 256,
                dtype=torch.int32,
                device=req_pool_indices.device,
            )
            print(f"kv_indptr before modification:, {kv_indptr[:20]}")
            create_flashinfer_kv_indices_triton[(bs,)](
                self.req_to_token,
                req_pool_indices,
                paged_kernel_lens,
                kv_indptr,
                kv_start_idx,
                kv_indices,
                self.req_to_token.shape[1],
            )

            qo_indptr[1 : bs + 1] = torch.cumsum(seq_lens - prefix_lens, dim=0)
            qo_indptr = qo_indptr[: bs + 1]
            custom_mask = None
            print(f"kv_indptr after modification:, {kv_indptr[:20]}")
            print(f"kv_indices={kv_indices}")
            print(f"qo_indptr={qo_indptr}")
            print("========")
        else:
            kv_indices, kv_indptr, qo_indptr, custom_mask = (
                spec_info.generate_attn_arg_prefill(
                    req_pool_indices,
                    paged_kernel_lens,
                    self.req_to_token,
                )
            )

        # extend part
        if use_ragged:
            wrapper_ragged.begin_forward(
                qo_indptr,
                qo_indptr,
                self.num_qo_heads,
                self.num_kv_heads,
                self.head_dim,
                q_data_type=self.q_data_type,
            )

        # cached part
        wrapper_paged.begin_forward(
            qo_indptr,
            kv_indptr,
            kv_indices,
            self.kv_last_page_len[:bs],
            self.num_qo_heads,
            self.num_kv_heads,
            self.head_dim,
            1,
            q_data_type=self.q_data_type,
            custom_mask=custom_mask,
            non_blocking=True,
        )


class FlashInferMultiStepDraftBackend:
    """
    Wrap multiple flashinfer attention backends as one for multiple consecutive
    draft decoding steps.
    """

    def __init__(
        self,
        model_runner: ModelRunner,
        topk: int,
        speculative_num_steps: int,
    ):
        from sglang.srt.speculative.eagle_utils import generate_draft_decode_kv_indices

        self.topk = topk
        self.speculative_num_steps = speculative_num_steps
        self.generate_draft_decode_kv_indices = generate_draft_decode_kv_indices
        max_bs = model_runner.req_to_token_pool.size
        self.kv_indptr = torch.zeros(
            (
                self.speculative_num_steps,
                max_bs + 1,
            ),
            dtype=torch.int32,
            device=model_runner.device,
        )
        self.attn_backends = []
        for i in range(self.speculative_num_steps):
            self.attn_backends.append(
                FlashInferAttnBackend(
                    model_runner,
                    skip_prefill=True,
                    kv_indptr_buf=self.kv_indptr[i],
                )
            )
        self.max_context_len = self.attn_backends[0].max_context_len
        # Cached variables for generate_draft_decode_kv_indices
        self.pool_len = model_runner.req_to_token_pool.req_to_token.shape[1]

    def common_template(
        self, forward_batch: ForwardBatch, kv_indices_buffer: torch.Tensor, call_fn: int
    ):
        num_seqs = forward_batch.batch_size
        bs = self.topk * num_seqs
        seq_lens_sum = forward_batch.seq_lens_sum

        self.generate_draft_decode_kv_indices[
            (self.speculative_num_steps, num_seqs, self.topk)
        ](
            forward_batch.req_pool_indices,
            forward_batch.req_to_token_pool.req_to_token,
            forward_batch.seq_lens,
            kv_indices_buffer,
            self.kv_indptr,
            forward_batch.positions,
            num_seqs,
            self.topk,
            self.pool_len,
            kv_indices_buffer.shape[1],
            self.kv_indptr.shape[1],
            triton.next_power_of_2(num_seqs),
            triton.next_power_of_2(self.speculative_num_steps),
            triton.next_power_of_2(bs),
        )

        for i in range(self.speculative_num_steps - 1):
            forward_batch.spec_info.kv_indptr = self.kv_indptr[i, : bs + 1]
            forward_batch.spec_info.kv_indices = kv_indices_buffer[i][
                : seq_lens_sum * self.topk + bs * (i + 1)
            ]
            call_fn(i, forward_batch)

    def init_forward_metadata(self, forward_batch: ForwardBatch):
        kv_indices = torch.zeros(
            (
                self.speculative_num_steps,
                forward_batch.batch_size * self.topk * self.max_context_len,
            ),
            dtype=torch.int32,
            device="cuda",
        )

        def call_fn(i, forward_batch):
            forward_batch.spec_info.kv_indptr = (
                forward_batch.spec_info.kv_indptr.clone()
            )
            forward_batch.spec_info.kv_indices = (
                forward_batch.spec_info.kv_indices.clone()
            )
            self.attn_backends[i].init_forward_metadata(forward_batch)

        self.common_template(forward_batch, kv_indices, call_fn)

    def init_cuda_graph_state(self, max_bs: int):
        self.cuda_graph_kv_indices = torch.zeros(
            (self.speculative_num_steps, max_bs * self.max_context_len),
            dtype=torch.int32,
            device="cuda",
        )
        for i in range(self.speculative_num_steps):
            self.attn_backends[i].init_cuda_graph_state(
                max_bs, kv_indices_buf=self.cuda_graph_kv_indices[i]
            )

    def init_forward_metadata_capture_cuda_graph(self, forward_batch: ForwardBatch):
        def call_fn(i, forward_batch):
            self.attn_backends[i].init_forward_metadata_capture_cuda_graph(
                forward_batch.batch_size,
                forward_batch.batch_size * self.topk,
                forward_batch.req_pool_indices,
                forward_batch.seq_lens,
                encoder_lens=None,
                forward_mode=ForwardMode.DECODE,
                spec_info=forward_batch.spec_info,
            )
            decode_wrapper = self.attn_backends[i].decode_cuda_graph_metadata[
                forward_batch.batch_size
            ][0]
            decode_wrapper.begin_forward = partial(fast_decode_plan, decode_wrapper)

        self.common_template(forward_batch, self.cuda_graph_kv_indices, call_fn)

    def init_forward_metadata_replay_cuda_graph(self, forward_batch):
        def call_fn(i, forward_batch):
            self.attn_backends[i].init_forward_metadata_replay_cuda_graph(
                forward_batch.batch_size,
                forward_batch.req_pool_indices,
                forward_batch.seq_lens,
                seq_lens_sum=-1,
                encoder_lens=None,
                forward_mode=ForwardMode.DECODE,
                spec_info=forward_batch.spec_info,
            )

        self.common_template(forward_batch, self.cuda_graph_kv_indices, call_fn)


@triton.jit
def create_flashinfer_kv_indices_triton(
    req_to_token_ptr,  # [max_batch, max_context_len]
    req_pool_indices_ptr,
    page_kernel_lens_ptr,
    kv_indptr,
    kv_start_idx,
    kv_indices_ptr,
    req_to_token_ptr_stride: tl.constexpr,
):
    BLOCK_SIZE: tl.constexpr = 512
    pid = tl.program_id(axis=0)

    req_pool_index = tl.load(req_pool_indices_ptr + pid)
    kv_indices_offset = tl.load(kv_indptr + pid)

    kv_start = 0
    kv_end = 0
    if kv_start_idx:
        kv_start = tl.load(kv_start_idx + pid).to(tl.int32)
        kv_end = kv_start
    kv_end += tl.load(page_kernel_lens_ptr + pid).to(tl.int32)

    num_loop = tl.cdiv(kv_end - kv_start, BLOCK_SIZE)
    for i in range(num_loop):
        offset = tl.arange(0, BLOCK_SIZE) + i * BLOCK_SIZE
        mask = offset < kv_end - kv_start
        data = tl.load(
            req_to_token_ptr
            + req_pool_index * req_to_token_ptr_stride
            + kv_start
            + offset,
            mask=mask,
        )
        tl.store(kv_indices_ptr + kv_indices_offset + offset, data, mask=mask)


def should_use_tensor_core(
    kv_cache_dtype: torch.dtype,
    num_attention_heads: int,
    num_kv_heads: int,
) -> bool:
    """
    Determine whether to use tensor cores for attention computation.

    Args:
        kv_cache_dtype: Data type of the KV cache
        num_attention_heads: Number of attention heads
        num_kv_heads: Number of key/value heads

    Returns:
        bool: Whether to use tensor cores
    """
    # Try to use environment variable first
    env_override = os.environ.get("SGLANG_FLASHINFER_USE_TENSOR_CORE")
    if env_override is not None:
        return env_override.lower() == "true"

    # Calculate GQA group size
    gqa_group_size = num_attention_heads // num_kv_heads

    # Determine based on dtype and GQA group size
    if kv_cache_dtype in (torch.float8_e4m3fn, torch.float8_e5m2):
        return True
    elif kv_cache_dtype in (torch.float16, torch.half, torch.bfloat16):
        return gqa_group_size > 4
    else:
        return False


def fast_decode_plan(
    self,
    indptr: torch.Tensor,
    indices: torch.Tensor,
    last_page_len: torch.Tensor,
    num_qo_heads: int,
    num_kv_heads: int,
    head_dim: int,
    page_size: int,
    pos_encoding_mode: str = "NONE",
    window_left: int = -1,
    logits_soft_cap: Optional[float] = None,
    data_type: Union[str, torch.dtype] = "float16",
    q_data_type: Optional[Union[str, torch.dtype]] = None,
    sm_scale: Optional[float] = None,
    rope_scale: Optional[float] = None,
    rope_theta: Optional[float] = None,
    **kwargs,
) -> None:
    """A faster version of BatchDecodeWithPagedKVCacheWrapper::plan used for FlashInferMultiStepDraftBackend."""
    batch_size = len(last_page_len)
    if logits_soft_cap is None:
        logits_soft_cap = 0.0
    if self.is_cuda_graph_enabled:
        if batch_size != self._fixed_batch_size:
            raise ValueError(
                "The batch size should be fixed in cudagraph mode, the runtime batch size {} "
                " mismatches the batch size set during initialization {}".format(
                    batch_size, self._fixed_batch_size
                )
            )
        if len(indices) > len(self._paged_kv_indices_buf):
            raise ValueError(
                "The size of indices should be less than or equal to the allocated buffer"
            )
    else:
        self._paged_kv_indptr_buf = indptr
        self._paged_kv_indices_buf = indices
        self._paged_kv_last_page_len_buf = last_page_len
    # NOTE(Zihao): the following tensors acts as placeholder to pass dtype info
    if not q_data_type:
        q_data_type = data_type
    if not hasattr(self, "empty_q_data"):
        self.empty_q_data = torch.empty(
            0,
            dtype=(
                getattr(torch, q_data_type)
                if isinstance(q_data_type, str)
                else q_data_type
            ),
        )
        self.empty_kv_cache = torch.empty(
            0,
            dtype=(
                getattr(torch, data_type) if isinstance(data_type, str) else data_type
            ),
        )
        self.last_page_len = torch.ones(32768, dtype=torch.int32)
    empty_q_data = self.empty_q_data
    empty_kv_cache = self.empty_kv_cache
    stream = torch.cuda.current_stream()
    self._cached_module.plan(
        self._float_workspace_buffer,
        self._int_workspace_buffer,
        self._pin_memory_int_workspace_buffer,
        indptr.to("cpu"),
        batch_size,
        num_qo_heads,
        num_kv_heads,
        page_size,
        self.is_cuda_graph_enabled,
        window_left,
        logits_soft_cap,
        head_dim,
        empty_q_data,
        empty_kv_cache,
        stream.cuda_stream,
    )
    self._pos_encoding_mode = pos_encoding_mode
    self._window_left = window_left
    self._logits_soft_cap = logits_soft_cap
    self._sm_scale = sm_scale
    self._rope_scale = rope_scale
    self._rope_theta = rope_theta<|MERGE_RESOLUTION|>--- conflicted
+++ resolved
@@ -55,17 +55,16 @@
     extend_no_prefix: bool
 
 
-<<<<<<< HEAD
 @dataclass
 class MixedMetadata:
     prefill_wrappers: List[BatchPrefillWithPagedKVCacheWrapper]
     decode_wrappers: List[BatchDecodeWithPagedKVCacheWrapper]
     use_ragged: bool
     extend_no_prefix: bool
-=======
+
+
 # Reuse this workspace buffer across all flashinfer wrappers
 global_workspace_buffer = None
->>>>>>> 98eecbda
 
 
 class FlashInferAttnBackend(AttentionBackend):
@@ -122,15 +121,8 @@
             )
         self.workspace_buffer = global_workspace_buffer
         max_bs = model_runner.req_to_token_pool.size
-<<<<<<< HEAD
+
         # mixed mode: one fore prefill, one for decode
-        self.kv_indptr = [
-            torch.zeros(
-                (max_bs + 1 + 1,), dtype=torch.int32, device=model_runner.device
-            )
-            for _ in range(self.num_wrappers)
-        ]
-=======
         if kv_indptr_buf is None:
             self.kv_indptr = [
                 torch.zeros(
@@ -142,7 +134,6 @@
             assert self.num_wrappers == 1
             self.kv_indptr = [kv_indptr_buf]
 
->>>>>>> 98eecbda
         self.kv_last_page_len = torch.ones(
             (max_bs,), dtype=torch.int32, device=model_runner.device
         )
@@ -195,14 +186,10 @@
         self.prefill_cuda_graph_metadata = {}
 
     def init_forward_metadata(self, forward_batch: ForwardBatch):
-<<<<<<< HEAD
         print(
             f"mode={forward_batch.forward_mode},batch_size={forward_batch.batch_size}, req_pool_indices={forward_batch.req_pool_indices}, seq_lens={forward_batch.seq_lens}，decode_start_idx={forward_batch.decode_start_idx}"
         )
-        if forward_batch.forward_mode.is_decode():
-=======
         if forward_batch.forward_mode.is_decode_or_idle():
->>>>>>> 98eecbda
             self.indices_updater_decode.update(
                 forward_batch.req_pool_indices,
                 forward_batch.seq_lens,
@@ -446,14 +433,10 @@
         forward_mode: ForwardMode,
         spec_info: Optional[SpecInfo],
     ):
-<<<<<<< HEAD
         print(
             f"init_forward_metadata_replay_cuda_graph for bs={bs}, forward mode = {forward_mode}"
         )
-        if forward_mode.is_decode():
-=======
         if forward_mode.is_decode_or_idle():
->>>>>>> 98eecbda
             self.indices_updater_decode.update(
                 req_pool_indices[:bs],
                 seq_lens[:bs],
