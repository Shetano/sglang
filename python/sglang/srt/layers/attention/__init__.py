from abc import ABC, abstractmethod

import torch
from torch import nn

from sglang.srt.model_executor.forward_batch_info import ForwardBatch


class AttentionBackend(ABC):
    """The base class of attention backends"""

    @abstractmethod
    def init_forward_metadata(self, forward_batch: ForwardBatch):
        """Init the metadata for a forward pass."""
        raise NotImplementedError()

    def init_cuda_graph_state(self, max_bs: int):
        """Init the global shared states for cuda graph."""
        raise NotImplementedError()

    def init_forward_metadata_capture_cuda_graph(
        self, bs: int, req_pool_indices: torch.Tensor, seq_lens: torch.Tensor
    ):
        """Init the metadata for a forward pass for capturing a cuda graph."""
        raise NotImplementedError()

    def init_forward_metadata_replay_cuda_graph(
<<<<<<< HEAD
        self, bs: int, req_pool_indices, seq_lens, encoder_lens=None
=======
        self, bs: int, req_pool_indices: torch.Tensor, seq_lens: torch.Tensor
>>>>>>> bc12d403
    ):
        """Init the metadata for a forward pass for replying a cuda graph."""
        raise NotImplementedError()

    def get_cuda_graph_seq_len_fill_value(self):
        """Get the fill value for padded seq lens. Typically, it is 0 or 1."""
        raise NotImplementedError()

    def forward(
        self,
        q: torch.Tensor,
        k: torch.Tensor,
        v: torch.Tensor,
        layer: nn.Module,
        forward_batch: ForwardBatch,
    ):
        """Run forward on an attention layer."""
        if forward_batch.forward_mode.is_decode():
            return self.forward_decode(q, k, v, layer, forward_batch)
        else:
            return self.forward_extend(q, k, v, layer, forward_batch)

    def forward_decode(
        self,
        q: torch.Tensor,
        k: torch.Tensor,
        v: torch.Tensor,
        layer: nn.Module,
        forward_batch: ForwardBatch,
    ):
        """Run a forward for decode."""
        raise NotImplementedError()

    def forward_extend(
        self,
        q: torch.Tensor,
        k: torch.Tensor,
        v: torch.Tensor,
        layer: nn.Module,
        forward_batch: ForwardBatch,
    ):
        """Run a forward for extend."""
        raise NotImplementedError()<|MERGE_RESOLUTION|>--- conflicted
+++ resolved
@@ -1,4 +1,5 @@
 from abc import ABC, abstractmethod
+from typing import Optional
 
 import torch
 from torch import nn
@@ -25,11 +26,11 @@
         raise NotImplementedError()
 
     def init_forward_metadata_replay_cuda_graph(
-<<<<<<< HEAD
-        self, bs: int, req_pool_indices, seq_lens, encoder_lens=None
-=======
-        self, bs: int, req_pool_indices: torch.Tensor, seq_lens: torch.Tensor
->>>>>>> bc12d403
+        self,
+        bs: int,
+        req_pool_indices: torch.Tensor,
+        seq_lens: torch.Tensor,
+        encoder_lens: Optional[torch.Tensor] = None,
     ):
         """Init the metadata for a forward pass for replying a cuda graph."""
         raise NotImplementedError()
