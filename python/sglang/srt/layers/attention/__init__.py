--- conflicted
+++ resolved
@@ -21,30 +21,27 @@
         raise NotImplementedError()
 
     def init_forward_metadata_capture_cuda_graph(
-<<<<<<< HEAD
-        self, num_token: int, bs: int, req_pool_indices, seq_lens, spec_info, is_draft_runner
-=======
         self,
         bs: int,
+        num_token: int,
         req_pool_indices: torch.Tensor,
         seq_lens: torch.Tensor,
-        encoder_lens: Optional[torch.Tensor] = None,
->>>>>>> 5e6c3265
+        encoder_lens: torch.Tensor = None,
+        spec_info=None,
+        is_draft_runner=False,
     ):
         """Init the metadata for a forward pass for capturing a cuda graph."""
         raise NotImplementedError()
 
     def init_forward_metadata_replay_cuda_graph(
-<<<<<<< HEAD
-        self, bs: int, num_token: int, req_pool_indices, seq_lens, spec_info
-=======
         self,
         bs: int,
+        num_token: int,
         req_pool_indices: torch.Tensor,
         seq_lens: torch.Tensor,
         seq_lens_sum: int,
-        encoder_lens: Optional[torch.Tensor] = None,
->>>>>>> 5e6c3265
+        encoder_lens=None,
+        spec_info=None,
     ):
         """Init the metadata for a forward pass for replying a cuda graph."""
         raise NotImplementedError()
