--- conflicted
+++ resolved
@@ -91,11 +91,11 @@
         )
 
     def init_forward_metadata_replay_cuda_graph(
-<<<<<<< HEAD
-        self, bs: int, req_pool_indices, seq_lens, encoder_lens=None
-=======
-        self, bs: int, req_pool_indices: torch.Tensor, seq_lens: torch.Tensor
->>>>>>> bc12d403
+        self,
+        bs: int,
+        req_pool_indices: torch.Tensor,
+        seq_lens: torch.Tensor,
+        encoder_lens=None,
     ):
         # NOTE: encoder_lens expected to be zeros or None
         self.cuda_graph_start_loc.zero_()
