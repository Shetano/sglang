from __future__ import annotations

from typing import TYPE_CHECKING

import torch
import torch.nn as nn

from sglang.srt.layers.attention import AttentionBackend
from sglang.srt.managers.schedule_batch import global_server_args_dict
from sglang.srt.model_executor.forward_batch_info import ForwardBatch

if TYPE_CHECKING:
    from sglang.srt.layers.radix_attention import RadixAttention
    from sglang.srt.model_executor.model_runner import ModelRunner


class DoubleSparseAttnBackend(AttentionBackend):
    def __init__(self, model_runner: ModelRunner):
        # Lazy import to avoid the initialization of cuda context
        from sglang.srt.layers.attention.triton_ops.double_sparsity_attention import (
            flash_decode_attention_fwd,
            flash_decode_sparse_attention_fwd,
        )
        from sglang.srt.layers.attention.triton_ops.extend_attention import (
            extend_attention_fwd,
        )

        super().__init__()

        self.decode_attention_fwd = flash_decode_attention_fwd
        self.decode_sparse_attention_fwd = flash_decode_sparse_attention_fwd
        self.extend_attention_fwd = extend_attention_fwd
        self.num_head = model_runner.model_config.num_attention_heads
        self.head_dim = model_runner.model_config.hidden_size // self.num_head
        self.heavy_token_num = model_runner.server_args.ds_heavy_token_num

        self.sorted_channels = model_runner.sorted_channels
        self.sparse_decode_thresold = (
            model_runner.server_args.ds_sparse_decode_threshold
        )
        self.att_out_approx: torch.Tensor = None
        self.mid_out: torch.Tensor = None
        self.mid_o_logexpsum: torch.Tensor = None

        # TODO: Change the hard-coded block_seq_num
        self.BLOCK_SEQ = 128

        if global_server_args_dict.get("triton_attention_reduce_in_fp32", False):
            self.reduce_dtype = torch.float32
        else:
            self.reduce_dtype = torch.float16

        self.forward_metadata = None

        self.cuda_graph_max_seq_len = model_runner.model_config.context_len

    def init_forward_metadata(self, forward_batch: ForwardBatch):
        """Init auxiliary variables for triton attention backend."""

        if forward_batch.forward_mode.is_decode():
            start_loc = torch.zeros_like(forward_batch.seq_lens, dtype=torch.int32)
            start_loc[1:] = torch.cumsum(forward_batch.seq_lens[:-1], dim=0)

            total_num_tokens = torch.sum(forward_batch.seq_lens).item()
            attn_logits = torch.empty(
                (self.num_head, total_num_tokens),
                dtype=self.reduce_dtype,
                device="cuda",
            )

            max_seq_len = torch.max(forward_batch.seq_lens).item()
            min_seq_len = torch.min(forward_batch.seq_lens).item()
            max_extend_len = None
            # NOTE: Align sequence order with req_to_token order
            ds_req_to_token = forward_batch.req_to_token_pool.req_to_token[
                forward_batch.req_pool_indices
            ]

            bsz = forward_batch.seq_lens.shape[0]

            att_out_approx = torch.empty(
                [self.num_head, bsz, max_seq_len],
                dtype=self.reduce_dtype,
                device="cuda",
            )

            block_seq_num = (
                self.heavy_token_num + self.BLOCK_SEQ - 1
            ) // self.BLOCK_SEQ

            mid_out = torch.empty(
                [bsz, self.num_head, block_seq_num, self.head_dim],
                dtype=torch.float32,
                device="cuda",
            )
            mid_o_logexpsum = torch.empty(
                [bsz, self.num_head, block_seq_num], dtype=torch.float32, device="cuda"
            )
            self.att_out_approx = att_out_approx
            self.mid_out = mid_out
            self.mid_o_logexpsum = mid_o_logexpsum

        else:
            start_loc = attn_logits = max_seq_len = min_seq_len = None
            prefix_lens = forward_batch.extend_prefix_lens
            max_extend_len = torch.max(forward_batch.seq_lens - prefix_lens).item()
            ds_req_to_token = None

        self.forward_metadata = (
            start_loc,
            attn_logits,
            max_seq_len,
            min_seq_len,
            max_extend_len,
            ds_req_to_token,
        )

    def init_cuda_graph_state(self, max_bs: int):
        # TODO(Andy): Support CUDA graph for double sparse attention
        raise ValueError(
            "Double sparse attention does not support CUDA graph for now. Please --disable-cuda-graph"
        )
        self.cuda_graph_max_total_num_tokens = max_bs * self.cuda_graph_max_seq_len

        self.cuda_graph_start_loc = torch.zeros(
            (max_bs,), dtype=torch.int32, device="cuda"
        )
        self.cuda_graph_attn_logits = torch.empty(
            (
                self.num_head,
                self.cuda_graph_max_total_num_tokens,
            ),
            dtype=self.reduce_dtype,
            device="cuda",
        )

    def init_forward_metadata_capture_cuda_graph(
        self,
        bs: int,
        req_pool_indices: torch.Tensor,
        seq_lens: torch.Tensor,
        encoder_lens=None,
    ):
        # NOTE: encoder_lens expected to be zeros or None
        self.forward_metadata = (
            self.cuda_graph_start_loc,
            self.cuda_graph_attn_logits,
            self.cuda_graph_max_seq_len,
            None,
        )

    def init_forward_metadata_replay_cuda_graph(
        self,
        bs: int,
        req_pool_indices: torch.Tensor,
        seq_lens: torch.Tensor,
<<<<<<< HEAD
        encoder_lens=None,
=======
        seq_lens_sum: int,
>>>>>>> 09603c6d
    ):
        # NOTE: encoder_lens expected to be zeros or None
        self.cuda_graph_start_loc.zero_()
        self.cuda_graph_start_loc[1:bs] = torch.cumsum(seq_lens[: bs - 1], dim=0)

    def get_cuda_graph_seq_len_fill_value(self):
        return 1

    def forward_extend(
        self, q, k, v, layer: RadixAttention, forward_batch: ForwardBatch
    ):
        # TODO: reuse the buffer across layers
        if layer.qk_head_dim != layer.v_head_dim:
            o = q.new_empty((q.shape[0], layer.tp_q_head_num * layer.v_head_dim))
        else:
            o = torch.empty_like(q)

        k_label = torch.gather(
            k,
            2,
            self.sorted_channels[layer.layer_id]
            .unsqueeze(0)
            .expand(k.shape[0], -1, -1),
        )

        forward_batch.token_to_kv_pool.set_kv_buffer(
            layer, forward_batch.out_cache_loc, k, v, k_label
        )

        (
            start_loc,
            attn_logits,
            max_seq_len,
            min_seq_len,
            max_extend_len,
            ds_req_to_token,
        ) = self.forward_metadata
        self.extend_attention_fwd(
            q.view(-1, layer.tp_q_head_num, layer.qk_head_dim),
            k.contiguous(),
            v.contiguous(),
            o.view(-1, layer.tp_q_head_num, layer.v_head_dim),
            forward_batch.token_to_kv_pool.get_key_buffer(layer.layer_id),
            forward_batch.token_to_kv_pool.get_value_buffer(layer.layer_id),
            forward_batch.req_to_token_pool.req_to_token,
            forward_batch.req_pool_indices,
            forward_batch.seq_lens,
            forward_batch.extend_seq_lens,
            forward_batch.extend_start_loc,
            max_extend_len,
            layer.scaling,
            layer.logit_cap,
        )
        return o

    def forward_decode(
        self, q, k, v, layer: RadixAttention, forward_batch: ForwardBatch
    ):
        # During torch.compile, there is a bug in rotary_emb that causes the
        # output value to have a 3D tensor shape. This reshapes the output correctly.
        q = q.reshape(-1, layer.tp_q_head_num * layer.qk_head_dim)

        # TODO: reuse the buffer across layers
        if layer.qk_head_dim != layer.v_head_dim:
            o = q.new_empty((q.shape[0], layer.tp_q_head_num * layer.v_head_dim))
        else:
            o = torch.empty_like(q)

        # TODO: Add min seqlen
        (
            start_loc,
            attn_logits,
            max_seq_len,
            min_seq_len,
            max_extend_len,
            ds_req_to_token,
        ) = self.forward_metadata

        k_label = torch.gather(
            k,
            2,
            self.sorted_channels[layer.layer_id]
            .unsqueeze(0)
            .expand(k.shape[0], -1, -1),
        )

        forward_batch.token_to_kv_pool.set_kv_buffer(
            layer, forward_batch.out_cache_loc, k, v, k_label
        )

        # NOTE(Andy) shouldn't be used when max_len_in_batch < heavy_token_num
        #            and set a minimum value for sparse_decode
        if (
            min_seq_len < self.heavy_token_num
            or max_seq_len < self.sparse_decode_thresold
        ):
            self.decode_attention_fwd(
                q.view(-1, layer.tp_q_head_num, layer.qk_head_dim),
                forward_batch.token_to_kv_pool.get_key_buffer(layer.layer_id),
                forward_batch.token_to_kv_pool.get_value_buffer(layer.layer_id),
                o.view(-1, layer.tp_q_head_num, layer.v_head_dim),
                forward_batch.req_to_token_pool.req_to_token,
                forward_batch.req_pool_indices,
                start_loc,
                forward_batch.seq_lens,
                attn_logits,
                max_seq_len,
                layer.scaling,
                layer.logit_cap,
            )
        else:
            # TODO(Andy): indexing with torch.gather or torch.index_select or customized kernel
            q_label = torch.gather(
                q.view(-1, layer.tp_q_head_num, layer.qk_head_dim),
                2,
                self.sorted_channels[layer.layer_id]
                .unsqueeze(0)
                .expand(q.shape[0], -1, -1),
            )
            self.decode_sparse_attention_fwd(
                q.view(-1, layer.tp_q_head_num, layer.qk_head_dim),
                forward_batch.token_to_kv_pool.get_key_buffer(layer.layer_id),
                forward_batch.token_to_kv_pool.get_value_buffer(layer.layer_id),
                o.view(-1, layer.tp_q_head_num, layer.qk_head_dim),
                q_label,
                forward_batch.token_to_kv_pool.get_label_buffer(layer.layer_id),
                ds_req_to_token,
                forward_batch.seq_lens,
                max_seq_len,
                layer.scaling,
                layer.logit_cap,
                self.heavy_token_num,
                self.att_out_approx,
                self.mid_out,
                self.mid_o_logexpsum,
                self.BLOCK_SEQ,
            )

        return o<|MERGE_RESOLUTION|>--- conflicted
+++ resolved
@@ -154,11 +154,8 @@
         bs: int,
         req_pool_indices: torch.Tensor,
         seq_lens: torch.Tensor,
-<<<<<<< HEAD
+        seq_lens_sum: int,
         encoder_lens=None,
-=======
-        seq_lens_sum: int,
->>>>>>> 09603c6d
     ):
         # NOTE: encoder_lens expected to be zeros or None
         self.cuda_graph_start_loc.zero_()
