from __future__ import annotations

"""
Copyright 2023-2024 SGLang Team
Licensed under the Apache License, Version 2.0 (the "License");
you may not use this file except in compliance with the License.
You may obtain a copy of the License at

    http://www.apache.org/licenses/LICENSE-2.0

Unless required by applicable law or agreed to in writing, software
distributed under the License is distributed on an "AS IS" BASIS,
WITHOUT WARRANTIES OR CONDITIONS OF ANY KIND, either express or implied.
See the License for the specific language governing permissions and
limitations under the License.
"""

"""Run the model with cuda graph and torch.compile."""

import bisect
from contextlib import contextmanager
from typing import TYPE_CHECKING, Callable

import torch
from vllm.distributed.parallel_state import graph_capture
from vllm.model_executor.custom_op import CustomOp

from sglang.srt.layers.fused_moe.patch import fused_moe_forward_native
from sglang.srt.layers.logits_processor import (
    LogitsMetadata,
    LogitsProcessor,
    LogitsProcessorOutput,
)
from sglang.srt.model_executor.forward_batch_info import ForwardBatch, ForwardMode
from sglang.srt.utils import monkey_patch_vllm_all_gather
from sglang.srt.speculative.speculative_utils import DraftInfoFactory

if TYPE_CHECKING:
    from sglang.srt.model_executor.model_runner import ModelRunner


def _to_torch(model: torch.nn.Module, reverse: bool = False):
    for sub in model._modules.values():
        if isinstance(sub, CustomOp):
            if reverse:
                sub._forward_method = sub.forward_cuda
                setattr(sub, "is_torch_compile", False)
            else:
                # NOTE: Temporarily workaround MoE
                if "FusedMoE" in sub.__class__.__name__:
                    sub._forward_method = fused_moe_forward_native
                else:
                    sub._forward_method = sub.forward_native
                setattr(sub, "is_torch_compile", True)
        if isinstance(sub, torch.nn.Module):
            _to_torch(sub, reverse)


@contextmanager
def patch_model(
    model: torch.nn.Module, enable_compile: bool, tp_group: "GroupCoordinator"
):
    """Patch the model to make it compatible with with torch.compile"""
    backup_ca_comm = None

    try:
        if enable_compile:
            _to_torch(model)
            monkey_patch_vllm_all_gather()
            backup_ca_comm = tp_group.ca_comm
            tp_group.ca_comm = None
            yield torch.compile(
                torch.no_grad()(model.forward), mode="max-autotune-no-cudagraphs"
            )
        else:
            yield model.forward
    finally:
        if enable_compile:
            _to_torch(model, reverse=True)
            monkey_patch_vllm_all_gather(reverse=True)
            tp_group.ca_comm = backup_ca_comm


def set_torch_compile_config():
    import torch._dynamo.config
    import torch._inductor.config

    torch._inductor.config.coordinate_descent_tuning = True
    torch._inductor.config.triton.unique_kernel_names = True
    torch._inductor.config.fx_graph_cache = True  # Experimental feature to reduce compilation times, will be on by default in future

    # FIXME: tmp workaround
    torch._dynamo.config.accumulated_cache_size_limit = 1024


@torch.compile(dynamic=True)
def clamp_position(seq_lens):
    return torch.clamp((seq_lens - 1), min=0).to(torch.int64)


class CudaGraphRunner:
    """A CudaGraphRunner runs the forward pass of a model with cuda graph and torch.compile."""

    def __init__(self, model_runner: "ModelRunner"):
        # Parse args
        self.model_runner = model_runner
        self.graphs = {}
        self.input_buffers = {}
        self.output_buffers = {}
        self.flashinfer_handlers = {}
        self.graph_memory_pool = None
        self.use_torch_compile = model_runner.server_args.enable_torch_compile
        self.disable_padding = model_runner.server_args.disable_cuda_graph_padding
        self.is_encoder_decoder = self.model_runner.model_config.is_encoder_decoder

        # Batch sizes to capture
        if model_runner.server_args.disable_cuda_graph_padding:
            self.capture_bs = list(range(1, 32)) + [64, 128]
        else:
            self.capture_bs = [1, 2, 4] + [i * 8 for i in range(1, 21)]
        self.capture_bs = [
            bs
            for bs in self.capture_bs
            if bs <= model_runner.req_to_token_pool.size
            and bs <= model_runner.server_args.cuda_graph_max_bs
        ]
        self.capture_forward_mode = ForwardMode.DECODE
        if model_runner.server_args.speculative_algorithm == 'EAGLE':
            if self.model_runner.is_draft_runner:
                expand_num = self.model_runner.server_args.eagle_topk
            else:
                self.capture_forward_mode = ForwardMode.SPECVERIFY
                expand_num = self.model_runner.server_args.num_draft_tokens
            self.num_tokens = [bs * expand_num for bs in self.capture_bs]
        else:
            self.num_tokens = [bs for bs in self.capture_bs]
                
        self.compile_bs = (
            [
                bs
<<<<<<< HEAD
                for bs in self.num_tokens
                if bs <= self.model_runner.server_args.max_torch_compile_bs
=======
                for bs in self.capture_bs
                if bs <= self.model_runner.server_args.torch_compile_max_bs
>>>>>>> 5e6c3265
            ]
            if self.use_torch_compile
            else []
        )

        # Attention backend
        self.max_bs = max(self.capture_bs)
<<<<<<< HEAD
        self.max_num_token = max(self.num_tokens)
        self.model_runner.attn_backend.init_cuda_graph_state(self.max_num_token)
=======
        self.model_runner.attn_backend.init_cuda_graph_state(self.max_bs)

>>>>>>> 5e6c3265
        self.seq_len_fill_value = (
            self.model_runner.attn_backend.get_cuda_graph_seq_len_fill_value()
        )

        # FIXME(lsyin): leave it here for now, I don't know whether it is necessary
        self.encoder_len_fill_value = 0

        if self.use_torch_compile:
            set_torch_compile_config()

        # Common inputs
        with torch.device("cuda"):
            self.input_ids = torch.zeros((self.max_num_token,), dtype=torch.int32)
            self.req_pool_indices = torch.zeros((self.max_bs,), dtype=torch.int32)
            self.seq_lens = torch.full(
                (self.max_bs,), self.seq_len_fill_value, dtype=torch.int32
            )
<<<<<<< HEAD
            self.out_cache_loc = torch.zeros((self.max_num_token,), dtype=torch.int32)
            self.positions = torch.zeros((self.max_num_token, ), dtype=torch.int64)
            
            # speculative_inference
            if self.model_runner.server_args.speculative_algorithm == 'EAGLE':
                self.hidden_states = torch.zeros((self.max_num_token, self.model_runner.model_config.hidden_size), dtype=self.model_runner.dtype)
=======
            self.out_cache_loc = torch.zeros((self.max_bs,), dtype=torch.int32)
            self.mrope_positions = torch.zeros((3, self.max_bs), dtype=torch.int32)

            if self.is_encoder_decoder:
                # NOTE: encoder_lens can influence the full_text_row_masked_out_mask tensor when doing mixed batch
                self.encoder_lens = torch.full(
                    (self.max_bs,), self.encoder_len_fill_value, dtype=torch.int32
                )
            else:
                self.encoder_lens = None
>>>>>>> 5e6c3265

        # Capture
        try:
            with self.model_capture_mode():
                self.capture()
        except RuntimeError as e:
            raise Exception(
                f"Capture cuda graph failed: {e}\n"
                "Possible solutions:\n"
                "1. disable cuda graph by --disable-cuda-graph\n"
                "2. set --mem-fraction-static to a smaller value (e.g., 0.8 or 0.7)\n"
                "3. disable torch compile by not using --enable-torch-compile\n"
                "Open an issue on GitHub https://github.com/sgl-project/sglang/issues/new/choose \n"
            )

    @contextmanager
    def model_capture_mode(self):
        if hasattr(self.model_runner.model, "capture_mode"):
            self.model_runner.model.capture_mode = True

        yield

        if hasattr(self.model_runner.model, "capture_mode"):
            self.model_runner.model.capture_mode = False

    def can_run(self, forward_batch: ForwardBatch):
        is_bs_supported = (
            forward_batch.batch_size in self.graphs
            if self.disable_padding
            else forward_batch.batch_size <= self.max_bs
        )

        # NOTE: cuda graph cannot handle mixed batch (encoder_len = 0)
        # If mixed batch cannot be supported, then encoder_lens can be removed in cuda graph
        # because the full_text_row_masked_out_mask tensor will always be ones
        is_encoder_lens_supported = (
            torch.all(forward_batch.encoder_lens > 0)
            if self.is_encoder_decoder
            else True
        )
        return is_bs_supported and is_encoder_lens_supported

    def capture(self):
        with graph_capture() as graph_capture_context:
            self.stream = graph_capture_context.stream
            for bs, num_token in zip(self.capture_bs, self.num_tokens):
                with patch_model(
                    self.model_runner.model,
                    bs in self.compile_bs,
                    self.model_runner.tp_group,
                ) as forward:
                    (
                        graph,
                        output_buffers,
                    ) = self.capture_one_batch_size(bs, num_token, forward)
                    self.graphs[bs] = graph
                    self.output_buffers[bs] = output_buffers

    def capture_one_batch_size(self, bs: int, num_token: int, forward: Callable):
        graph = torch.cuda.CUDAGraph()
        stream = self.stream

        # Common inputs
        input_ids = self.input_ids[:num_token]
        req_pool_indices = self.req_pool_indices[:bs]
        seq_lens = self.seq_lens[:bs]
<<<<<<< HEAD
        out_cache_loc = self.out_cache_loc[:num_token]
        positions = self.positions[:num_token]
        
        spec_info = None
        if self.model_runner.server_args.speculative_algorithm == 'EAGLE':
            if self.model_runner.is_draft_runner:
                spec_info = DraftInfoFactory.get(self.model_runner.server_args.speculative_algorithm, 'DraftInput')()
                spec_info.hidden_states = self.hidden_states[:num_token]
                spec_info.positions = positions
                spec_info.init(self.model_runner.server_args)
            else:
                spec_info = DraftInfoFactory.get(self.model_runner.server_args.speculative_algorithm, 'VerifyInput')(
                    None, None, None, None, None, None, self.model_runner.server_args.num_draft_tokens)
                spec_info.custom_mask = torch.zeros((num_token*self.model_runner.model_config.context_len), dtype=torch.bool,
                    device="cuda",)
                
        # Attention backend
        self.model_runner.attn_backend.init_forward_metadata_capture_cuda_graph(
            num_token, bs, req_pool_indices, seq_lens, spec_info, self.model_runner.is_draft_runner
=======
        out_cache_loc = self.out_cache_loc[:bs]
        if self.is_encoder_decoder:
            encoder_lens = self.encoder_lens[:bs]
        else:
            encoder_lens = None

        seq_lens_sum = seq_lens.sum().item()
        mrope_positions = self.mrope_positions[:, :bs]

        # Attention backend
        self.model_runner.attn_backend.init_forward_metadata_capture_cuda_graph(
            bs,
            req_pool_indices,
            seq_lens,
            encoder_lens,
>>>>>>> 5e6c3265
        )

        # Run and capture
        def run_once(mode):
            forward_batch = ForwardBatch(
                forward_mode=mode,
                batch_size=bs,
                input_ids=input_ids,
                req_pool_indices=req_pool_indices,
                seq_lens=seq_lens,
                req_to_token_pool=self.model_runner.req_to_token_pool,
                token_to_kv_pool=self.model_runner.token_to_kv_pool,
                attn_backend=self.model_runner.attn_backend,
                out_cache_loc=out_cache_loc,
                seq_lens_sum=seq_lens_sum,
                encoder_lens=encoder_lens,
                return_logprob=False,
<<<<<<< HEAD
                top_logprobs_nums=[0] * num_token,
                positions=positions,
                #positions=torch.clamp((seq_lens - 1), min=0).to(torch.int64),
                spec_info=spec_info,
                spec_algorithm=self.model_runner.server_args.speculative_algorithm,
                is_cuda_graph=True,
=======
                top_logprobs_nums=[0] * bs,
                positions=clamp_position(seq_lens),
                mrope_positions=mrope_positions,
>>>>>>> 5e6c3265
            )
            logits_output = forward(input_ids, forward_batch.positions, forward_batch)
            return logits_output.next_token_logits

        for _ in range(2):
            torch.cuda.synchronize()
            self.model_runner.tp_group.barrier()

            run_once(self.capture_forward_mode)

            torch.cuda.synchronize()
            self.model_runner.tp_group.barrier()

        torch.cuda.synchronize()
        self.model_runner.tp_group.barrier()

        with torch.cuda.graph(graph, pool=self.graph_memory_pool, stream=stream):
            out = run_once(self.capture_forward_mode)

        torch.cuda.synchronize()
        self.model_runner.tp_group.barrier()

        self.graph_memory_pool = graph.pool()
        return graph, out

    def replay(self, forward_batch: ForwardBatch):
        assert forward_batch.out_cache_loc is not None
        forward_batch.is_cuda_graph = True
        raw_bs = forward_batch.batch_size
        # In most case, raw_bs == num_token in decode stage. 
        # But for speculative, the token num maybe large than raw_bs
        raw_num_token = forward_batch.input_ids.numel()

        # Pad
        index = bisect.bisect_left(self.capture_bs, raw_bs)
        bs = self.capture_bs[index]
<<<<<<< HEAD
        num_token = self.num_tokens[index] 
        if bs != raw_num_token:
            self.seq_lens.fill_(self.seq_len_fill_value)
            self.out_cache_loc.zero_()

        # Common inputs
        self.input_ids[:raw_num_token] = forward_batch.input_ids
        self.req_pool_indices[:raw_bs] = forward_batch.req_pool_indices
        self.seq_lens[:raw_bs] = forward_batch.seq_lens
        self.out_cache_loc[:raw_num_token] = forward_batch.out_cache_loc
        self.positions[:raw_num_token] = forward_batch.positions
        
        # EAGLE speculative decoding
        if isinstance(forward_batch.spec_info, DraftInfoFactory.get('EAGLE', 'DraftInput')):
            self.hidden_states[:raw_num_token] = forward_batch.spec_info.hidden_states

        # Attention backend
        self.model_runner.attn_backend.init_forward_metadata_replay_cuda_graph(
            bs, num_token, self.req_pool_indices, self.seq_lens, forward_batch.spec_info, self.capture_forward_mode
=======
        if bs != raw_bs:
            self.seq_lens.fill_(1)
            self.out_cache_loc.zero_()

        # Common inputs
        self.input_ids[:raw_bs].copy_(forward_batch.input_ids)
        self.req_pool_indices[:raw_bs].copy_(forward_batch.req_pool_indices)
        self.seq_lens[:raw_bs].copy_(forward_batch.seq_lens)
        self.out_cache_loc[:raw_bs].copy_(forward_batch.out_cache_loc)
        if self.is_encoder_decoder:
            self.encoder_lens[:raw_bs].copy_(forward_batch.encoder_lens)
        if forward_batch.mrope_positions is not None:
            self.mrope_positions[:, :raw_bs].copy_(forward_batch.mrope_positions)

        # Attention backend
        self.model_runner.attn_backend.init_forward_metadata_replay_cuda_graph(
            bs,
            self.req_pool_indices,
            self.seq_lens,
            forward_batch.seq_lens_sum + (bs - raw_bs),
            self.encoder_lens,
>>>>>>> 5e6c3265
        )

        # Replay
        self.graphs[bs].replay()
<<<<<<< HEAD
        logits_output = self.output_buffers[bs]

        # Unpad
        if raw_num_token != num_token:
            logits_output = LogitsProcessorOutput(
                next_token_logits=logits_output.next_token_logits[:raw_num_token],
                next_token_logprobs=None,
                normalized_prompt_logprobs=None,
                input_token_logprobs=None,
                input_top_logprobs=None,
                output_top_logprobs=None,
            )
=======
        next_token_logits = self.output_buffers[bs][:raw_bs]
>>>>>>> 5e6c3265

        # Extract logprobs
        if forward_batch.return_logprob:
            next_token_logprobs = torch.nn.functional.log_softmax(
                next_token_logits, dim=-1
            )
            logits_output = LogitsProcessorOutput(
                next_token_logits=next_token_logits,
                next_token_logprobs=next_token_logprobs,
            )
            return_top_logprob = any(x > 0 for x in forward_batch.top_logprobs_nums)
            if return_top_logprob:
                logits_metadata = LogitsMetadata(
                    forward_mode=ForwardMode.DECODE,
                    top_logprobs_nums=forward_batch.top_logprobs_nums,
                )
                logits_output.output_top_logprobs = LogitsProcessor.get_top_logprobs(
                    next_token_logprobs, logits_metadata
                )[1]
        else:
            logits_output = LogitsProcessorOutput(
                next_token_logits=next_token_logits,
            )

        return logits_output<|MERGE_RESOLUTION|>--- conflicted
+++ resolved
@@ -138,13 +138,8 @@
         self.compile_bs = (
             [
                 bs
-<<<<<<< HEAD
-                for bs in self.num_tokens
-                if bs <= self.model_runner.server_args.max_torch_compile_bs
-=======
                 for bs in self.capture_bs
                 if bs <= self.model_runner.server_args.torch_compile_max_bs
->>>>>>> 5e6c3265
             ]
             if self.use_torch_compile
             else []
@@ -152,13 +147,8 @@
 
         # Attention backend
         self.max_bs = max(self.capture_bs)
-<<<<<<< HEAD
         self.max_num_token = max(self.num_tokens)
         self.model_runner.attn_backend.init_cuda_graph_state(self.max_num_token)
-=======
-        self.model_runner.attn_backend.init_cuda_graph_state(self.max_bs)
-
->>>>>>> 5e6c3265
         self.seq_len_fill_value = (
             self.model_runner.attn_backend.get_cuda_graph_seq_len_fill_value()
         )
@@ -176,16 +166,13 @@
             self.seq_lens = torch.full(
                 (self.max_bs,), self.seq_len_fill_value, dtype=torch.int32
             )
-<<<<<<< HEAD
             self.out_cache_loc = torch.zeros((self.max_num_token,), dtype=torch.int32)
             self.positions = torch.zeros((self.max_num_token, ), dtype=torch.int64)
+            self.mrope_positions = torch.zeros((3, self.max_bs), dtype=torch.int32)
             
             # speculative_inference
             if self.model_runner.server_args.speculative_algorithm == 'EAGLE':
                 self.hidden_states = torch.zeros((self.max_num_token, self.model_runner.model_config.hidden_size), dtype=self.model_runner.dtype)
-=======
-            self.out_cache_loc = torch.zeros((self.max_bs,), dtype=torch.int32)
-            self.mrope_positions = torch.zeros((3, self.max_bs), dtype=torch.int32)
 
             if self.is_encoder_decoder:
                 # NOTE: encoder_lens can influence the full_text_row_masked_out_mask tensor when doing mixed batch
@@ -194,7 +181,6 @@
                 )
             else:
                 self.encoder_lens = None
->>>>>>> 5e6c3265
 
         # Capture
         try:
@@ -261,7 +247,6 @@
         input_ids = self.input_ids[:num_token]
         req_pool_indices = self.req_pool_indices[:bs]
         seq_lens = self.seq_lens[:bs]
-<<<<<<< HEAD
         out_cache_loc = self.out_cache_loc[:num_token]
         positions = self.positions[:num_token]
         
@@ -278,11 +263,7 @@
                 spec_info.custom_mask = torch.zeros((num_token*self.model_runner.model_config.context_len), dtype=torch.bool,
                     device="cuda",)
                 
-        # Attention backend
-        self.model_runner.attn_backend.init_forward_metadata_capture_cuda_graph(
-            num_token, bs, req_pool_indices, seq_lens, spec_info, self.model_runner.is_draft_runner
-=======
-        out_cache_loc = self.out_cache_loc[:bs]
+            
         if self.is_encoder_decoder:
             encoder_lens = self.encoder_lens[:bs]
         else:
@@ -294,10 +275,13 @@
         # Attention backend
         self.model_runner.attn_backend.init_forward_metadata_capture_cuda_graph(
             bs,
+            num_token,
             req_pool_indices,
             seq_lens,
             encoder_lens,
->>>>>>> 5e6c3265
+            spec_info,
+            self.model_runner.is_draft_runner,
+            forward_batch=None,
         )
 
         # Run and capture
@@ -315,18 +299,13 @@
                 seq_lens_sum=seq_lens_sum,
                 encoder_lens=encoder_lens,
                 return_logprob=False,
-<<<<<<< HEAD
                 top_logprobs_nums=[0] * num_token,
                 positions=positions,
-                #positions=torch.clamp((seq_lens - 1), min=0).to(torch.int64),
+                #positions=clamp_position(seq_lens),
                 spec_info=spec_info,
                 spec_algorithm=self.model_runner.server_args.speculative_algorithm,
                 is_cuda_graph=True,
-=======
-                top_logprobs_nums=[0] * bs,
-                positions=clamp_position(seq_lens),
                 mrope_positions=mrope_positions,
->>>>>>> 5e6c3265
             )
             logits_output = forward(input_ids, forward_batch.positions, forward_batch)
             return logits_output.next_token_logits
@@ -363,40 +342,27 @@
         # Pad
         index = bisect.bisect_left(self.capture_bs, raw_bs)
         bs = self.capture_bs[index]
-<<<<<<< HEAD
         num_token = self.num_tokens[index] 
-        if bs != raw_num_token:
-            self.seq_lens.fill_(self.seq_len_fill_value)
+        if bs != raw_bs:
+            self.seq_lens.fill_(1)
             self.out_cache_loc.zero_()
 
         # Common inputs
-        self.input_ids[:raw_num_token] = forward_batch.input_ids
-        self.req_pool_indices[:raw_bs] = forward_batch.req_pool_indices
-        self.seq_lens[:raw_bs] = forward_batch.seq_lens
-        self.out_cache_loc[:raw_num_token] = forward_batch.out_cache_loc
-        self.positions[:raw_num_token] = forward_batch.positions
+        self.input_ids[:raw_num_token].copy_(forward_batch.input_ids)
+        self.req_pool_indices[:raw_bs].copy_(forward_batch.req_pool_indices)
+        self.seq_lens[:raw_bs].copy_(forward_batch.seq_lens)
+        self.out_cache_loc[:raw_num_token].copy_(forward_batch.out_cache_loc)
+        self.positions[:raw_num_token].copy_(forward_batch.positions)
+        
+        if self.is_encoder_decoder:
+            self.encoder_lens[:raw_bs].copy_(forward_batch.encoder_lens)
+        if forward_batch.mrope_positions is not None:
+            self.mrope_positions[:, :raw_bs].copy_(forward_batch.mrope_positions)
+
         
         # EAGLE speculative decoding
         if isinstance(forward_batch.spec_info, DraftInfoFactory.get('EAGLE', 'DraftInput')):
             self.hidden_states[:raw_num_token] = forward_batch.spec_info.hidden_states
-
-        # Attention backend
-        self.model_runner.attn_backend.init_forward_metadata_replay_cuda_graph(
-            bs, num_token, self.req_pool_indices, self.seq_lens, forward_batch.spec_info, self.capture_forward_mode
-=======
-        if bs != raw_bs:
-            self.seq_lens.fill_(1)
-            self.out_cache_loc.zero_()
-
-        # Common inputs
-        self.input_ids[:raw_bs].copy_(forward_batch.input_ids)
-        self.req_pool_indices[:raw_bs].copy_(forward_batch.req_pool_indices)
-        self.seq_lens[:raw_bs].copy_(forward_batch.seq_lens)
-        self.out_cache_loc[:raw_bs].copy_(forward_batch.out_cache_loc)
-        if self.is_encoder_decoder:
-            self.encoder_lens[:raw_bs].copy_(forward_batch.encoder_lens)
-        if forward_batch.mrope_positions is not None:
-            self.mrope_positions[:, :raw_bs].copy_(forward_batch.mrope_positions)
 
         # Attention backend
         self.model_runner.attn_backend.init_forward_metadata_replay_cuda_graph(
@@ -405,27 +371,12 @@
             self.seq_lens,
             forward_batch.seq_lens_sum + (bs - raw_bs),
             self.encoder_lens,
->>>>>>> 5e6c3265
+            forward_batch=forward_batch
         )
 
         # Replay
         self.graphs[bs].replay()
-<<<<<<< HEAD
-        logits_output = self.output_buffers[bs]
-
-        # Unpad
-        if raw_num_token != num_token:
-            logits_output = LogitsProcessorOutput(
-                next_token_logits=logits_output.next_token_logits[:raw_num_token],
-                next_token_logprobs=None,
-                normalized_prompt_logprobs=None,
-                input_token_logprobs=None,
-                input_top_logprobs=None,
-                output_top_logprobs=None,
-            )
-=======
         next_token_logits = self.output_buffers[bs][:raw_bs]
->>>>>>> 5e6c3265
 
         # Extract logprobs
         if forward_batch.return_logprob:
