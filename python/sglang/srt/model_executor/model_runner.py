"""
Copyright 2023-2024 SGLang Team
Licensed under the Apache License, Version 2.0 (the "License");
you may not use this file except in compliance with the License.
You may obtain a copy of the License at

    http://www.apache.org/licenses/LICENSE-2.0

Unless required by applicable law or agreed to in writing, software
distributed under the License is distributed on an "AS IS" BASIS,
WITHOUT WARRANTIES OR CONDITIONS OF ANY KIND, either express or implied.
See the License for the specific language governing permissions and
limitations under the License.
"""

"""ModelRunner runs the forward passes of the models."""

import gc
import importlib
import importlib.resources
import logging
import pkgutil
from functools import lru_cache
from typing import Optional, Tuple, Type

import torch
import torch.nn as nn
from flashinfer import (
    BatchDecodeWithPagedKVCacheWrapper,
    BatchPrefillWithPagedKVCacheWrapper,
    BatchPrefillWithRaggedKVCacheWrapper,
)
from flashinfer.decode import _grouped_size_compiled_for_decode_kernels
from vllm.config import DeviceConfig, LoadConfig
from vllm.config import ModelConfig as VllmModelConfig
<<<<<<< HEAD
from vllm.distributed import get_tp_group, init_distributed_environment
from vllm.model_executor.models import ModelRegistry

from sglang.global_config import global_config
from sglang.srt.layers.parallel_utils import initialize_model_parallel
=======
from vllm.distributed import (
    get_tp_group,
    init_distributed_environment,
    initialize_model_parallel,
    set_custom_all_reduce,
)
from vllm.distributed.parallel_state import in_the_same_node_as
from vllm.model_executor.model_loader import get_model
from vllm.model_executor.models import ModelRegistry

from sglang.global_config import global_config
from sglang.srt.layers.logits_processor import LogitsProcessorOutput
from sglang.srt.layers.sampler import SampleOutput
>>>>>>> 2561ed01
from sglang.srt.managers.schedule_batch import ScheduleBatch, global_server_args_dict
from sglang.srt.mem_cache.memory_pool import (
    MHATokenToKVPool,
    MLATokenToKVPool,
    ReqToTokenPool,
)
from sglang.srt.model_config import AttentionArch, ModelConfig
from sglang.srt.model_executor.forward_batch_info import ForwardMode, InputMetadata
from sglang.srt.server_args import ServerArgs
from sglang.srt.utils import (
    get_available_gpu_memory,
    is_generation_model,
    is_llama3_405b_fp8_head_16,
    is_multimodal_model,
    monkey_patch_vllm_dummy_weight_loader,
    monkey_patch_vllm_p2p_access_check,
    monkey_patch_vllm_qvk_linear_loader,
)

logger = logging.getLogger(__name__)


class ModelRunner:
    def __init__(
        self,
        model_config: ModelConfig,
        mem_fraction_static: float,
        gpu_id: int,
        tp_rank: int,
        tp_size: int,
        nccl_port: int,
        server_args: ServerArgs,
        sp_rank: int = 0,
        sp_size: int = 1,
    ):
        # Parse args
        self.model_config = model_config
        self.mem_fraction_static = mem_fraction_static
        self.gpu_id = gpu_id
        self.tp_rank = tp_rank
        self.tp_size = tp_size
        self.sp_rank = sp_rank
        self.sp_size = sp_size
        self.nccl_port = nccl_port
        self.server_args = server_args
        self.is_multimodal_model = is_multimodal_model(
            self.model_config.hf_config.architectures
        )
        global_server_args_dict.update(
            {
                "disable_flashinfer": server_args.disable_flashinfer,
                "disable_flashinfer_sampling": server_args.disable_flashinfer_sampling,
                "triton_attention_reduce_in_fp32": server_args.triton_attention_reduce_in_fp32,
                "enable_mla": server_args.enable_mla,
            }
        )

        if self.is_multimodal_model:
            logger.info(
                "Automatically turn off --chunked-prefill-size and adjust --mem-fraction-static for multimodal models."
            )
            server_args.chunked_prefill_size = None
            server_args.mem_fraction_static *= 0.95

        min_per_gpu_memory = self.init_torch_distributed()
        self.load_model()
        self.init_memory_pool(
            min_per_gpu_memory,
            server_args.max_num_reqs,
            server_args.max_total_tokens,
        )
        self.init_cublas()
        self.init_flashinfer()
        self.init_cuda_graphs()

    def init_torch_distributed(self):
        # Init torch distributed
        torch.cuda.set_device(self.gpu_id)
        logger.info("Init nccl begin.")

        if not self.server_args.enable_p2p_check:
            monkey_patch_vllm_p2p_access_check(self.gpu_id)

        if self.server_args.nccl_init_addr:
            nccl_init_method = f"tcp://{self.server_args.nccl_init_addr}"
        else:
            nccl_init_method = f"tcp://127.0.0.1:{self.nccl_port}"
        set_custom_all_reduce(not self.server_args.disable_custom_all_reduce)
        init_distributed_environment(
            backend="nccl",
            world_size=self.tp_size,
            rank=self.tp_rank,
            local_rank=self.gpu_id,
            distributed_init_method=nccl_init_method,
        )
<<<<<<< HEAD
        initialize_model_parallel(
            tensor_model_parallel_size=self.tp_size,
            sequence_parallel_size=self.sp_size,
        )
        self.tp_group = get_tp_group()
        total_gpu_memory = get_available_gpu_memory(
=======
        initialize_model_parallel(tensor_model_parallel_size=self.tp_size)
        min_per_gpu_memory = get_available_gpu_memory(
>>>>>>> 2561ed01
            self.gpu_id, distributed=self.tp_size > 1
        )
        self.tp_group = get_tp_group()

        # Currently, there is a bug with mulit-node tensor parallelsim + padded cuda graph,
        # so we disable padding in cuda graph.
        if not all(in_the_same_node_as(self.tp_group.cpu_group, source_rank=0)):
            self.server_args.disable_cuda_graph_padding = True
            logger.info(
                "Setting disable_cuda_graph_padding to True because of multi-node tensor parallelism."
            )

        # Check memory for tensor parallelism
        if self.tp_size > 1:
            local_gpu_memory = get_available_gpu_memory(self.gpu_id)
            if min_per_gpu_memory < local_gpu_memory * 0.9:
                raise ValueError(
                    "The memory capacity is unbalanced. Some GPUs may be occupied by other processes."
                )

        return min_per_gpu_memory

    def load_model(self):
        logger.info(
            f"Load weight begin. avail mem={get_available_gpu_memory(self.gpu_id):.2f} GB"
        )
        if torch.cuda.get_device_capability()[0] < 8:
            logger.info(
                "Compute capability below sm80. Use float16 due to lack of bfloat16 support."
            )
            self.server_args.dtype = "float16"
            if torch.cuda.get_device_capability()[1] < 5:
                raise RuntimeError("SGLang only supports sm75 and above.")

        monkey_patch_vllm_dummy_weight_loader()
        self.device_config = DeviceConfig()
        self.load_config = LoadConfig(load_format=self.server_args.load_format)
        self.vllm_model_config = VllmModelConfig(
            model=self.server_args.model_path,
            quantization=self.server_args.quantization,
            tokenizer=None,
            tokenizer_mode=None,
            trust_remote_code=self.server_args.trust_remote_code,
            dtype=self.server_args.dtype,
            seed=42,
            skip_tokenizer_init=True,
        )

        # A temporary hack to fix the num_heads for meta-llama/Meta-Llama-3.1-405B-FP8 checkpoints
        # Drop this after Sept, 2024.
        if is_llama3_405b_fp8_head_16(self.model_config) and self.tp_size <= 8:
            self.model_config.hf_config.num_key_value_heads = 8
            self.vllm_model_config.hf_config.num_key_value_heads = 8
            monkey_patch_vllm_qvk_linear_loader()

        self.dtype = self.vllm_model_config.dtype
        if self.model_config.model_override_args is not None:
            self.vllm_model_config.hf_config.update(
                self.model_config.model_override_args
            )

        self.model = get_model(
            model_config=self.vllm_model_config,
            load_config=self.load_config,
            device_config=self.device_config,
            parallel_config=None,
            scheduler_config=None,
            lora_config=None,
            cache_config=None,
        )
        self.sliding_window_size = (
            self.model.get_attention_sliding_window_size()
            if hasattr(self.model, "get_attention_sliding_window_size")
            else None
        )
        self.is_generation = is_generation_model(
            self.model_config.hf_config.architectures, self.server_args.is_embedding
        )

        logger.info(
            f"Load weight end. "
            f"type={type(self.model).__name__}, "
            f"dtype={self.dtype}, "
            f"avail mem={get_available_gpu_memory(self.gpu_id):.2f} GB"
        )

    def update_weights(self, model_path: str, load_format: str):
        """Update weights in-place."""
        from vllm.model_executor.model_loader.loader import (
            DefaultModelLoader,
            device_loading_context,
            get_model_loader,
        )
        from vllm.model_executor.model_loader.utils import set_default_torch_dtype

        logger.info(
            f"Update weights begin. "
            f"avail mem={get_available_gpu_memory(self.gpu_id):.2f} GB"
        )

        target_device = torch.device(self.device_config.device)

        try:
            # TODO: Use a better method to check this
            vllm_model_config = VllmModelConfig(
                model=model_path,
                quantization=self.server_args.quantization,
                tokenizer=None,
                tokenizer_mode=None,
                trust_remote_code=self.server_args.trust_remote_code,
                dtype=self.server_args.dtype,
                seed=42,
                skip_tokenizer_init=True,
            )
        except Exception as e:
            logger.error(f"Failed to load model config: {e}")
            return False, "Failed to update model weights"

        load_config = LoadConfig(load_format=load_format)

        # Only support vllm DefaultModelLoader for now
        loader = get_model_loader(load_config)
        if not isinstance(loader, DefaultModelLoader):
            logger.error("Failed to get weights iterator: Unsupported loader")
            return False, "Failed to update model weights"

        def get_weight_iter(config):
            iter = loader._get_weights_iterator(
                config.model,
                config.revision,
                fall_back_to_pt=getattr(
                    self.model, "fall_back_to_pt_during_load", True
                ),
            )
            return iter

        def model_load_weights(model, iter):
            model.load_weights(iter)
            for _, module in self.model.named_modules():
                quant_method = getattr(module, "quant_method", None)
                if quant_method is not None:
                    with device_loading_context(module, target_device):
                        quant_method.process_weights_after_loading(module)
            return model

        with set_default_torch_dtype(vllm_model_config.dtype):
            try:
                iter = get_weight_iter(vllm_model_config)
            except Exception as e:
                message = f"Failed to get weights iterator: {e}"
                logger.error(message)
                return False, message
            try:
                model = model_load_weights(self.model, iter)
            except Exception as e:
                message = f"Failed to update weights: {e}. \n Rolling back to original weights"
                logger.error(message)
                del iter
                gc.collect()
                iter = get_weight_iter(self.vllm_model_config)
                self.model = model_load_weights(self.model, iter)
                return False, message

        self.model = model
        self.server_args.model_path = model_path
        self.server_args.load_format = load_format
        self.vllm_model_config = vllm_model_config
        self.load_config = load_config
        self.model_config.path = model_path

        logger.info("Update weights end.")
        return True, "Succeeded to update model weights"

    def profile_max_num_token(self, total_gpu_memory: int):
        available_gpu_memory = get_available_gpu_memory(
            self.gpu_id, distributed=self.tp_size > 1
        )
        if (
            self.model_config.attention_arch == AttentionArch.MLA
            and self.server_args.enable_mla
        ):
            # FIXME: temporarily disable SP with MLA
            assert self.sp_size == 1, "sequence parallel with MLA not supported"
            cell_size = (
                (self.model_config.kv_lora_rank + self.model_config.qk_rope_head_dim)
                * self.model_config.num_hidden_layers
                * torch._utils._element_size(self.kv_cache_dtype)
            )
        else:
            kv_tp_size = self.tp_size // self.sp_size
            head_num = self.model_config.get_num_kv_heads(kv_tp_size)
            cell_size = (
                head_num
                * self.model_config.head_dim
                * self.model_config.num_hidden_layers
                * 2
                * torch._utils._element_size(self.kv_cache_dtype)
            )
        rest_memory = available_gpu_memory - total_gpu_memory * (
            1 - self.mem_fraction_static
        )
        max_num_token = int(rest_memory * (1 << 30) // cell_size)
        return max_num_token

    def init_memory_pool(
        self,
        total_gpu_memory: int,
        max_num_reqs: int = None,
        max_total_tokens: int = None,
    ):
<<<<<<< HEAD
        if self.tp_size % self.sp_size != 0:
            raise ValueError(
                f"Invalid sequence parallel configuration. tp_size={self.tp_size} "
                f"must be divisible by sp_size={self.sp_size}"
            )
=======
        if self.server_args.kv_cache_dtype == "auto":
            self.kv_cache_dtype = self.dtype
        elif self.server_args.kv_cache_dtype == "fp8_e5m2":
            self.kv_cache_dtype = torch.float8_e5m2
        else:
            raise ValueError(
                f"Unsupported kv_cache_dtype: {self.server_args.kv_cache_dtype}."
            )

>>>>>>> 2561ed01
        self.max_total_num_tokens = self.profile_max_num_token(total_gpu_memory)
        if max_total_tokens is not None:
            if max_total_tokens > self.max_total_num_tokens:
                logging.warning(
                    f"max_total_tokens={max_total_tokens} is larger than the profiled value "
                    f"{self.max_total_num_tokens}. "
                    f"Use the profiled value instead."
                )
            self.max_total_num_tokens = min(self.max_total_num_tokens, max_total_tokens)

        if self.max_total_num_tokens <= 0:
            raise RuntimeError(
                "Not enough memory. Please try to increase --mem-fraction-static."
            )

        if max_num_reqs is None:
            max_num_reqs = min(
                max(
                    int(
                        self.max_total_num_tokens / self.model_config.context_len * 512
                    ),
                    2048,
                ),
                5120,
            )

        self.req_to_token_pool = ReqToTokenPool(
            max_num_reqs,
            self.model_config.context_len + 8,
        )
        if (
            self.model_config.attention_arch == AttentionArch.MLA
            and self.server_args.enable_mla
        ):
            # FIXME: temporarily disable SP with MLA
            assert self.sp_size == 1, "sequence parallel with MLA not supported"
            self.token_to_kv_pool = MLATokenToKVPool(
                self.max_total_num_tokens,
                dtype=self.kv_cache_dtype,
                kv_lora_rank=self.model_config.kv_lora_rank,
                qk_rope_head_dim=self.model_config.qk_rope_head_dim,
                layer_num=self.model_config.num_hidden_layers,
            )
            logger.info("using MLA Triton implementaion, flashinfer is disabled")
            # FIXME: temporarily only Triton MLA is supported
            self.server_args.disable_flashinfer = True
        else:
            kv_tp_size = self.tp_size // self.sp_size
            self.token_to_kv_pool = MHATokenToKVPool(
                self.max_total_num_tokens,
<<<<<<< HEAD
                dtype=self.dtype,
                head_num=self.model_config.get_num_kv_heads(kv_tp_size),
=======
                dtype=self.kv_cache_dtype,
                head_num=self.model_config.get_num_kv_heads(self.tp_size),
>>>>>>> 2561ed01
                head_dim=self.model_config.head_dim,
                layer_num=self.model_config.num_hidden_layers,
            )
        logger.info(
            f"Memory pool end. "
            f"avail mem={get_available_gpu_memory(self.gpu_id):.2f} GB"
        )

    def init_cublas(self):
        """We need to run a small matmul to init cublas. Otherwise, it will raise some errors later."""
        dtype = torch.float16
        device = "cuda"
        a = torch.ones((16, 16), dtype=dtype, device=device)
        b = torch.ones((16, 16), dtype=dtype, device=device)
        c = a @ b
        return c

    def init_flashinfer(self):
        """Init flashinfer attention kernel wrappers."""
        if self.server_args.disable_flashinfer:
            assert (
                self.sliding_window_size is None
            ), "turn on flashinfer to support window attention"
            self.flashinfer_prefill_wrapper_ragged = None
            self.flashinfer_prefill_wrapper_paged = None
            self.flashinfer_decode_wrapper = None
            # NOTE: for sequence parallel, we need to use a dedicated kernel for cross-shard attn.
            self.flashinfer_prefill_wrapper_sp_full = None
            self.flashinfer_prefill_wrapper_sp_causal = None
            return

        if not _grouped_size_compiled_for_decode_kernels(
            self.model_config.num_attention_heads // self.tp_size,
            self.model_config.get_num_kv_heads(self.tp_size),
        ):
            use_tensor_cores = True
        else:
            use_tensor_cores = False

        self.flashinfer_prefill_wrapper_sp_full = None
        self.flashinfer_prefill_wrapper_sp_causal = None
        if self.sliding_window_size is None:
<<<<<<< HEAD
            num_buffers = 2 + (self.sp_size > 1) * 2
            self.flashinfer_workspace_buffers = torch.empty(
                num_buffers,
=======
            self.flashinfer_workspace_buffer = torch.empty(
>>>>>>> 2561ed01
                global_config.flashinfer_workspace_size,
                dtype=torch.uint8,
                device="cuda",
            )
            self.flashinfer_prefill_wrapper_ragged = (
                BatchPrefillWithRaggedKVCacheWrapper(
                    self.flashinfer_workspace_buffer, "NHD"
                )
            )
            self.flashinfer_prefill_wrapper_paged = BatchPrefillWithPagedKVCacheWrapper(
                self.flashinfer_workspace_buffer, "NHD"
            )
            self.flashinfer_decode_wrapper = BatchDecodeWithPagedKVCacheWrapper(
                self.flashinfer_workspace_buffer,
                "NHD",
                use_tensor_cores=use_tensor_cores,
            )
            if self.sp_size > 1:  # Sequence parallel enabled.
                self.flashinfer_prefill_wrapper_sp_full = (
                    BatchPrefillWithRaggedKVCacheWrapper(
                        self.flashinfer_workspace_buffers[2], "NHD"
                    )
                )
                self.flashinfer_prefill_wrapper_sp_causal = (
                    BatchPrefillWithRaggedKVCacheWrapper(
                        self.flashinfer_workspace_buffers[3], "NHD"
                    )
                )
        else:
            self.flashinfer_workspace_buffer = torch.empty(
                global_config.flashinfer_workspace_size,
                dtype=torch.uint8,
                device="cuda",
            )
            self.flashinfer_prefill_wrapper_ragged = None
            self.flashinfer_prefill_wrapper_paged = []
            self.flashinfer_decode_wrapper = []
            for i in range(2):
                self.flashinfer_prefill_wrapper_paged.append(
                    BatchPrefillWithPagedKVCacheWrapper(
                        self.flashinfer_workspace_buffer, "NHD"
                    )
                )
                self.flashinfer_decode_wrapper.append(
                    BatchDecodeWithPagedKVCacheWrapper(
                        self.flashinfer_workspace_buffer,
                        "NHD",
                        use_tensor_cores=use_tensor_cores,
                    )
                )

    def init_cuda_graphs(self):
        """Capture cuda graphs."""
        if not self.is_generation:
            # TODO: Currently, cuda graph only captures decode steps, which only exists for generation models
            return

        from sglang.srt.model_executor.cuda_graph_runner import CudaGraphRunner

        if self.server_args.disable_cuda_graph or self.server_args.disable_flashinfer:
            self.cuda_graph_runner = None
            return

        logger.info("Capture cuda graph begin. This can take up to several minutes.")

        if self.server_args.disable_cuda_graph_padding:
            batch_size_list = list(range(1, 32)) + [64, 128]
        else:
            batch_size_list = [1, 2, 4] + [i * 8 for i in range(1, 21)]

        self.cuda_graph_runner = CudaGraphRunner(
            self,
            max_batch_size_to_capture=max(batch_size_list),
            use_torch_compile=self.server_args.enable_torch_compile,
            disable_padding=self.server_args.disable_cuda_graph_padding,
        )
        try:
            self.cuda_graph_runner.capture(batch_size_list)
        except RuntimeError as e:
            raise Exception(
                f"Capture cuda graph failed: {e}\n"
                "Possible solutions:\n"
                "1. disable cuda graph by --disable-cuda-graph\n"
                "2. set --mem-fraction-static to a smaller value\n"
                "3. disable torch compile by not using --enable-torch-compile\n"
                "Open an issue on GitHub https://github.com/sgl-project/sglang/issues/new/choose \n"
            )

    @torch.inference_mode()
    def forward_decode(self, batch: ScheduleBatch):
        if (
            self.cuda_graph_runner
            and self.cuda_graph_runner.can_run(len(batch.reqs))
            and not batch.sampling_info.has_bias()
        ):
            return self.cuda_graph_runner.replay(batch)

        input_metadata = InputMetadata.from_schedule_batch(
            self,
            batch,
            ForwardMode.DECODE,
        )

        return self.model.forward(
            batch.input_ids, input_metadata.positions, input_metadata
        )

    @torch.inference_mode()
    def forward_extend(self, batch: ScheduleBatch):
        input_metadata = InputMetadata.from_schedule_batch(
            self,
            batch,
            forward_mode=ForwardMode.EXTEND,
        )
        if self.is_generation:
            return self.model.forward(
                batch.input_ids, input_metadata.positions, input_metadata
            )
        else:
            # Only embedding models have get_embedding parameter
            return self.model.forward(
                batch.input_ids,
                input_metadata.positions,
                input_metadata,
                get_embedding=True,
            )

    @torch.inference_mode()
    def forward_extend_multi_modal(self, batch: ScheduleBatch):
        input_metadata = InputMetadata.from_schedule_batch(
            self,
            batch,
            forward_mode=ForwardMode.EXTEND,
        )
        return self.model.forward(
            batch.input_ids,
            input_metadata.positions,
            input_metadata,
            input_metadata.pixel_values,
            input_metadata.image_sizes,
            input_metadata.image_offsets,
        )

    def forward(
        self, batch: ScheduleBatch, forward_mode: ForwardMode
    ) -> Tuple[SampleOutput, LogitsProcessorOutput]:
        if self.is_multimodal_model and forward_mode == ForwardMode.EXTEND:
            return self.forward_extend_multi_modal(batch)
        elif forward_mode == ForwardMode.DECODE:
            return self.forward_decode(batch)
        elif forward_mode == ForwardMode.EXTEND:
            return self.forward_extend(batch)
        else:
            raise ValueError(f"Invaid forward mode: {forward_mode}")


@lru_cache()
def import_model_classes():
    model_arch_name_to_cls = {}
    package_name = "sglang.srt.models"
    package = importlib.import_module(package_name)
    for _, name, ispkg in pkgutil.iter_modules(package.__path__, package_name + "."):
        if not ispkg:
            module = importlib.import_module(name)
            if hasattr(module, "EntryClass"):
                entry = module.EntryClass
                if isinstance(
                    entry, list
                ):  # To support multiple model classes in one module
                    for tmp in entry:
                        assert tmp.__name__ not in model_arch_name_to_cls
                        model_arch_name_to_cls[tmp.__name__] = tmp
                else:
                    assert entry.__name__ not in model_arch_name_to_cls
                    model_arch_name_to_cls[entry.__name__] = entry

            # compat: some models such as chatglm has incorrect class set in config.json
            # usage: [ tuple("From_Entry_Class_Name": EntryClass), ]
            if hasattr(module, "EntryClassRemapping") and isinstance(
                module.EntryClassRemapping, list
            ):
                for remap in module.EntryClassRemapping:
                    if isinstance(remap, tuple) and len(remap) == 2:
                        assert remap[0] not in model_arch_name_to_cls
                        model_arch_name_to_cls[remap[0]] = remap[1]

    return model_arch_name_to_cls


def load_model_cls_srt(model_arch: str) -> Optional[Type[nn.Module]]:
    model_arch_name_to_cls = import_model_classes()

    if model_arch not in model_arch_name_to_cls:
        raise ValueError(
            f"Unsupported architectures: {model_arch}. "
            f"Supported list: {list(model_arch_name_to_cls.keys())}"
        )
    return model_arch_name_to_cls[model_arch]


# Monkey patch model loader
setattr(ModelRegistry, "_try_load_model_cls", load_model_cls_srt)<|MERGE_RESOLUTION|>--- conflicted
+++ resolved
@@ -33,17 +33,9 @@
 from flashinfer.decode import _grouped_size_compiled_for_decode_kernels
 from vllm.config import DeviceConfig, LoadConfig
 from vllm.config import ModelConfig as VllmModelConfig
-<<<<<<< HEAD
-from vllm.distributed import get_tp_group, init_distributed_environment
-from vllm.model_executor.models import ModelRegistry
-
-from sglang.global_config import global_config
-from sglang.srt.layers.parallel_utils import initialize_model_parallel
-=======
 from vllm.distributed import (
     get_tp_group,
     init_distributed_environment,
-    initialize_model_parallel,
     set_custom_all_reduce,
 )
 from vllm.distributed.parallel_state import in_the_same_node_as
@@ -52,8 +44,8 @@
 
 from sglang.global_config import global_config
 from sglang.srt.layers.logits_processor import LogitsProcessorOutput
+from sglang.srt.layers.parallel_utils import initialize_model_parallel
 from sglang.srt.layers.sampler import SampleOutput
->>>>>>> 2561ed01
 from sglang.srt.managers.schedule_batch import ScheduleBatch, global_server_args_dict
 from sglang.srt.mem_cache.memory_pool import (
     MHATokenToKVPool,
@@ -149,17 +141,12 @@
             local_rank=self.gpu_id,
             distributed_init_method=nccl_init_method,
         )
-<<<<<<< HEAD
         initialize_model_parallel(
             tensor_model_parallel_size=self.tp_size,
             sequence_parallel_size=self.sp_size,
         )
         self.tp_group = get_tp_group()
-        total_gpu_memory = get_available_gpu_memory(
-=======
-        initialize_model_parallel(tensor_model_parallel_size=self.tp_size)
         min_per_gpu_memory = get_available_gpu_memory(
->>>>>>> 2561ed01
             self.gpu_id, distributed=self.tp_size > 1
         )
         self.tp_group = get_tp_group()
@@ -370,13 +357,11 @@
         max_num_reqs: int = None,
         max_total_tokens: int = None,
     ):
-<<<<<<< HEAD
         if self.tp_size % self.sp_size != 0:
             raise ValueError(
                 f"Invalid sequence parallel configuration. tp_size={self.tp_size} "
                 f"must be divisible by sp_size={self.sp_size}"
             )
-=======
         if self.server_args.kv_cache_dtype == "auto":
             self.kv_cache_dtype = self.dtype
         elif self.server_args.kv_cache_dtype == "fp8_e5m2":
@@ -386,7 +371,6 @@
                 f"Unsupported kv_cache_dtype: {self.server_args.kv_cache_dtype}."
             )
 
->>>>>>> 2561ed01
         self.max_total_num_tokens = self.profile_max_num_token(total_gpu_memory)
         if max_total_tokens is not None:
             if max_total_tokens > self.max_total_num_tokens:
@@ -437,13 +421,8 @@
             kv_tp_size = self.tp_size // self.sp_size
             self.token_to_kv_pool = MHATokenToKVPool(
                 self.max_total_num_tokens,
-<<<<<<< HEAD
-                dtype=self.dtype,
+                dtype=self.kv_cache_dtype,
                 head_num=self.model_config.get_num_kv_heads(kv_tp_size),
-=======
-                dtype=self.kv_cache_dtype,
-                head_num=self.model_config.get_num_kv_heads(self.tp_size),
->>>>>>> 2561ed01
                 head_dim=self.model_config.head_dim,
                 layer_num=self.model_config.num_hidden_layers,
             )
@@ -486,13 +465,8 @@
         self.flashinfer_prefill_wrapper_sp_full = None
         self.flashinfer_prefill_wrapper_sp_causal = None
         if self.sliding_window_size is None:
-<<<<<<< HEAD
-            num_buffers = 2 + (self.sp_size > 1) * 2
-            self.flashinfer_workspace_buffers = torch.empty(
-                num_buffers,
-=======
+            # FIXME: missing SP info here.
             self.flashinfer_workspace_buffer = torch.empty(
->>>>>>> 2561ed01
                 global_config.flashinfer_workspace_size,
                 dtype=torch.uint8,
                 device="cuda",
