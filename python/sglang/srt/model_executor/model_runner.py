"""
Copyright 2023-2024 SGLang Team
Licensed under the Apache License, Version 2.0 (the "License");
you may not use this file except in compliance with the License.
You may obtain a copy of the License at

    http://www.apache.org/licenses/LICENSE-2.0

Unless required by applicable law or agreed to in writing, software
distributed under the License is distributed on an "AS IS" BASIS,
WITHOUT WARRANTIES OR CONDITIONS OF ANY KIND, either express or implied.
See the License for the specific language governing permissions and
limitations under the License.
"""

"""ModelRunner runs the forward passes of the models."""

import gc
import importlib
import importlib.resources
import logging
import pkgutil
from functools import lru_cache
from typing import Optional, Type

import torch
import torch.nn as nn
from vllm.config import DeviceConfig, LoadConfig
from vllm.config import ModelConfig as VllmModelConfig
from vllm.distributed import (
    get_tp_group,
    init_distributed_environment,
    initialize_model_parallel,
    set_custom_all_reduce,
)
from vllm.distributed.parallel_state import in_the_same_node_as
from vllm.model_executor.model_loader import get_model
from vllm.model_executor.models import ModelRegistry

from sglang.srt.configs.model_config import AttentionArch, ModelConfig
from sglang.srt.constrained import disable_cache
from sglang.srt.layers.attention.flashinfer_backend import FlashInferAttnBackend
from sglang.srt.layers.attention.triton_backend import TritonAttnBackend
from sglang.srt.layers.logits_processor import LogitsProcessorOutput
from sglang.srt.layers.sampler import Sampler
from sglang.srt.lora.lora_manager import LoRAManager
from sglang.srt.managers.schedule_batch import global_server_args_dict
from sglang.srt.mem_cache.memory_pool import (
    MHATokenToKVPool,
    MLATokenToKVPool,
    ReqToTokenPool,
)
from sglang.srt.model_executor.forward_batch_info import ForwardBatch
from sglang.srt.sampling.sampling_batch_info import SamplingBatchInfo
from sglang.srt.server_args import ServerArgs
from sglang.srt.utils import (
    enable_show_time_cost,
    get_available_gpu_memory,
    is_generation_model,
    is_multimodal_model,
    monkey_patch_vllm_dummy_weight_loader,
    monkey_patch_vllm_p2p_access_check,
)

logger = logging.getLogger(__name__)


class ModelRunner:
    """ModelRunner runs the forward passes of the models."""

    def __init__(
        self,
        model_config: ModelConfig,
        mem_fraction_static: float,
        device: str,
        gpu_id: int,
        tp_rank: int,
        tp_size: int,
        nccl_port: int,
        server_args: ServerArgs,
    ):
        # Parse args
        self.model_config = model_config
        self.mem_fraction_static = mem_fraction_static
<<<<<<< HEAD
        self.device = device
=======
        self.device = server_args.device
>>>>>>> e37cdab0
        self.gpu_id = gpu_id
        self.tp_rank = tp_rank
        self.tp_size = tp_size
        self.dist_port = nccl_port
        self.server_args = server_args
        self.is_multimodal_model = is_multimodal_model(
            self.model_config.hf_config.architectures
        )

        # Model-specific adjustment
        if (
            self.model_config.attention_arch == AttentionArch.MLA
            and not self.server_args.disable_mla
        ):
            logger.info("MLA optimization is turned on. Use triton backend.")
            self.server_args.attention_backend = "triton"

        if self.is_multimodal_model:
            logger.info(
                "Automatically turn off --chunked-prefill-size and adjust --mem-fraction-static for multimodal models."
            )
            server_args.chunked_prefill_size = None
            server_args.mem_fraction_static *= 0.95

        # Global vars
        if server_args.show_time_cost:
            enable_show_time_cost()
        if server_args.disable_disk_cache:
            disable_cache()

        global_server_args_dict.update(
            {
                "attention_backend": server_args.attention_backend,
                "sampling_backend": server_args.sampling_backend,
                "triton_attention_reduce_in_fp32": server_args.triton_attention_reduce_in_fp32,
                "disable_mla": server_args.disable_mla,
                "torchao_config": server_args.torchao_config,
            }
        )

        # Init componnets
        min_per_gpu_memory = self.init_torch_distributed()
        self.sampler = Sampler()
        self.load_model()
        if server_args.lora_paths is not None:
            self.init_lora_manager()
        self.init_memory_pool(
            min_per_gpu_memory,
            server_args.max_running_requests,
            server_args.max_total_tokens,
        )
        if self.device == "cuda":
            self.init_cublas()
            self.init_attention_backend()
            self.init_cuda_graphs()
        else:
            self.init_attention_backend()

    def init_torch_distributed(self):
<<<<<<< HEAD
        logger.info("Init torch distributed  begin.")
=======
        logger.info("Init torch distributed begin.")
>>>>>>> e37cdab0
        # Init torch distributed
        if self.device == "cuda":
            torch.cuda.set_device(self.gpu_id)
            backend = "nccl"
<<<<<<< HEAD
        # ToDO(liangan1):Just use gloo to bypass the initilization fail,need to use ccl for xpu backend
        elif device_type == "xpu":
            torch.xpu.set_device(self.gpu_id)
            backend = "gloo"
=======
>>>>>>> e37cdab0

        if not self.server_args.enable_p2p_check:
            monkey_patch_vllm_p2p_access_check(self.gpu_id)
        if self.server_args.dist_init_addr:
            dist_init_method = f"tcp://{self.server_args.dist_init_addr}"
        else:
            dist_init_method = f"tcp://127.0.0.1:{self.dist_port}"
        set_custom_all_reduce(not self.server_args.disable_custom_all_reduce)
        init_distributed_environment(
            backend=backend,
            world_size=self.tp_size,
            rank=self.tp_rank,
            local_rank=self.gpu_id,
            distributed_init_method=dist_init_method,
        )
        initialize_model_parallel(tensor_model_parallel_size=self.tp_size)
        min_per_gpu_memory = get_available_gpu_memory(
            self.device, self.gpu_id, distributed=self.tp_size > 1
        )
        self.tp_group = get_tp_group()

        # Currently, there is a bug with mulit-node tensor parallelsim + padded cuda graph,
        # so we disable padding in cuda graph.
        if self.device == "cuda" and not all(
            in_the_same_node_as(self.tp_group.cpu_group, source_rank=0)
        ):
            self.server_args.disable_cuda_graph_padding = True
            logger.info(
                "Setting disable_cuda_graph_padding to True because of multi-node tensor parallelism."
            )

        # Check memory for tensor parallelism
        if self.tp_size > 1:
            local_gpu_memory = get_available_gpu_memory(self.device, self.gpu_id)
            if min_per_gpu_memory < local_gpu_memory * 0.9:
                raise ValueError(
                    "The memory capacity is unbalanced. Some GPUs may be occupied by other processes."
                )

        return min_per_gpu_memory

    def load_model(self):
        logger.info(
            f"Load weight begin. avail mem={get_available_gpu_memory(self.device, self.gpu_id):.2f} GB"
        )

        # This can reduce thread conflicts and speed up weight loading.
        torch.set_num_threads(1)
        if self.device == "cuda":
            if torch.cuda.get_device_capability()[0] < 8:
                logger.info(
                    "Compute capability below sm80. Use float16 due to lack of bfloat16 support."
                )
                self.server_args.dtype = "float16"
                if torch.cuda.get_device_capability()[1] < 5:
                    raise RuntimeError("SGLang only supports sm75 and above.")

        # Prepare the vllm model config
        monkey_patch_vllm_dummy_weight_loader()
        self.load_config = LoadConfig(load_format=self.server_args.load_format)
        self.vllm_model_config = VllmModelConfig(
            model=self.server_args.model_path,
            quantization=self.server_args.quantization,
            tokenizer=None,
            tokenizer_mode=None,
            trust_remote_code=self.server_args.trust_remote_code,
            dtype=self.server_args.dtype,
            seed=self.server_args.random_seed,
            skip_tokenizer_init=True,
        )
        if self.model_config.model_override_args is not None:
            self.vllm_model_config.hf_config.update(
                self.model_config.model_override_args
            )
        self.dtype = self.vllm_model_config.dtype

        # Load the model
        self.model = get_model(
            model_config=self.vllm_model_config,
            load_config=self.load_config,
            device_config=DeviceConfig(self.device),
            parallel_config=None,
            scheduler_config=None,
            lora_config=None,
            cache_config=None,
        )
        self.sliding_window_size = (
            self.model.get_attention_sliding_window_size()
            if hasattr(self.model, "get_attention_sliding_window_size")
            else None
        )
        self.has_cross_attention = getattr(self.model, "has_cross_attention", False)
        self.is_generation = is_generation_model(
            self.model_config.hf_config.architectures, self.server_args.is_embedding
        )

        logger.info(
            f"Load weight end. "
            f"type={type(self.model).__name__}, "
            f"dtype={self.dtype}, "
            f"avail mem={get_available_gpu_memory(self.device, self.gpu_id):.2f} GB"
        )

    def update_weights(self, model_path: str, load_format: str):
        """Update weights in-place."""
        from vllm.model_executor.model_loader.loader import (
            DefaultModelLoader,
            device_loading_context,
            get_model_loader,
        )
        from vllm.model_executor.model_loader.utils import set_default_torch_dtype

        logger.info(
            f"Update weights begin. "
            f"avail mem={get_available_gpu_memory(self.device, self.gpu_id):.2f} GB"
        )

        target_device = torch.device(self.device)

        try:
            # TODO: Use a better method to check this
            vllm_model_config = VllmModelConfig(
                model=model_path,
                quantization=self.server_args.quantization,
                tokenizer=None,
                tokenizer_mode=None,
                trust_remote_code=self.server_args.trust_remote_code,
                dtype=self.server_args.dtype,
                seed=self.server_args.random_seed,
                skip_tokenizer_init=True,
            )
        except Exception as e:
            message = f"Failed to load model config: {e}."
            return False, message

        load_config = LoadConfig(load_format=load_format)

        # Only support vllm DefaultModelLoader for now
        loader = get_model_loader(load_config)
        if not isinstance(loader, DefaultModelLoader):
            message = f"Failed to get model loader: {loader}."
            return False, message

        def get_weight_iter(config):
            iter = loader._get_weights_iterator(
                config.model,
                config.revision,
                fall_back_to_pt=getattr(
                    self.model, "fall_back_to_pt_during_load", True
                ),
            )
            return iter

        def model_load_weights(model, iter):
            model.load_weights(iter)
            for _, module in self.model.named_modules():
                quant_method = getattr(module, "quant_method", None)
                if quant_method is not None:
                    with device_loading_context(module, target_device):
                        quant_method.process_weights_after_loading(module)
            return model

        with set_default_torch_dtype(vllm_model_config.dtype):
            try:
                iter = get_weight_iter(vllm_model_config)
            except Exception as e:
                message = f"Failed to get weights iterator: {e}."
                return False, message
            try:
                model = model_load_weights(self.model, iter)
            except Exception as e:
                message = (
                    f"Failed to update weights: {e}.\nRolling back to original weights."
                )
                del iter
                gc.collect()
                iter = get_weight_iter(self.vllm_model_config)
                self.model = model_load_weights(self.model, iter)
                return False, message

        self.model = model
        self.server_args.model_path = model_path
        self.server_args.load_format = load_format
        self.vllm_model_config = vllm_model_config
        self.load_config = load_config
        self.model_config.path = model_path

        logger.info("Update weights end.")
        return True, "Succeeded to update model weights."

    def init_lora_manager(self):
        self.lora_manager = LoRAManager(
            base_model=self.model,
            lora_paths=self.server_args.lora_paths,
            base_hf_config=self.model_config.hf_config,
            max_loras_per_batch=self.server_args.max_loras_per_batch,
            load_config=self.load_config,
            dtype=self.dtype,
        )
        logger.info("LoRA manager ready.")

    def profile_max_num_token(self, total_gpu_memory: int):
        available_gpu_memory = get_available_gpu_memory(
            self.device, self.gpu_id, distributed=self.tp_size > 1
        )
        if (
            self.model_config.attention_arch == AttentionArch.MLA
            and not self.server_args.disable_mla
        ):
            cell_size = (
                (self.model_config.kv_lora_rank + self.model_config.qk_rope_head_dim)
                * self.model_config.num_hidden_layers
                * torch._utils._element_size(self.kv_cache_dtype)
            )
        else:
            cell_size = (
                self.model_config.get_num_kv_heads(self.tp_size)
                * self.model_config.head_dim
                * self.model_config.num_hidden_layers
                * 2
                * torch._utils._element_size(self.kv_cache_dtype)
            )
        rest_memory = available_gpu_memory - total_gpu_memory * (
            1 - self.mem_fraction_static
        )
        max_num_token = int(rest_memory * (1 << 30) // cell_size)
        return max_num_token

    def init_memory_pool(
        self,
        total_gpu_memory: int,
        max_num_reqs: Optional[int] = None,
        max_total_tokens: Optional[int] = None,
    ):
        if self.server_args.kv_cache_dtype == "auto":
            self.kv_cache_dtype = self.dtype
        elif self.server_args.kv_cache_dtype == "fp8_e5m2":
            self.kv_cache_dtype = torch.float8_e5m2
        else:
            raise ValueError(
                f"Unsupported kv_cache_dtype: {self.server_args.kv_cache_dtype}."
            )

        self.max_total_num_tokens = self.profile_max_num_token(total_gpu_memory)
        if max_total_tokens is not None:
            if max_total_tokens > self.max_total_num_tokens:
                logging.warning(
                    f"max_total_tokens={max_total_tokens} is larger than the profiled value "
                    f"{self.max_total_num_tokens}. "
                    f"Use the profiled value instead."
                )
            self.max_total_num_tokens = min(self.max_total_num_tokens, max_total_tokens)

        if self.max_total_num_tokens <= 0:
            raise RuntimeError(
                "Not enough memory. Please try to increase --mem-fraction-static."
            )

        if max_num_reqs is None:
            max_num_reqs = min(
                max(
                    int(
                        self.max_total_num_tokens / self.model_config.context_len * 512
                    ),
                    2048,
                ),
                4096,
            )

        self.req_to_token_pool = ReqToTokenPool(
            size=max_num_reqs + 1,
            max_context_len=self.model_config.context_len + 4,
            device=self.device,
        )
        if (
            self.model_config.attention_arch == AttentionArch.MLA
            and not self.server_args.disable_mla
        ):
            self.token_to_kv_pool = MLATokenToKVPool(
                self.max_total_num_tokens,
                dtype=self.kv_cache_dtype,
                kv_lora_rank=self.model_config.kv_lora_rank,
                qk_rope_head_dim=self.model_config.qk_rope_head_dim,
                layer_num=self.model_config.num_hidden_layers,
                device=self.device,
            )
        else:
            self.token_to_kv_pool = MHATokenToKVPool(
                self.max_total_num_tokens,
                dtype=self.kv_cache_dtype,
                head_num=self.model_config.get_num_kv_heads(self.tp_size),
                head_dim=self.model_config.head_dim,
                layer_num=self.model_config.num_hidden_layers,
                device=self.device,
            )
        logger.info(
            f"Memory pool end. "
            f"avail mem={get_available_gpu_memory(self.device, self.gpu_id):.2f} GB"
        )

    def init_cublas(self):
        """We need to run a small matmul to init cublas. Otherwise, it will raise some errors later."""
        dtype = torch.float16
        device = "cuda"
        a = torch.ones((16, 16), dtype=dtype, device=device)
        b = torch.ones((16, 16), dtype=dtype, device=device)
        c = a @ b
        return c

    def init_attention_backend(self):
        """Init attention kernel backend."""
        if self.server_args.attention_backend == "flashinfer":
            self.attn_backend = FlashInferAttnBackend(self)
        elif self.server_args.attention_backend == "triton":
            assert self.sliding_window_size is None, (
                "Window attention is not supported in the triton attention backend. "
                "Please use `--attention-backend flashinfer`."
            )
            assert not self.has_cross_attention, (
                "Cross attention is not supported in the triton attention backend. "
                "Please use `--attention-backend flashinfer`."
            )
            self.attn_backend = TritonAttnBackend(self)
        else:
            raise ValueError(
                f"Invalid attention backend: {self.server_args.attention_backend}"
            )

    def init_cuda_graphs(self):
        """Capture cuda graphs."""
        from sglang.srt.model_executor.cuda_graph_runner import CudaGraphRunner

        self.cuda_graph_runner = None

        if not self.is_generation:
            # TODO: Currently, cuda graph only captures decode steps, which only exists for generation models
            return

        if self.server_args.disable_cuda_graph:
            return

        logger.info("Capture cuda graph begin. This can take up to several minutes.")
        self.cuda_graph_runner = CudaGraphRunner(self)

    def forward_decode(self, forward_batch: ForwardBatch):
        if self.cuda_graph_runner and self.cuda_graph_runner.can_run(
            forward_batch.batch_size
        ):
            return self.cuda_graph_runner.replay(forward_batch)

        return self.model.forward(
            forward_batch.input_ids, forward_batch.positions, forward_batch
        )

    def forward_extend(self, forward_batch: ForwardBatch):
        if self.is_generation:
            return self.model.forward(
                forward_batch.input_ids, forward_batch.positions, forward_batch
            )
        else:
            # Only embedding models have get_embedding parameter
            return self.model.forward(
                forward_batch.input_ids,
                forward_batch.positions,
                forward_batch,
                get_embedding=True,
            )

    def forward(self, forward_batch: ForwardBatch) -> LogitsProcessorOutput:
        if forward_batch.forward_mode.is_decode():
            return self.forward_decode(forward_batch)
        elif forward_batch.forward_mode.is_extend():
            return self.forward_extend(forward_batch)
        else:
            raise ValueError(f"Invaid forward mode: {forward_batch.forward_mode}")

    def sample(
        self, logits_output: LogitsProcessorOutput, forward_batch: ForwardBatch
    ) -> torch.Tensor:
        # Put CPU-heavy tasks here. They will be overlapped with the forward pass.
        sampling_info = forward_batch.sampling_info
        sampling_info.update_regex_vocab_mask()
        sampling_info.update_penalties()
        logits = self.apply_logits_bias(logits_output.next_token_logits, sampling_info)

        # Sample the next tokens.
        next_token_ids = self.sampler(logits, sampling_info)
        return next_token_ids

    def apply_logits_bias(self, logits: torch.Tensor, sampling_info: SamplingBatchInfo):
        # Apply logit_bias
        if sampling_info.logit_bias is not None:
            logits.add_(sampling_info.logit_bias)

        # min-token, presence, frequency
        if sampling_info.linear_penalties is not None:
            logits.add_(sampling_info.linear_penalties)

        # repetition
        if sampling_info.scaling_penalties is not None:
            logits = torch.where(
                logits > 0,
                logits / sampling_info.scaling_penalties,
                logits * sampling_info.scaling_penalties,
            )

        # Apply regex vocab_mask
        if sampling_info.vocab_mask is not None:
            logits = logits.masked_fill(sampling_info.vocab_mask, float("-inf"))

        return logits


@lru_cache()
def import_model_classes():
    model_arch_name_to_cls = {}
    package_name = "sglang.srt.models"
    package = importlib.import_module(package_name)
    for _, name, ispkg in pkgutil.iter_modules(package.__path__, package_name + "."):
        if not ispkg:
            try:
                module = importlib.import_module(name)
            except Exception as e:
                logger.warning(f"Ignore import error when loading {name}. " f"{e}")
                continue
            if hasattr(module, "EntryClass"):
                entry = module.EntryClass
                if isinstance(
                    entry, list
                ):  # To support multiple model classes in one module
                    for tmp in entry:
                        assert (
                            tmp.__name__ not in model_arch_name_to_cls
                        ), f"Duplicated model implementation for {tmp.__name__}"
                        model_arch_name_to_cls[tmp.__name__] = tmp
                else:
                    assert (
                        entry.__name__ not in model_arch_name_to_cls
                    ), f"Duplicated model implementation for {entry.__name__}"
                    model_arch_name_to_cls[entry.__name__] = entry

    return model_arch_name_to_cls


def load_model_cls_srt(model_arch: str) -> Optional[Type[nn.Module]]:
    model_arch_name_to_cls = import_model_classes()

    if model_arch not in model_arch_name_to_cls:
        raise ValueError(
            f"Unsupported architectures: {model_arch}. "
            f"Supported list: {list(model_arch_name_to_cls.keys())}"
        )
    return model_arch_name_to_cls[model_arch]


# Monkey patch model loader
setattr(ModelRegistry, "_try_load_model_cls", load_model_cls_srt)<|MERGE_RESOLUTION|>--- conflicted
+++ resolved
@@ -82,11 +82,7 @@
         # Parse args
         self.model_config = model_config
         self.mem_fraction_static = mem_fraction_static
-<<<<<<< HEAD
-        self.device = device
-=======
         self.device = server_args.device
->>>>>>> e37cdab0
         self.gpu_id = gpu_id
         self.tp_rank = tp_rank
         self.tp_size = tp_size
@@ -146,22 +142,16 @@
             self.init_attention_backend()
 
     def init_torch_distributed(self):
-<<<<<<< HEAD
-        logger.info("Init torch distributed  begin.")
-=======
         logger.info("Init torch distributed begin.")
->>>>>>> e37cdab0
         # Init torch distributed
         if self.device == "cuda":
             torch.cuda.set_device(self.gpu_id)
             backend = "nccl"
-<<<<<<< HEAD
-        # ToDO(liangan1):Just use gloo to bypass the initilization fail,need to use ccl for xpu backend
+        #ToDO(liangan1):Just use gloo to bypass the initilization fail
+        #Need to use xccl for xpu backend in the future
         elif device_type == "xpu":
             torch.xpu.set_device(self.gpu_id)
             backend = "gloo"
-=======
->>>>>>> e37cdab0
 
         if not self.server_args.enable_p2p_check:
             monkey_patch_vllm_p2p_access_check(self.gpu_id)
