--- conflicted
+++ resolved
@@ -267,21 +267,19 @@
                 server_args.chunked_prefill_size = -1
                 server_args.disable_radix_cache = True
 
-<<<<<<< HEAD
+            if self.model_config.hf_config.architectures == ["DeepseekVL2ForCausalLM"]:
+                # TODO: deepseek-vl2 does not support radix cache now, set disable_radix_cache=True automatically
+                logger.info(
+                    "Automatically turn off --chunked-prefill-size and disable radix cache for deekseek-vl2."
+                )
+                server_args.chunked_prefill_size = -1
+                server_args.disable_radix_cache = True
+
         if server_args.enable_deepep_moe:
             logger.info("DeepEP is turned on.")
             assert (
                 server_args.enable_dp_attention == True
-            ), "DeepEP is bind to Attention DP. Set '--enable-dp-attention --enable-deepep-moe'"
-=======
-            if self.model_config.hf_config.architectures == ["DeepseekVL2ForCausalLM"]:
-                # TODO: deepseek-vl2 does not support radix cache now, set disable_radix_cache=True automatically
-                logger.info(
-                    "Automatically turn off --chunked-prefill-size and disable radix cache for deekseek-vl2."
-                )
-                server_args.chunked_prefill_size = -1
-                server_args.disable_radix_cache = True
->>>>>>> 03802ec6
+            ), "Currently DeepEP is bind to Attention DP. Set '--enable-dp-attention --enable-deepep-moe'"
 
     def init_torch_distributed(self):
         logger.info("Init torch distributed begin.")
