from __future__ import annotations

"""
Copyright 2023-2024 SGLang Team
Licensed under the Apache License, Version 2.0 (the "License");
you may not use this file except in compliance with the License.
You may obtain a copy of the License at

    http://www.apache.org/licenses/LICENSE-2.0

Unless required by applicable law or agreed to in writing, software
distributed under the License is distributed on an "AS IS" BASIS,
WITHOUT WARRANTIES OR CONDITIONS OF ANY KIND, either express or implied.
See the License for the specific language governing permissions and
limitations under the License.
"""

"""
Store information about a forward batch.

The following is the flow of data structures for a batch:

ScheduleBatch -> ModelWorkerBatch -> ForwardBatch

- ScheduleBatch is managed by `scheduler.py::Scheduler`.
  It contains high-level scheduling data. Most of the data is on the CPU.
- ModelWorkerBatch is managed by `tp_worker.py::TpModelWorker`.
  It is a subset of `ScheduleBatch` that only contains data related to the model forward on GPU.
  It will be transformed from CPU scheduler to GPU model runner.
- ForwardBatch is managed by `model_runner.py::ModelRunner`.
  It contains low-level tensor data. Most of the data consists of GPU tensors.
"""

from dataclasses import dataclass
from enum import IntEnum, auto
from typing import TYPE_CHECKING, List, Optional

import torch
import triton
import triton.language as tl

from sglang.srt.layers.rotary_embedding import MRotaryEmbedding

if TYPE_CHECKING:
    from sglang.srt.layers.attention import AttentionBackend
    from sglang.srt.managers.schedule_batch import ImageInputs, ModelWorkerBatch
    from sglang.srt.mem_cache.memory_pool import BaseTokenToKVPool, ReqToTokenPool
    from sglang.srt.model_executor.model_runner import ModelRunner
    from sglang.srt.sampling.sampling_batch_info import SamplingBatchInfo
    from sglang.srt.speculative.speculative_utils import SpecInput


class ForwardMode(IntEnum):
    # Prefill a new sequence. This is deprecated now. "EXTEND" covers this case.
    PREFILL = auto()
    # Extend a sequence. The KV cache of the beginning part of the sequence is already computed (e.g., system prompt).
    EXTEND = auto()
    # Decode one token.
    DECODE = auto()
    # Contains both EXTEND and DECODE when doing chunked prefill.
    MIXED = auto()
<<<<<<< HEAD
    # Speculative Verify stage
    SPECVERIFY = auto()
    # Speculative draft Extend stage which after verify stage
    SPECEXTEND = auto()
    # No sequence to forward. For data parallel attention, some workers wil be IDLE if no sequence allocated.
=======
    # No sequence to forward. For data parallel attention, some workers wil be IDLE if no sequence are allocated.
>>>>>>> 30af7dfb
    IDLE = auto()

    # A dummy first batch to start the pipeline for overlap scheduler.
    # It is now used for triggering the sampling_info_done event for the first prefill batch.
    DUMMY_FIRST = auto()

    def is_prefill(self):
        return self == ForwardMode.PREFILL

    def is_extend(self):
        return self in (
            ForwardMode.EXTEND,
            ForwardMode.MIXED,
            ForwardMode.SPECEXTEND,
        )

    def is_decode(self):
        return self in (ForwardMode.DECODE, ForwardMode.SPECVERIFY)

    def is_mixed(self):
        return self == ForwardMode.MIXED

    def is_verify(self):
        return self == ForwardMode.SPECVERIFY

    def is_spec_extend(self):
        return self == ForwardMode.SPECEXTEND

    def is_cuda_graph(self):
        return self in (ForwardMode.DECODE, ForwardMode.SPECVERIFY)

    def is_idle(self):
        return self == ForwardMode.IDLE

    def is_dummy_first(self):
        return self == ForwardMode.DUMMY_FIRST


class CaptureHiddenMode(IntEnum):
    NULL = auto()
    FULL = auto()
    LAST = auto()

    def need_capture(self):
        return self != CaptureHiddenMode.NULL

    def is_full(self):
        return self == CaptureHiddenMode.FULL

    def is_last(self):
        return self == CaptureHiddenMode.LAST


@dataclass
class ForwardBatch:
    """Store all inputs of a forward pass."""

    # The forward mode
    forward_mode: ForwardMode
    # The batch size
    batch_size: int
    # The input ids
    input_ids: torch.Tensor
    # The indices of requests in the req_to_token_pool
    req_pool_indices: torch.Tensor
    # The sequence length
    seq_lens: torch.Tensor
    # The indices of output tokens in the token_to_kv_pool
    out_cache_loc: torch.Tensor

    # The sum of all sequence lengths
    seq_lens_sum: int

    # For logprob
    return_logprob: bool = False
    top_logprobs_nums: Optional[List[int]] = None

    # Position information
    positions: torch.Tensor = None

    # For extend
    extend_num_tokens: Optional[int] = None
    extend_seq_lens: Optional[torch.Tensor] = None
    extend_prefix_lens: Optional[torch.Tensor] = None
    extend_start_loc: Optional[torch.Tensor] = None
    extend_prefix_lens_cpu: Optional[List[int]] = None
    extend_seq_lens_cpu: Optional[List[int]] = None
    extend_logprob_start_lens_cpu: Optional[List[int]] = None

    # For multimodal
    image_inputs: Optional[List[ImageInputs]] = None

    # Encoder-decoder
    encoder_cached: Optional[List[bool]] = None
    encoder_lens: Optional[torch.Tensor] = None
    encoder_lens_cpu: Optional[List[int]] = None
    encoder_out_cache_loc: Optional[torch.Tensor] = None

    # For LoRA
    lora_paths: Optional[List[str]] = None

    # Sampling info
    sampling_info: SamplingBatchInfo = None

    # Attention backend
    req_to_token_pool: ReqToTokenPool = None
    token_to_kv_pool: BaseTokenToKVPool = None
    attn_backend: AttentionBackend = None

    # Speculative decoding
    spec_info: SpecInput = None
    spec_algorithm: str = None

    # For Qwen2-VL
    mrope_positions: torch.Tensor = None

    # For DP attention
    global_num_tokens: Optional[List[int]] = None
    gathered_buffer: Optional[torch.Tensor] = None
    can_run_dp_cuda_graph: bool = False

    def compute_mrope_positions(
        self, model_runner: ModelRunner, batch: ModelWorkerBatch
    ):
        device = model_runner.device
        hf_config = model_runner.model_config.hf_config
        mrope_positions_list = [None] * self.seq_lens.shape[0]
        if self.forward_mode.is_decode():
            for i, _ in enumerate(mrope_positions_list):
                mrope_position_delta = (
                    0
                    if batch.image_inputs[i] is None
                    else batch.image_inputs[i].mrope_position_delta
                )
                mrope_positions_list[i] = MRotaryEmbedding.get_next_input_positions(
                    mrope_position_delta,
                    int(self.seq_lens[i]) - 1,
                    int(self.seq_lens[i]),
                )
        elif self.forward_mode.is_extend():
            extend_start_loc_cpu = self.extend_start_loc.cpu().numpy()
            for i, image_inputs in enumerate(batch.image_inputs):
                extend_start_loc, extend_seq_len, extend_prefix_len = (
                    extend_start_loc_cpu[i],
                    batch.extend_seq_lens[i],
                    batch.extend_prefix_lens[i],
                )
                if image_inputs is None:
                    # text only
                    mrope_positions = [
                        [
                            pos
                            for pos in range(
                                extend_prefix_len, extend_prefix_len + extend_seq_len
                            )
                        ]
                    ] * 3
                else:
                    # TODO: current qwen2-vl do not support radix cache since mrope position calculation
                    mrope_positions, mrope_position_delta = (
                        MRotaryEmbedding.get_input_positions(
                            input_tokens=self.input_ids[
                                extend_start_loc : extend_start_loc + extend_seq_len
                            ],
                            image_grid_thw=image_inputs.image_grid_thws,
                            vision_start_token_id=hf_config.vision_start_token_id,
                            spatial_merge_size=hf_config.vision_config.spatial_merge_size,
                            context_len=0,
                        )
                    )
                    batch.image_inputs[i].mrope_position_delta = mrope_position_delta
                mrope_positions_list[i] = mrope_positions

        self.mrope_positions = torch.concat(
            [torch.tensor(pos, device=device) for pos in mrope_positions_list],
            axis=1,
        )
        self.mrope_positions = self.mrope_positions.to(torch.int64)

    @classmethod
    def init_new(
        cls,
        batch: ModelWorkerBatch,
        model_runner: ModelRunner,
    ):

        device = model_runner.device
        ret = cls(
            forward_mode=batch.forward_mode,
            batch_size=len(batch.seq_lens),
            input_ids=batch.input_ids,
            req_pool_indices=batch.req_pool_indices,
            seq_lens=batch.seq_lens,
            out_cache_loc=batch.out_cache_loc,
            image_inputs=batch.image_inputs,
            encoder_cached=batch.encoder_cached,
            encoder_lens=batch.encoder_lens,
            encoder_lens_cpu=batch.encoder_lens_cpu,
            encoder_out_cache_loc=batch.encoder_out_cache_loc,
            seq_lens_sum=batch.seq_lens_sum,
            return_logprob=batch.return_logprob,
            top_logprobs_nums=batch.top_logprobs_nums,
            global_num_tokens=batch.global_num_tokens,
            can_run_dp_cuda_graph=batch.can_run_dp_cuda_graph,
            lora_paths=batch.lora_paths,
            sampling_info=batch.sampling_info,
            spec_algorithm=batch.spec_algorithm,
            spec_info=batch.spec_info,
        )

        if (
            ret.spec_info is not None
            and getattr(ret.spec_info, "positions", None) is not None
        ):
            ret.positions = ret.spec_info.positions

        if ret.global_num_tokens is not None:
            max_len = max(ret.global_num_tokens)
            ret.gathered_buffer = torch.zeros(
                (max_len * model_runner.tp_size, model_runner.model_config.hidden_size),
                dtype=model_runner.dtype,
                device=device,
            )

        if ret.forward_mode.is_idle():
            return ret

        # Init position information
        if not ret.forward_mode.is_decode():
            ret.extend_seq_lens = torch.tensor(
                batch.extend_seq_lens, dtype=torch.int32
            ).to(device, non_blocking=True)
            ret.extend_prefix_lens = torch.tensor(
                batch.extend_prefix_lens, dtype=torch.int32
            ).to(device, non_blocking=True)
            ret.extend_num_tokens = batch.extend_num_tokens
            ret.positions, ret.extend_start_loc = compute_position_triton(
                ret.extend_prefix_lens, ret.extend_seq_lens, ret.extend_num_tokens
            )
            ret.extend_prefix_lens_cpu = batch.extend_prefix_lens
            ret.extend_seq_lens_cpu = batch.extend_seq_lens
            ret.extend_logprob_start_lens_cpu = batch.extend_logprob_start_lens

        if model_runner.model_is_mrope:
            ret.compute_mrope_positions(model_runner, batch)

        # Init attention information
        ret.req_to_token_pool = model_runner.req_to_token_pool
        ret.token_to_kv_pool = model_runner.token_to_kv_pool
        ret.attn_backend = model_runner.attn_backend

        # Init lora information
        if model_runner.server_args.lora_paths is not None:
            model_runner.lora_manager.prepare_lora_batch(ret)

        return ret


def compute_position_triton(
    extend_prefix_lens: torch.Tensor, extend_seq_lens: torch.Tensor, extend_seq_lens_sum
):
    """Compute positions. It is a fused version of `compute_position_torch`."""
    batch_size = extend_seq_lens.shape[0]
    positions = torch.empty(
        extend_seq_lens_sum, dtype=torch.int64, device=extend_seq_lens.device
    )
    extend_start_loc = torch.empty(
        batch_size, dtype=torch.int32, device=extend_seq_lens.device
    )

    # Launch kernel
    compute_position_kernel[(batch_size,)](
        positions,
        extend_start_loc,
        extend_prefix_lens,
        extend_seq_lens,
    )

    return positions, extend_start_loc


@triton.jit
def compute_position_kernel(
    positions,
    extend_start_loc,
    extend_prefix_lens,
    extend_seq_lens,
):
    BLOCK_SIZE: tl.constexpr = 512
    pid = tl.program_id(0)

    prefix_len = tl.load(extend_prefix_lens + pid)
    seq_len = tl.load(extend_seq_lens + pid)

    # TODO: optimize this?
    cumsum_start = 0
    for i in range(pid):
        cumsum_start += tl.load(extend_seq_lens + i)

    num_loop = tl.cdiv(seq_len, BLOCK_SIZE)
    for i in range(num_loop):
        offset = tl.arange(0, BLOCK_SIZE) + i * BLOCK_SIZE
        tl.store(
            positions + cumsum_start + offset,
            prefix_len + offset,
            mask=offset < seq_len,
        )
    tl.store(extend_start_loc + pid, cumsum_start)


def compute_position_torch(
    extend_prefix_lens: torch.Tensor, extend_seq_lens: torch.Tensor
):
    positions = torch.concat(
        [
            torch.arange(
                prefix_len, prefix_len + extend_len, device=extend_prefix_lens.device
            )
            for prefix_len, extend_len in zip(extend_prefix_lens, extend_seq_lens)
        ],
        axis=0,
    )
    extend_start_loc = torch.zeros_like(extend_seq_lens)
    extend_start_loc[1:] = torch.cumsum(extend_seq_lens[:-1], dim=0)
    return positions.to(torch.int64), extend_start_loc<|MERGE_RESOLUTION|>--- conflicted
+++ resolved
@@ -59,15 +59,11 @@
     DECODE = auto()
     # Contains both EXTEND and DECODE when doing chunked prefill.
     MIXED = auto()
-<<<<<<< HEAD
     # Speculative Verify stage
     SPECVERIFY = auto()
     # Speculative draft Extend stage which after verify stage
     SPECEXTEND = auto()
-    # No sequence to forward. For data parallel attention, some workers wil be IDLE if no sequence allocated.
-=======
     # No sequence to forward. For data parallel attention, some workers wil be IDLE if no sequence are allocated.
->>>>>>> 30af7dfb
     IDLE = auto()
 
     # A dummy first batch to start the pipeline for overlap scheduler.
