--- conflicted
+++ resolved
@@ -193,11 +193,10 @@
             ):
                 flashinfer_use_ragged = True
             ret.init_flashinfer_handlers(
-<<<<<<< HEAD
-                model_runner, batch.prefix_lens_cpu, flashinfer_use_ragged
-=======
-                model_runner, prefix_lens, flashinfer_use_ragged, sliding_window_size
->>>>>>> c8423ca3
+                model_runner,
+                batch.prefix_lens_cpu,
+                flashinfer_use_ragged,
+                sliding_window_size,
             )
 
         return ret
@@ -216,15 +215,11 @@
             self.triton_max_extend_len = int(torch.max(extend_seq_lens))
 
     def init_flashinfer_handlers(
-<<<<<<< HEAD
-        self, model_runner, prefix_lens_cpu, flashinfer_use_ragged
-=======
         self,
         model_runner,
-        prefix_lens,
+        prefix_lens_cpu,
         flashinfer_use_ragged,
         sliding_window_size=None,
->>>>>>> c8423ca3
     ):
         if self.forward_mode != ForwardMode.DECODE:
             prefix_lens = torch.tensor(prefix_lens_cpu, device="cuda")
