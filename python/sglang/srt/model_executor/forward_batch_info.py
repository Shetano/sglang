# Copyright 2023-2024 SGLang Team
# Licensed under the Apache License, Version 2.0 (the "License");
# you may not use this file except in compliance with the License.
# You may obtain a copy of the License at
#
#     http://www.apache.org/licenses/LICENSE-2.0
#
# Unless required by applicable law or agreed to in writing, software
# distributed under the License is distributed on an "AS IS" BASIS,
# WITHOUT WARRANTIES OR CONDITIONS OF ANY KIND, either express or implied.
# See the License for the specific language governing permissions and
# limitations under the License.
# ==============================================================================
"""
Store information about a forward batch.

The following is the flow of data structures for a batch:

ScheduleBatch -> ModelWorkerBatch -> ForwardBatch

- ScheduleBatch is managed by `scheduler.py::Scheduler`.
  It contains high-level scheduling data. Most of the data is on the CPU.
- ModelWorkerBatch is managed by `tp_worker.py::TpModelWorker`.
  It is a subset of `ScheduleBatch` that only contains data related to the model forward on GPU.
  It will be transformed from CPU scheduler to GPU model runner.
- ForwardBatch is managed by `model_runner.py::ModelRunner`.
  It contains low-level tensor data. Most of the data consists of GPU tensors.
"""

from __future__ import annotations

from dataclasses import dataclass
from enum import IntEnum, auto
from typing import TYPE_CHECKING, List, Optional

import torch
import triton
import triton.language as tl

from sglang.srt.layers.rotary_embedding import MRotaryEmbedding

if TYPE_CHECKING:
    from sglang.srt.layers.attention import AttentionBackend
    from sglang.srt.managers.schedule_batch import ImageInputs, ModelWorkerBatch
    from sglang.srt.mem_cache.memory_pool import BaseTokenToKVPool, ReqToTokenPool
    from sglang.srt.model_executor.model_runner import ModelRunner
    from sglang.srt.sampling.sampling_batch_info import SamplingBatchInfo
<<<<<<< HEAD
    from sglang.srt.speculative.speculative_utils import SpecInput


class SpeculativeAlgorithm(IntEnum):
    NONE = auto()
    EAGLE = auto()

    def is_not_none(self):
        return self != SpeculativeAlgorithm.NONE

    def is_eagle(self):
        return self == SpeculativeAlgorithm.EAGLE

    @staticmethod
    def get_algorithm(algorithm):
        if isinstance(algorithm, SpeculativeAlgorithm):
            return algorithm
        algorithm_map = {
            "EAGLE": SpeculativeAlgorithm.EAGLE,
            None: SpeculativeAlgorithm.NONE,
        }
        return algorithm_map[algorithm]
=======
    from sglang.srt.speculative.spec_info import SpecInfo, SpeculativeAlgorithm
>>>>>>> 9c05c689


class ForwardMode(IntEnum):
    # Prefill a new sequence. This is deprecated now. "EXTEND" covers this case.
    PREFILL = auto()
    # Extend a sequence. The KV cache of the beginning part of the sequence is already computed (e.g., system prompt).
    EXTEND = auto()
    # Decode one token.
    DECODE = auto()
    # Contains both EXTEND and DECODE when doing chunked prefill.
    MIXED = auto()
    # Speculative Verify stage
    TARGET_VERIFY = auto()
    # Speculative draft Extend stage which after verify stage
    DRAFT_EXTEND = auto()
    # No sequence to forward. For data parallel attention, some workers wil be IDLE if no sequence are allocated.
    IDLE = auto()

    # Used in speculative decoding: verify a batch in the target model.
    TARGET_VERIFY = auto()
    # Used in speculative decoding: extend a batch in the draft model.
    DRAFT_EXTEND = auto()

    # A dummy first batch to start the pipeline for overlap scheduler.
    # It is now used for triggering the sampling_info_done event for the first prefill batch.
    DUMMY_FIRST = auto()

    def is_prefill(self):
        return self == ForwardMode.PREFILL

    def is_extend(self):
<<<<<<< HEAD
        return self in (
            ForwardMode.EXTEND,
            ForwardMode.MIXED,
            ForwardMode.DRAFT_EXTEND,
            ForwardMode.TARGET_VERIFY,
=======
        return (
            self == ForwardMode.EXTEND
            or self == ForwardMode.MIXED
            or self == ForwardMode.DRAFT_EXTEND
            or self == self.TARGET_VERIFY
>>>>>>> 9c05c689
        )

    def is_decode(self):
        return self == ForwardMode.DECODE

    def is_mixed(self):
        return self == ForwardMode.MIXED

    def is_target_verify(self):
        return self == ForwardMode.TARGET_VERIFY

    def is_draft_extend(self):
        return self == ForwardMode.DRAFT_EXTEND

    def is_cuda_graph(self):
        return self in (ForwardMode.DECODE, ForwardMode.TARGET_VERIFY)

    def is_idle(self):
        return self == ForwardMode.IDLE

    def is_target_verify(self):
        return self == ForwardMode.TARGET_VERIFY

    def is_draft_extend(self):
        return self == ForwardMode.DRAFT_EXTEND

    def is_cuda_graph(self):
        return self in (ForwardMode.DECODE, ForwardMode.TARGET_VERIFY)

    def is_dummy_first(self):
        return self == ForwardMode.DUMMY_FIRST


class CaptureHiddenMode(IntEnum):
    NULL = auto()
    FULL = auto()
    LAST = auto()

    def need_capture(self):
        return self != CaptureHiddenMode.NULL

    def is_full(self):
        return self == CaptureHiddenMode.FULL

    def is_last(self):
        return self == CaptureHiddenMode.LAST


@dataclass
class ForwardBatch:
    """Store all inputs of a forward pass."""

    # The forward mode
    forward_mode: ForwardMode
    # The batch size
    batch_size: int
    # The input ids
    input_ids: torch.Tensor
    # The indices of requests in the req_to_token_pool
    req_pool_indices: torch.Tensor
    # The sequence length
    seq_lens: torch.Tensor
    # The indices of output tokens in the token_to_kv_pool
    out_cache_loc: torch.Tensor

    # The sum of all sequence lengths
    seq_lens_sum: int

    # For logprob
    return_logprob: bool = False
    top_logprobs_nums: Optional[List[int]] = None

    # Position information
    positions: torch.Tensor = None

    # For extend
    extend_num_tokens: Optional[int] = None
    extend_seq_lens: Optional[torch.Tensor] = None
    extend_prefix_lens: Optional[torch.Tensor] = None
    extend_start_loc: Optional[torch.Tensor] = None
    extend_prefix_lens_cpu: Optional[List[int]] = None
    extend_seq_lens_cpu: Optional[List[int]] = None
    extend_logprob_start_lens_cpu: Optional[List[int]] = None

    # For multimodal
    image_inputs: Optional[List[ImageInputs]] = None

    # Encoder-decoder
    encoder_cached: Optional[List[bool]] = None
    encoder_lens: Optional[torch.Tensor] = None
    encoder_lens_cpu: Optional[List[int]] = None
    encoder_out_cache_loc: Optional[torch.Tensor] = None

    # For LoRA
    lora_paths: Optional[List[str]] = None

    # For input embeddings
    input_embeds: Optional[torch.tensor] = None

    # Sampling info
    sampling_info: SamplingBatchInfo = None

    # Attention backend
    req_to_token_pool: ReqToTokenPool = None
    token_to_kv_pool: BaseTokenToKVPool = None
    attn_backend: AttentionBackend = None

    # Speculative decoding
<<<<<<< HEAD
    spec_info: SpecInput = None
    spec_algorithm: SpeculativeAlgorithm = SpeculativeAlgorithm.NONE

    # For Qwen2-VL
    mrope_positions: torch.Tensor = None
=======
    spec_info: SpecInfo = None
    spec_algorithm: SpeculativeAlgorithm = None
>>>>>>> 9c05c689

    # For DP attention
    global_num_tokens: Optional[List[int]] = None
    gathered_buffer: Optional[torch.Tensor] = None
    can_run_dp_cuda_graph: bool = False

    # For Qwen2-VL
    mrope_positions: torch.Tensor = None

    def compute_mrope_positions(
        self, model_runner: ModelRunner, batch: ModelWorkerBatch
    ):
        device = model_runner.device
        hf_config = model_runner.model_config.hf_config
        mrope_positions_list = [None] * self.seq_lens.shape[0]
        if self.forward_mode.is_decode():
            for i, _ in enumerate(mrope_positions_list):
                mrope_position_delta = (
                    0
                    if batch.image_inputs[i] is None
                    else batch.image_inputs[i].mrope_position_delta
                )
                mrope_positions_list[i] = MRotaryEmbedding.get_next_input_positions(
                    mrope_position_delta,
                    int(self.seq_lens[i]) - 1,
                    int(self.seq_lens[i]),
                )
        elif self.forward_mode.is_extend():
            extend_start_loc_cpu = self.extend_start_loc.cpu().numpy()
            for i, image_inputs in enumerate(batch.image_inputs):
                extend_start_loc, extend_seq_len, extend_prefix_len = (
                    extend_start_loc_cpu[i],
                    batch.extend_seq_lens[i],
                    batch.extend_prefix_lens[i],
                )
                if image_inputs is None:
                    # text only
                    mrope_positions = [
                        [
                            pos
                            for pos in range(
                                extend_prefix_len, extend_prefix_len + extend_seq_len
                            )
                        ]
                    ] * 3
                else:
                    # TODO: current qwen2-vl do not support radix cache since mrope position calculation
                    mrope_positions, mrope_position_delta = (
                        MRotaryEmbedding.get_input_positions(
                            input_tokens=self.input_ids[
                                extend_start_loc : extend_start_loc + extend_seq_len
                            ],
                            image_grid_thw=image_inputs.image_grid_thws,
                            vision_start_token_id=hf_config.vision_start_token_id,
                            spatial_merge_size=hf_config.vision_config.spatial_merge_size,
                            context_len=0,
                        )
                    )
                    batch.image_inputs[i].mrope_position_delta = mrope_position_delta
                mrope_positions_list[i] = mrope_positions

        self.mrope_positions = torch.concat(
            [torch.tensor(pos, device=device) for pos in mrope_positions_list],
            axis=1,
        )
        self.mrope_positions = self.mrope_positions.to(torch.int64)

    @classmethod
    def init_new(
        cls,
        batch: ModelWorkerBatch,
        model_runner: ModelRunner,
    ):

        device = model_runner.device
        ret = cls(
            forward_mode=batch.forward_mode,
            batch_size=len(batch.seq_lens),
            input_ids=batch.input_ids,
            req_pool_indices=batch.req_pool_indices,
            seq_lens=batch.seq_lens,
            out_cache_loc=batch.out_cache_loc,
            image_inputs=batch.image_inputs,
            encoder_cached=batch.encoder_cached,
            encoder_lens=batch.encoder_lens,
            encoder_lens_cpu=batch.encoder_lens_cpu,
            encoder_out_cache_loc=batch.encoder_out_cache_loc,
            seq_lens_sum=batch.seq_lens_sum,
            return_logprob=batch.return_logprob,
            top_logprobs_nums=batch.top_logprobs_nums,
            global_num_tokens=batch.global_num_tokens,
            can_run_dp_cuda_graph=batch.can_run_dp_cuda_graph,
            lora_paths=batch.lora_paths,
            sampling_info=batch.sampling_info,
            spec_algorithm=batch.spec_algorithm,
            spec_info=batch.spec_info,
            input_embeds=batch.input_embeds,
        )

        if ret.global_num_tokens is not None:
            max_len = max(ret.global_num_tokens)
            ret.gathered_buffer = torch.zeros(
                (max_len * model_runner.tp_size, model_runner.model_config.hidden_size),
                dtype=model_runner.dtype,
                device=device,
            )

        if ret.forward_mode.is_idle():
            return ret

        # Init position information
        if not ret.forward_mode.is_decode():
            ret.extend_seq_lens = torch.tensor(
                batch.extend_seq_lens, dtype=torch.int32
            ).to(device, non_blocking=True)
            ret.extend_prefix_lens = torch.tensor(
                batch.extend_prefix_lens, dtype=torch.int32
            ).to(device, non_blocking=True)
            if model_runner.server_args.attention_backend != "torch_native":
                ret.extend_num_tokens = batch.extend_num_tokens
                ret.positions, ret.extend_start_loc = compute_position_triton(
                    ret.extend_prefix_lens, ret.extend_seq_lens, ret.extend_num_tokens
                )
            else:
                ret.positions, ret.extend_start_loc = compute_position_torch(
                    ret.extend_prefix_lens, ret.extend_seq_lens
                )
            ret.extend_prefix_lens_cpu = batch.extend_prefix_lens
            ret.extend_seq_lens_cpu = batch.extend_seq_lens
            ret.extend_logprob_start_lens_cpu = batch.extend_logprob_start_lens

        if model_runner.model_is_mrope:
            ret.compute_mrope_positions(model_runner, batch)

        # Init attention information
        ret.req_to_token_pool = model_runner.req_to_token_pool
        ret.token_to_kv_pool = model_runner.token_to_kv_pool
        ret.attn_backend = model_runner.attn_backend

        # Init lora information
        if model_runner.server_args.lora_paths is not None:
            model_runner.lora_manager.prepare_lora_batch(ret)

        if (
            ret.spec_info is not None
            and getattr(ret.spec_info, "positions", None) is not None
        ):
            ret.positions = ret.spec_info.positions

        return ret


def compute_position_triton(
    extend_prefix_lens: torch.Tensor, extend_seq_lens: torch.Tensor, extend_seq_lens_sum
):
    """Compute positions. It is a fused version of `compute_position_torch`."""
    batch_size = extend_seq_lens.shape[0]
    positions = torch.empty(
        extend_seq_lens_sum, dtype=torch.int64, device=extend_seq_lens.device
    )
    extend_start_loc = torch.empty(
        batch_size, dtype=torch.int32, device=extend_seq_lens.device
    )

    # Launch kernel
    compute_position_kernel[(batch_size,)](
        positions,
        extend_start_loc,
        extend_prefix_lens,
        extend_seq_lens,
    )

    return positions, extend_start_loc


@triton.jit
def compute_position_kernel(
    positions,
    extend_start_loc,
    extend_prefix_lens,
    extend_seq_lens,
):
    BLOCK_SIZE: tl.constexpr = 512
    pid = tl.program_id(0)

    prefix_len = tl.load(extend_prefix_lens + pid)
    seq_len = tl.load(extend_seq_lens + pid)

    # TODO: optimize this?
    cumsum_start = 0
    for i in range(pid):
        cumsum_start += tl.load(extend_seq_lens + i)

    num_loop = tl.cdiv(seq_len, BLOCK_SIZE)
    for i in range(num_loop):
        offset = tl.arange(0, BLOCK_SIZE) + i * BLOCK_SIZE
        tl.store(
            positions + cumsum_start + offset,
            prefix_len + offset,
            mask=offset < seq_len,
        )
    tl.store(extend_start_loc + pid, cumsum_start)


def compute_position_torch(
    extend_prefix_lens: torch.Tensor, extend_seq_lens: torch.Tensor
):
    positions = torch.concat(
        [
            torch.arange(
                prefix_len, prefix_len + extend_len, device=extend_prefix_lens.device
            )
            for prefix_len, extend_len in zip(extend_prefix_lens, extend_seq_lens)
        ],
        axis=0,
    )
    extend_start_loc = torch.zeros_like(extend_seq_lens)
    extend_start_loc[1:] = torch.cumsum(extend_seq_lens[:-1], dim=0)
    return positions.to(torch.int64), extend_start_loc


class CaptureHiddenMode(IntEnum):
    NULL = auto()
    FULL = auto()
    LAST = auto()

    def need_capture(self):
        return self != CaptureHiddenMode.NULL

    def is_full(self):
        return self == CaptureHiddenMode.FULL

    def is_last(self):
        return self == CaptureHiddenMode.LAST<|MERGE_RESOLUTION|>--- conflicted
+++ resolved
@@ -45,7 +45,6 @@
     from sglang.srt.mem_cache.memory_pool import BaseTokenToKVPool, ReqToTokenPool
     from sglang.srt.model_executor.model_runner import ModelRunner
     from sglang.srt.sampling.sampling_batch_info import SamplingBatchInfo
-<<<<<<< HEAD
     from sglang.srt.speculative.speculative_utils import SpecInput
 
 
@@ -68,9 +67,6 @@
             None: SpeculativeAlgorithm.NONE,
         }
         return algorithm_map[algorithm]
-=======
-    from sglang.srt.speculative.spec_info import SpecInfo, SpeculativeAlgorithm
->>>>>>> 9c05c689
 
 
 class ForwardMode(IntEnum):
@@ -102,19 +98,11 @@
         return self == ForwardMode.PREFILL
 
     def is_extend(self):
-<<<<<<< HEAD
-        return self in (
-            ForwardMode.EXTEND,
-            ForwardMode.MIXED,
-            ForwardMode.DRAFT_EXTEND,
-            ForwardMode.TARGET_VERIFY,
-=======
         return (
             self == ForwardMode.EXTEND
             or self == ForwardMode.MIXED
             or self == ForwardMode.DRAFT_EXTEND
             or self == self.TARGET_VERIFY
->>>>>>> 9c05c689
         )
 
     def is_decode(self):
@@ -222,17 +210,8 @@
     token_to_kv_pool: BaseTokenToKVPool = None
     attn_backend: AttentionBackend = None
 
-    # Speculative decoding
-<<<<<<< HEAD
-    spec_info: SpecInput = None
-    spec_algorithm: SpeculativeAlgorithm = SpeculativeAlgorithm.NONE
-
-    # For Qwen2-VL
-    mrope_positions: torch.Tensor = None
-=======
     spec_info: SpecInfo = None
     spec_algorithm: SpeculativeAlgorithm = None
->>>>>>> 9c05c689
 
     # For DP attention
     global_num_tokens: Optional[List[int]] = None
