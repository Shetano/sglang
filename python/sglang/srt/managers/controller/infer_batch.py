"""Meta data for requests and batches"""

import warnings
from dataclasses import dataclass
from enum import IntEnum, auto
from typing import List, Union

import numpy as np
import torch
from flashinfer.sampling import top_k_top_p_sampling_from_probs

from sglang.srt.constrained import RegexGuide
from sglang.srt.constrained.jump_forward import JumpForwardMap
from sglang.srt.managers.controller.radix_cache import RadixCache
from sglang.srt.memory_pool import ReqToTokenPool, TokenToKVPool

INIT_INCREMENTAL_DETOKENIZATION_OFFSET = 5

# Store some global server args
global_server_args_dict = {}


class ForwardMode(IntEnum):
    # Prefill a new sequence. This is deprecated now. "EXTEND" covers this case.
    PREFILL = auto()
    # Extend a sequence. The KV cache of the first part of the sequence is already computed (e.g., system prompt).
    EXTEND = auto()
    # Decode one token.
    DECODE = auto()


class BaseFinishReason:
    def __init__(self, is_error: bool = False):
        self.is_error = is_error

    def __str__(self):
        raise NotImplementedError("Subclasses must implement this method")


class FINISH_MATCHED_TOKEN(BaseFinishReason):
    def __init__(self, matched: Union[int, List[int]]):
        super().__init__()
        self.matched = matched

    def __str__(self) -> str:
        return f"FINISH_MATCHED_TOKEN: {self.matched}"


class FINISH_LENGTH(BaseFinishReason):
    def __init__(self, length: int):
        super().__init__()
        self.length = length

    def __str__(self) -> str:
        return f"FINISH_LENGTH: {self.length}"


class FINISH_MATCHED_STR(BaseFinishReason):
    def __init__(self, matched: str):
        super().__init__()
        self.matched = matched

    def __str__(self) -> str:
        return f"FINISH_MATCHED_STR: {self.matched}"


class FINISH_ABORT(BaseFinishReason):
    def __init__(self):
        super().__init__(is_error=True)

    def __str__(self) -> str:
        return "FINISH_ABORT"


class Req:
    """Store all inforamtion of a request."""

    def __init__(self, rid, origin_input_text, origin_input_ids):
        # Input and output info
        self.rid = rid
        self.origin_input_text = origin_input_text
        self.origin_input_ids_unpadded = origin_input_ids  # Before image padding
        self.origin_input_ids = origin_input_ids
        self.output_ids = []  # Each decode stage's output ids
        self.input_ids = None  # input_ids = origin_input_ids + output_ids

        # For incremental decoding
        self.decoded_text = ""
        self.surr_offset = None  # Surrounding offset to defeat the cleanup algorithm
        self.read_offset = None

        # The number of decoded tokens for token usage report. Note that
        # this does not include the jump forward tokens.
        self.completion_tokens_wo_jump_forward = 0

        # For vision input
        self.pixel_values = None
        self.image_size = None
        self.image_offset = 0
        self.pad_value = None

        # Prefix info
        self.extend_input_len = 0
        self.prefix_indices = []
        self.last_node = None

        # Sampling parameters
        self.sampling_params = None
        self.stream = False

        # Check finish
        self.tokenizer = None
        self.finished_reason = None

        # Logprobs
        self.return_logprob = False
        self.logprob_start_len = 0
        self.top_logprobs_num = 0
        self.normalized_prompt_logprob = None
        self.prefill_token_logprobs = None
        self.prefill_top_logprobs = None
        self.decode_token_logprobs = []
        self.decode_top_logprobs = []
        # The tokens is prefilled but need to be considered as decode tokens
        # and should be updated for the decode logprobs
        self.last_update_decode_tokens = 0

        # Constrained decoding
        self.regex_fsm: RegexGuide = None
        self.regex_fsm_state: int = 0
        self.jump_forward_map: JumpForwardMap = None

    # whether request reached finished condition
    def finished(self) -> bool:
        return self.finished_reason is not None

    # Based on https://github.com/vllm-project/vllm/blob/7a64d24aad69e4d2548aa0bf528d9fe63428ab01/vllm/transformers_utils/detokenizer.py#L194-L313
    def init_detokenize_incrementally(self):
        first_iter = self.surr_offset is None or self.read_offset is None

        if first_iter:
            self.read_offset = len(self.origin_input_ids_unpadded)
            self.surr_offset = max(
                self.read_offset - INIT_INCREMENTAL_DETOKENIZATION_OFFSET, 0
            )

        all_ids = self.origin_input_ids_unpadded + self.output_ids
        surr_ids = all_ids[self.surr_offset : self.read_offset]
        read_ids = all_ids[self.surr_offset :]

        return surr_ids, read_ids, len(all_ids)

    def detokenize_incrementally(self, inplace: bool = True):
        surr_ids, read_ids, num_all_tokens = self.init_detokenize_incrementally()

        surr_text = self.tokenizer.decode(
            surr_ids,
            skip_special_tokens=self.sampling_params.skip_special_tokens,
            spaces_between_special_tokens=self.sampling_params.spaces_between_special_tokens,
        )
        new_text = self.tokenizer.decode(
            read_ids,
            skip_special_tokens=self.sampling_params.skip_special_tokens,
            spaces_between_special_tokens=self.sampling_params.spaces_between_special_tokens,
        )

        if len(new_text) > len(surr_text) and not new_text.endswith("�"):
            new_text = new_text[len(surr_text) :]
            if inplace:
                self.decoded_text += new_text
                self.surr_offset = self.read_offset
                self.read_offset = num_all_tokens

            return True, new_text

        return False, ""

    def check_finished(self):
        if self.finished():
            return

        if len(self.output_ids) >= self.sampling_params.max_new_tokens:
            self.finished_reason = FINISH_LENGTH(len(self.output_ids))
            return

        if (
            self.output_ids[-1] == self.tokenizer.eos_token_id
            and not self.sampling_params.ignore_eos
        ):
            self.finished_reason = FINISH_MATCHED_TOKEN(
                matched=self.tokenizer.eos_token_id
            )
            return

        if len(self.sampling_params.stop_strs) > 0:
            tail_str = self.tokenizer.decode(
                self.output_ids[-(self.sampling_params.stop_str_max_len + 1) :]
            )

            for stop_str in self.sampling_params.stop_strs:
                if stop_str in tail_str or stop_str in self.decoded_text:
                    self.finished_reason = FINISH_MATCHED_STR(matched=stop_str)
                    return

    def jump_forward_and_retokenize(self, jump_forward_str, next_state):
        if self.origin_input_text is None:
            # Recovering text can only use unpadded ids
            self.origin_input_text = self.tokenizer.decode(
                self.origin_input_ids_unpadded
            )

        all_text = self.origin_input_text + self.decoded_text + jump_forward_str
        all_ids = self.tokenizer.encode(all_text)
        prompt_tokens = len(self.origin_input_ids_unpadded)

        if all_ids[prompt_tokens - 1] != self.origin_input_ids_unpadded[-1]:
            # TODO(lsyin): fix token fusion
            warnings.warn(
                "Token fusion between input and output, try to avoid this by removing the space at the end of the input."
            )
            return False

        old_output_ids = self.output_ids
        self.output_ids = all_ids[prompt_tokens:]
        self.decoded_text = self.decoded_text + jump_forward_str
        self.surr_offset = prompt_tokens
        self.read_offset = len(all_ids)

        # NOTE: A trick to reduce the surrouding tokens decoding overhead
        for i in range(0, INIT_INCREMENTAL_DETOKENIZATION_OFFSET):
            surr_text_ = self.tokenizer.decode(
                all_ids[self.read_offset - i : self.read_offset]
            )
            if not surr_text_.endswith("�"):
                self.surr_offset = self.read_offset - i
                break

        self.regex_fsm_state = next_state

        if self.return_logprob:
            # For fast-forward part's logprobs
            k = 0
            for i, old_id in enumerate(old_output_ids):
                if old_id == self.output_ids[i]:
                    k = k + 1
                else:
                    break
            self.decode_token_logprobs = self.decode_token_logprobs[:k]
            self.decode_top_logprobs = self.decode_top_logprobs[:k]
            self.logprob_start_len = prompt_tokens + k
            self.last_update_decode_tokens = len(self.output_ids) - k

        return True

    def __repr__(self):
        return f"rid(n={self.rid}, " f"input_ids={self.origin_input_ids}, "


@dataclass
class Batch:
    """Store all inforamtion of a batch."""

    # Request, memory pool, and cache
    reqs: List[Req]
    req_to_token_pool: ReqToTokenPool
    token_to_kv_pool: TokenToKVPool
    tree_cache: RadixCache

    # Batched arguments to model runner
    input_ids: torch.Tensor = None
    req_pool_indices: torch.Tensor = None
    seq_lens: torch.Tensor = None
    prefix_lens: torch.Tensor = None
    position_ids_offsets: torch.Tensor = None
    out_cache_loc: torch.Tensor = None

    # For processing logprobs
    return_logprob: bool = False
    top_logprobs_nums: List[int] = None

    # For multimodal
    pixel_values: List[torch.Tensor] = None
    image_sizes: List[List[int]] = None
    image_offsets: List[int] = None

    # Other arguments for control
    output_ids: torch.Tensor = None
    extend_num_tokens: int = None

    # Batched sampling params
    temperatures: torch.Tensor = None
    top_ps: torch.Tensor = None
    top_ks: torch.Tensor = None
    frequency_penalties: torch.Tensor = None
    presence_penalties: torch.Tensor = None
    logit_bias: torch.Tensor = None

    @classmethod
    def init_new(cls, reqs, req_to_token_pool, token_to_kv_pool, tree_cache):
        return_logprob = any(req.return_logprob for req in reqs)

        return cls(
            reqs=reqs,
            req_to_token_pool=req_to_token_pool,
            token_to_kv_pool=token_to_kv_pool,
            tree_cache=tree_cache,
            return_logprob=return_logprob,
        )

    def is_empty(self):
        return len(self.reqs) == 0

    def has_stream(self) -> bool:
        # Return whether batch has at least 1 streaming request
        return any(r.stream for r in self.reqs)

    def prepare_for_extend(self, vocab_size: int, int_token_logit_bias: torch.Tensor):
        device = "cuda"
        bs = len(self.reqs)
        reqs = self.reqs
        input_ids = [r.input_ids[len(r.prefix_indices) :] for r in reqs]
        prefix_indices = [r.prefix_indices for r in reqs]

        # Handle prefix
        flatten_input_ids = []
        extend_lens = []
        prefix_lens = []
        seq_lens = []

        req_pool_indices = self.req_to_token_pool.alloc(bs)
        req_pool_indices_cpu = req_pool_indices.cpu().numpy()
        for i in range(bs):
            flatten_input_ids.extend(input_ids[i])
            extend_lens.append(len(input_ids[i]))

            if len(prefix_indices[i]) == 0:
                prefix_lens.append(0)
            else:
                prefix_lens.append(len(prefix_indices[i]))
                self.req_to_token_pool.req_to_token[req_pool_indices_cpu[i]][
                    : len(prefix_indices[i])
                ] = prefix_indices[i]

            seq_lens.append(prefix_lens[-1] + extend_lens[-1])

        position_ids_offsets = torch.zeros((bs,), dtype=torch.int32, device=device)

        # Allocate memory
        seq_lens, prefix_lens = np.array(seq_lens), np.array(prefix_lens)
        extend_num_tokens = seq_lens.sum() - prefix_lens.sum()
        out_cache_loc = self.token_to_kv_pool.alloc(extend_num_tokens)
        if out_cache_loc is None:
            self.tree_cache.evict(extend_num_tokens, self.token_to_kv_pool.free)
            out_cache_loc = self.token_to_kv_pool.alloc(extend_num_tokens)

            if out_cache_loc is None:
                print("Prefill out of memory. This should never happen.")
                self.tree_cache.pretty_print()
                exit()

        pt = 0
        for i in range(bs):
            self.req_to_token_pool.req_to_token[req_pool_indices_cpu[i]][
                prefix_lens[i] : prefix_lens[i] + extend_lens[i]
            ] = out_cache_loc[pt : pt + extend_lens[i]]
            pt += extend_lens[i]

        # Handle logit bias but only allocate when needed
        logit_bias = None
        for i in range(bs):
            if reqs[i].sampling_params.dtype == "int":
                if logit_bias is None:
                    logit_bias = torch.zeros(
                        (bs, vocab_size), dtype=torch.float32, device=device
                    )
                logit_bias[i] = int_token_logit_bias

        # Set fields
        self.input_ids = torch.tensor(
            flatten_input_ids, dtype=torch.int32, device=device
        )
        self.pixel_values = [r.pixel_values for r in reqs]
        self.image_sizes = [r.image_size for r in reqs]
        self.image_offsets = [
            r.image_offset - p_len for r, p_len in zip(reqs, prefix_lens)
        ]
        self.req_pool_indices = req_pool_indices
        self.seq_lens = torch.tensor(seq_lens, dtype=torch.int32, device=device)
        self.prefix_lens = torch.tensor(prefix_lens, dtype=torch.int32, device=device)
        self.position_ids_offsets = position_ids_offsets
        self.extend_num_tokens = extend_num_tokens
        self.out_cache_loc = out_cache_loc
        self.top_logprobs_nums = [r.top_logprobs_num for r in reqs]

        self.temperatures = torch.tensor(
            [r.sampling_params.temperature for r in reqs],
            dtype=torch.float,
            device=device,
        ).view(-1, 1)
        self.top_ps = torch.tensor(
            [r.sampling_params.top_p for r in reqs], dtype=torch.float, device=device
        )
        self.top_ks = torch.tensor(
            [r.sampling_params.top_k for r in reqs], dtype=torch.int, device=device
        )
        self.frequency_penalties = torch.tensor(
            [r.sampling_params.frequency_penalty for r in reqs],
            dtype=torch.float,
            device=device,
        )
        self.presence_penalties = torch.tensor(
            [r.sampling_params.presence_penalty for r in reqs],
            dtype=torch.float,
            device=device,
        )
        self.logit_bias = logit_bias

    def check_decode_mem(self):
        bs = len(self.reqs)
        if self.token_to_kv_pool.available_size() >= bs:
            return True

        self.tree_cache.evict(bs, self.token_to_kv_pool.free)

        if self.token_to_kv_pool.available_size() >= bs:
            return True

        return False

    def retract_decode(self):
        sorted_indices = [i for i in range(len(self.reqs))]
        # TODO(lsyin): improve the priority of retraction
        sorted_indices.sort(
            key=lambda i: (
                len(self.reqs[i].output_ids),
                -len(self.reqs[i].origin_input_ids),
            ),
            reverse=True,
        )

        retracted_reqs = []
        seq_lens_cpu = self.seq_lens.cpu().numpy()
        req_pool_indices_cpu = self.req_pool_indices.cpu().numpy()
        while self.token_to_kv_pool.available_size() < len(self.reqs):
            idx = sorted_indices.pop()
            req = self.reqs[idx]
            retracted_reqs.append(req)

            # TODO: apply more fine-grained retraction
            last_uncached_pos = len(req.prefix_indices)
            token_indices = self.req_to_token_pool.req_to_token[
                req_pool_indices_cpu[idx]
            ][last_uncached_pos : seq_lens_cpu[idx]]
            self.token_to_kv_pool.free(token_indices)

            # release the last node
            self.tree_cache.dec_lock_ref(req.last_node)

            req.prefix_indices = None
            req.last_node = None
            req.extend_input_len = 0

            # For incremental logprobs
            req.last_update_decode_tokens = 0
            req.logprob_start_len = 10**9

        self.filter_batch(sorted_indices)

        return retracted_reqs

    def check_for_jump_forward(self, model_runner):
        jump_forward_reqs = []
        filter_indices = [i for i in range(len(self.reqs))]

        req_pool_indices_cpu = None

        for i, req in enumerate(self.reqs):
            if req.jump_forward_map is not None:
                jump_forward_bytes = req.jump_forward_map.jump_forward_byte(
                    req.regex_fsm_state
                )
                if jump_forward_bytes is not None and len(jump_forward_bytes) > 1:
                    suffix_bytes = []
                    continuation_range = range(0x80, 0xC0)
                    cur_state = req.regex_fsm_state
                    while (
                        len(jump_forward_bytes)
                        and jump_forward_bytes[0][0] in continuation_range
                    ):
                        # continuation bytes
                        byte_edge = jump_forward_bytes.pop(0)
                        suffix_bytes.append(byte_edge[0])
                        cur_state = byte_edge[1]

                    suffix_tokens = [f"<0x{hex(b)[2:].upper()}>" for b in suffix_bytes]
                    suffix_ids = req.tokenizer.convert_tokens_to_ids(suffix_tokens)

                    # Current ids, for cache and revert
                    cur_all_ids = tuple(req.origin_input_ids + req.output_ids)[:-1]
                    cur_output_ids = req.output_ids

                    req.output_ids.extend(suffix_ids)
                    decode_res, new_text = req.detokenize_incrementally(inplace=False)
                    if not decode_res:
                        req.output_ids = cur_output_ids
                        continue

                    (
                        jump_forward_str,
                        next_state,
                    ) = req.jump_forward_map.jump_forward_symbol(cur_state)

                    # Make the incrementally decoded text part of jump_forward_str
                    # so that the UTF-8 will not corrupt
                    jump_forward_str = new_text + jump_forward_str
                    if not req.jump_forward_and_retokenize(
                        jump_forward_str, next_state
                    ):
                        req.output_ids = cur_output_ids
                        continue

                    # insert the old request into tree_cache
                    if req_pool_indices_cpu is None:
                        req_pool_indices_cpu = self.req_pool_indices.tolist()
                    self.tree_cache.cache_req(
                        token_ids=cur_all_ids,
                        last_uncached_pos=len(req.prefix_indices),
                        req_pool_idx=req_pool_indices_cpu[i],
                    )

                    # unlock the last node
                    self.tree_cache.dec_lock_ref(req.last_node)

                    # re-applying image padding
                    if req.pixel_values is not None:
                        (
                            req.origin_input_ids,
                            req.image_offset,
                        ) = model_runner.model.pad_input_ids(
                            req.origin_input_ids_unpadded,
                            req.pad_value,
                            req.pixel_values.shape,
                            req.image_size,
                        )

                    jump_forward_reqs.append(req)
                    filter_indices.remove(i)

        if len(filter_indices) < len(self.reqs):
            self.filter_batch(filter_indices)

        return jump_forward_reqs

    def prepare_for_decode(self, input_ids=None):
        if input_ids is None:
            input_ids = [
                r.output_ids[-1] if r.output_ids else r.input_ids[-1] for r in self.reqs
            ]
        self.input_ids = torch.tensor(input_ids, dtype=torch.int32, device="cuda")
        self.seq_lens.add_(1)
        self.prefix_lens = None

        # Alloc mem
        bs = len(self.reqs)
        self.out_cache_loc = self.token_to_kv_pool.alloc(bs)

        if self.out_cache_loc is None:
            print("Decode out of memory. This should never happen.")
            self.tree_cache.pretty_print()
            exit()

        self.req_to_token_pool.req_to_token[
            self.req_pool_indices, self.seq_lens - 1
        ] = self.out_cache_loc

    def filter_batch(self, unfinished_indices: List[int]):
        self.reqs = [self.reqs[i] for i in unfinished_indices]
        new_indices = torch.tensor(unfinished_indices, dtype=torch.int32, device="cuda")
        self.seq_lens = self.seq_lens[new_indices]
        self.input_ids = None
        self.req_pool_indices = self.req_pool_indices[new_indices]
        self.prefix_lens = None
        self.position_ids_offsets = self.position_ids_offsets[new_indices]
        self.out_cache_loc = None
        self.top_logprobs_nums = [self.top_logprobs_nums[i] for i in unfinished_indices]
        self.return_logprob = any(req.return_logprob for req in self.reqs)

        for item in [
            "temperatures",
            "top_ps",
            "top_ks",
            "frequency_penalties",
            "presence_penalties",
            "logit_bias",
        ]:
            self_val = getattr(self, item, None)
            if self_val is not None:  # logit_bias can be None
                setattr(self, item, self_val[new_indices])

    def merge(self, other: "Batch"):
        self.reqs.extend(other.reqs)

        self.req_pool_indices = torch.concat(
            [self.req_pool_indices, other.req_pool_indices]
        )
        self.seq_lens = torch.concat([self.seq_lens, other.seq_lens])
        self.prefix_lens = None
        self.position_ids_offsets = torch.concat(
            [self.position_ids_offsets, other.position_ids_offsets]
        )
        self.out_cache_loc = None
        self.top_logprobs_nums.extend(other.top_logprobs_nums)
        self.return_logprob = any(req.return_logprob for req in self.reqs)

        for item in [
            "temperatures",
            "top_ps",
            "top_ks",
            "frequency_penalties",
            "presence_penalties",
        ]:
            self_val = getattr(self, item, None)
            other_val = getattr(other, item, None)
            setattr(self, item, torch.concat([self_val, other_val]))

        # logit_bias can be None
        if self.logit_bias is not None or other.logit_bias is not None:
            vocab_size = (
                self.logit_bias.shape[1]
                if self.logit_bias is not None
                else other.logit_bias.shape[1]
            )
            if self.logit_bias is None:
                self.logit_bias = torch.zeros(
                    (len(self.reqs), vocab_size), dtype=torch.float32, device="cuda"
                )
            if other.logit_bias is None:
                other.logit_bias = torch.zeros(
                    (len(other.reqs), vocab_size), dtype=torch.float32, device="cuda"
                )
            self.logit_bias = torch.concat([self.logit_bias, other.logit_bias])

    def sample(self, logits: torch.Tensor):
        # Post process logits
        logits = logits.contiguous()
        logits.div_(self.temperatures)
        if self.logit_bias is not None:
            logits.add_(self.logit_bias)

        has_regex = any(req.regex_fsm is not None for req in self.reqs)
        if has_regex:
            allowed_mask = torch.empty_like(logits[0], dtype=torch.bool)
            for i, req in enumerate(self.reqs):
                if req.regex_fsm is not None:
                    allowed_mask.zero_()
                    allowed_mask[
                        req.regex_fsm.get_next_instruction(req.regex_fsm_state).tokens
                    ] = 1
                    logits[i].masked_fill_(~allowed_mask, float("-inf"))

        # TODO(lmzheng): apply penalty
        probs = torch.softmax(logits, dim=-1)
        try:
            max_top_k_round, batch_size = 32, probs.shape[0]
            uniform_samples = torch.rand(
                (max_top_k_round, batch_size), device=probs.device
            )
            batch_next_token_ids, _ = top_k_top_p_sampling_from_probs(
                probs, uniform_samples, self.top_ks, self.top_ps
            )
        except RuntimeError as e:
            warnings.warn(f"Ignore errors in sampling: {e}")
<<<<<<< HEAD
            # TODO: handle this error
=======
            sampled_index = torch.ones(
                probs_sort.shape[:-1] + (1,), dtype=torch.int64, device=probs.device
            )
        batch_next_token_ids = torch.gather(probs_idx, dim=1, index=sampled_index).view(
            -1
        )
        batch_next_token_probs = torch.gather(
            probs_sort, dim=1, index=sampled_index
        ).view(-1)
>>>>>>> 56f5fc4a

        if has_regex:
            batch_next_token_ids_cpu = batch_next_token_ids.cpu().numpy()
            for i, req in enumerate(self.reqs):
                if req.regex_fsm is not None:
                    req.regex_fsm_state = req.regex_fsm.get_next_state(
                        req.regex_fsm_state, batch_next_token_ids_cpu[i]
                    )

        return batch_next_token_ids, _


@dataclass
class InputMetadata:
    """Store all inforamtion of a forward pass."""

    forward_mode: ForwardMode
    batch_size: int
    total_num_tokens: int
    req_pool_indices: torch.Tensor
    seq_lens: torch.Tensor
    positions: torch.Tensor
    req_to_token_pool: ReqToTokenPool
    token_to_kv_pool: TokenToKVPool

    # For extend
    extend_seq_lens: torch.Tensor
    extend_start_loc: torch.Tensor
    extend_no_prefix: bool

    # Output location of the KV cache
    out_cache_loc: torch.Tensor = None

    # Output options
    return_logprob: bool = False
    top_logprobs_nums: List[int] = None

    # Trition attention backend
    triton_max_seq_len: int = 0
    triton_max_extend_len: int = 0
    triton_start_loc: torch.Tensor = None
    triton_prefix_lens: torch.Tensor = None

    # FlashInfer attention backend
    flashinfer_prefill_wrapper_ragged: "BatchPrefillWithRaggedKVCacheWrapper" = None
    flashinfer_prefill_wrapper_paged: "BatchPrefillWithPagedKVCacheWrapper" = None
    flashinfer_decode_wrapper: "BatchDecodeWithPagedKVCacheWrapper" = None

    @classmethod
    def create(
        cls,
        model_runner,
        forward_mode,
        req_pool_indices,
        seq_lens,
        prefix_lens,
        position_ids_offsets,
        out_cache_loc,
        top_logprobs_nums=None,
        return_logprob=False,
        skip_flashinfer_init=False,
    ):
        if not skip_flashinfer_init and not model_runner.server_args.disable_flashinfer:
            init_flashinfer_args(
                forward_mode,
                model_runner,
                req_pool_indices,
                seq_lens,
                prefix_lens,
                model_runner.flashinfer_decode_wrapper,
            )

        batch_size = len(req_pool_indices)

        if forward_mode == ForwardMode.DECODE:
            positions = ((seq_lens - 1) + position_ids_offsets).to(torch.int64)
            extend_seq_lens = extend_start_loc = extend_no_prefix = None
            if not model_runner.server_args.disable_flashinfer:
                # This variable is not needed in this case,
                # we do not compute it to make it compatbile with cuda graph.
                total_num_tokens = None
            else:
                total_num_tokens = int(torch.sum(seq_lens))
        else:
            seq_lens_cpu = seq_lens.cpu().numpy()
            prefix_lens_cpu = prefix_lens.cpu().numpy()
            position_ids_offsets_cpu = position_ids_offsets.cpu().numpy()
            positions = torch.tensor(
                np.concatenate(
                    [
                        np.arange(
                            prefix_lens_cpu[i] + position_ids_offsets_cpu[i],
                            seq_lens_cpu[i] + position_ids_offsets_cpu[i],
                        )
                        for i in range(batch_size)
                    ],
                    axis=0,
                ),
                device="cuda",
            )
            extend_seq_lens = seq_lens - prefix_lens
            extend_start_loc = torch.zeros_like(seq_lens)
            extend_start_loc[1:] = torch.cumsum(extend_seq_lens[:-1], dim=0)
            extend_no_prefix = torch.all(prefix_lens == 0)
            total_num_tokens = int(torch.sum(seq_lens))

        ret = cls(
            forward_mode=forward_mode,
            batch_size=batch_size,
            total_num_tokens=total_num_tokens,
            req_pool_indices=req_pool_indices,
            seq_lens=seq_lens,
            positions=positions,
            req_to_token_pool=model_runner.req_to_token_pool,
            token_to_kv_pool=model_runner.token_to_kv_pool,
            out_cache_loc=out_cache_loc,
            extend_seq_lens=extend_seq_lens,
            extend_start_loc=extend_start_loc,
            extend_no_prefix=extend_no_prefix,
            return_logprob=return_logprob,
            top_logprobs_nums=top_logprobs_nums,
            flashinfer_prefill_wrapper_ragged=model_runner.flashinfer_prefill_wrapper_ragged,
            flashinfer_prefill_wrapper_paged=model_runner.flashinfer_prefill_wrapper_paged,
            flashinfer_decode_wrapper=model_runner.flashinfer_decode_wrapper,
        )

        if model_runner.server_args.disable_flashinfer:
            (
                ret.triton_max_seq_len,
                ret.triton_max_extend_len,
                ret.triton_start_loc,
                ret.triton_prefix_lens,
            ) = init_triton_args(forward_mode, seq_lens, prefix_lens)

        return ret


def init_flashinfer_args(
    forward_mode,
    model_runner,
    req_pool_indices,
    seq_lens,
    prefix_lens,
    flashinfer_decode_wrapper,
):
    num_qo_heads = model_runner.model_config.num_attention_heads // model_runner.tp_size
    num_kv_heads = model_runner.model_config.get_num_kv_heads(model_runner.tp_size)
    head_dim = model_runner.model_config.head_dim
    batch_size = len(req_pool_indices)

    if forward_mode == ForwardMode.DECODE:
        paged_kernel_lens = seq_lens
    else:
        paged_kernel_lens = prefix_lens

    kv_indptr = torch.zeros((batch_size + 1,), dtype=torch.int32, device="cuda")
    kv_indptr[1:] = torch.cumsum(paged_kernel_lens, dim=0)
    req_pool_indices_cpu = req_pool_indices.cpu().numpy()
    paged_kernel_lens_cpu = paged_kernel_lens.cpu().numpy()
    kv_indices = torch.cat(
        [
            model_runner.req_to_token_pool.req_to_token[
                req_pool_indices_cpu[i], : paged_kernel_lens_cpu[i]
            ]
            for i in range(batch_size)
        ],
        dim=0,
    ).contiguous()
    kv_last_page_len = torch.ones((batch_size,), dtype=torch.int32, device="cuda")

    if forward_mode == ForwardMode.DECODE:
        flashinfer_decode_wrapper.end_forward()
        flashinfer_decode_wrapper.begin_forward(
            kv_indptr,
            kv_indices,
            kv_last_page_len,
            num_qo_heads,
            num_kv_heads,
            head_dim,
            1,
        )
    else:
        # extend part
        qo_indptr = torch.zeros((batch_size + 1,), dtype=torch.int32, device="cuda")
        qo_indptr[1:] = torch.cumsum(seq_lens - prefix_lens, dim=0)

        model_runner.flashinfer_prefill_wrapper_ragged.end_forward()
        model_runner.flashinfer_prefill_wrapper_ragged.begin_forward(
            qo_indptr,
            qo_indptr,
            num_qo_heads,
            num_kv_heads,
            head_dim,
        )

        # cached part
        model_runner.flashinfer_prefill_wrapper_paged.end_forward()
        model_runner.flashinfer_prefill_wrapper_paged.begin_forward(
            qo_indptr,
            kv_indptr,
            kv_indices,
            kv_last_page_len,
            num_qo_heads,
            num_kv_heads,
            head_dim,
            1,
        )


def init_triton_args(forward_mode, seq_lens, prefix_lens):
    batch_size = len(seq_lens)
    max_seq_len = int(torch.max(seq_lens))
    start_loc = torch.zeros((batch_size,), dtype=torch.int32, device="cuda")
    start_loc[1:] = torch.cumsum(seq_lens[:-1], dim=0)

    if forward_mode == ForwardMode.DECODE:
        max_extend_len = None
    else:
        extend_seq_lens = seq_lens - prefix_lens
        max_extend_len = int(torch.max(extend_seq_lens))

    return max_seq_len, max_extend_len, start_loc, prefix_lens<|MERGE_RESOLUTION|>--- conflicted
+++ resolved
@@ -670,19 +670,7 @@
             )
         except RuntimeError as e:
             warnings.warn(f"Ignore errors in sampling: {e}")
-<<<<<<< HEAD
             # TODO: handle this error
-=======
-            sampled_index = torch.ones(
-                probs_sort.shape[:-1] + (1,), dtype=torch.int64, device=probs.device
-            )
-        batch_next_token_ids = torch.gather(probs_idx, dim=1, index=sampled_index).view(
-            -1
-        )
-        batch_next_token_probs = torch.gather(
-            probs_sort, dim=1, index=sampled_index
-        ).view(-1)
->>>>>>> 56f5fc4a
 
         if has_regex:
             batch_next_token_ids_cpu = batch_next_token_ids.cpu().numpy()
