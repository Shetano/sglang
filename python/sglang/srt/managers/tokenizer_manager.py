# Copyright 2023-2024 SGLang Team
# Licensed under the Apache License, Version 2.0 (the "License");
# you may not use this file except in compliance with the License.
# You may obtain a copy of the License at
#
#     http://www.apache.org/licenses/LICENSE-2.0
#
# Unless required by applicable law or agreed to in writing, software
# distributed under the License is distributed on an "AS IS" BASIS,
# WITHOUT WARRANTIES OR CONDITIONS OF ANY KIND, either express or implied.
# See the License for the specific language governing permissions and
# limitations under the License.
# ==============================================================================
"""TokenizerManager is a process that tokenizes the text."""

import asyncio
import copy
import dataclasses
import json
import logging
import os
import pickle
import signal
import sys
import threading
import time
import uuid
from collections import deque
from datetime import datetime
from http import HTTPStatus
from typing import (
    Any,
    Awaitable,
    Deque,
    Dict,
    Generic,
    List,
    Optional,
    Tuple,
    TypeVar,
    Union,
)

import fastapi
import uvloop
import zmq
import zmq.asyncio
from fastapi import BackgroundTasks

from sglang.srt.aio_rwlock import RWLock
from sglang.srt.configs.model_config import ModelConfig
from sglang.srt.hf_transformers_utils import (
    get_processor,
    get_tokenizer,
    get_tokenizer_from_processor,
)
from sglang.srt.managers.image_processor import (
    get_dummy_image_processor,
    get_image_processor,
)
from sglang.srt.managers.io_struct import (
    AbortReq,
    BatchEmbeddingOut,
    BatchMultimodalOut,
    BatchStrOut,
    BatchTokenIDOut,
    CloseSessionReqInput,
    ConfigureLoggingReq,
    EmbeddingReqInput,
    FlushCacheReq,
    GenerateReqInput,
    GetInternalStateReq,
    GetInternalStateReqOutput,
    GetWeightsByNameReqInput,
    GetWeightsByNameReqOutput,
    HealthCheckOutput,
    InitWeightsUpdateGroupReqInput,
    InitWeightsUpdateGroupReqOutput,
    OpenSessionReqInput,
    OpenSessionReqOutput,
    ProfileReq,
    ProfileReqOutput,
    ProfileReqType,
    ReleaseMemoryOccupationReqInput,
    ReleaseMemoryOccupationReqOutput,
    ResumeMemoryOccupationReqInput,
    ResumeMemoryOccupationReqOutput,
    SessionParams,
    TokenizedEmbeddingReqInput,
    TokenizedGenerateReqInput,
    UpdateWeightFromDiskReqInput,
    UpdateWeightFromDiskReqOutput,
    UpdateWeightsFromDistributedReqInput,
    UpdateWeightsFromDistributedReqOutput,
    UpdateWeightsFromTensorReqInput,
    UpdateWeightsFromTensorReqOutput,
)
from sglang.srt.metrics.collector import TokenizerMetricsCollector
from sglang.srt.sampling.sampling_params import SamplingParams
from sglang.srt.server_args import PortArgs, ServerArgs
from sglang.srt.utils import (
    dataclass_to_string_truncated,
    get_zmq_socket,
    kill_process_tree,
)
from sglang.utils import TypeBasedDispatcher, get_exception_traceback

asyncio.set_event_loop_policy(uvloop.EventLoopPolicy())

logger = logging.getLogger(__name__)


@dataclasses.dataclass
class ReqState:
    """Store the state a request."""

    out_list: List
    finished: bool
    event: asyncio.Event
    obj: Any

    # For metrics
    created_time: float
    finished_time: float = 0.0
    first_token_time: float = 0.0
    last_time: float = 0.0
    last_completion_tokens: int = 1

    # For streaming output
    last_output_offset: int = 0


class TokenizerManager:
    """TokenizerManager is a process that tokenizes the text."""

    def __init__(
        self,
        server_args: ServerArgs,
        port_args: PortArgs,
    ):
        # Parse args
        self.server_args = server_args
        self.enable_metrics = server_args.enable_metrics
        self.log_requests = server_args.log_requests
        self.log_requests_level = server_args.log_requests_level

        # Init inter-process communication
        context = zmq.asyncio.Context(2)
        self.recv_from_detokenizer = get_zmq_socket(
            context, zmq.PULL, port_args.tokenizer_ipc_name, True
        )
        self.send_to_scheduler = get_zmq_socket(
            context, zmq.PUSH, port_args.scheduler_input_ipc_name, True
        )

        # Read model args
        self.model_path = server_args.model_path
        self.served_model_name = server_args.served_model_name
        self.model_config = ModelConfig(
            server_args.model_path,
            trust_remote_code=server_args.trust_remote_code,
            revision=server_args.revision,
            context_length=server_args.context_length,
            model_override_args=server_args.json_model_override_args,
            is_embedding=server_args.is_embedding,
            dtype=server_args.dtype,
            quantization=server_args.quantization,
        )

        self.is_generation = self.model_config.is_generation
        self.is_image_gen = self.model_config.is_image_gen
        self.context_len = self.model_config.context_len
        self.image_token_id = self.model_config.image_token_id

        if self.model_config.is_multimodal:
            _processor = get_processor(
                server_args.tokenizer_path,
                tokenizer_mode=server_args.tokenizer_mode,
                trust_remote_code=server_args.trust_remote_code,
                revision=server_args.revision,
            )

<<<<<<< HEAD
        # Create tokenizer
        if server_args.skip_tokenizer_init:
            self.tokenizer = self.processor = None
        else:
            if self.model_config.is_multimodal:
                self.processor = get_processor(
                    server_args.tokenizer_path,
                    tokenizer_mode=server_args.tokenizer_mode,
                    trust_remote_code=server_args.trust_remote_code,
                    revision=server_args.revision,
                )
                self.tokenizer = get_tokenizer_from_processor(self.processor)
=======
            # We want to parallelize the image pre-processing so we create an executor for it
            # We creat image_processor for any skip_tokenizer_init to make sure we still encode
            # images even with skip_tokenizer_init=False.
            self.image_processor = get_image_processor(
                self.model_config.hf_config, server_args, _processor
            )

            if server_args.skip_tokenizer_init:
                self.tokenizer = self.processor = None
            else:
                self.processor = _processor
                self.tokenizer = self.processor.tokenizer
>>>>>>> 7b5fc719
                os.environ["TOKENIZERS_PARALLELISM"] = "false"
        else:
            self.image_processor = get_dummy_image_processor()

            if server_args.skip_tokenizer_init:
                self.tokenizer = self.processor = None
            else:
                self.tokenizer = get_tokenizer(
                    server_args.tokenizer_path,
                    tokenizer_mode=server_args.tokenizer_mode,
                    trust_remote_code=server_args.trust_remote_code,
                    revision=server_args.revision,
                )

        # Store states
        self.no_create_loop = False
        self.rid_to_state: Dict[str, ReqState] = {}
        self.gracefully_exit = False
        self.last_receive_tstamp = 0
        self.dump_requests_folder = ""  # By default do not dump
        self.dump_requests_threshold = 1000
        self.dump_request_list: List[Tuple] = []
        self.log_request_metadata = self.get_log_request_metadata()

        # The event to notify the weight sync is finished.
        self.model_update_lock = RWLock()
        self.model_update_result: Optional[Awaitable[UpdateWeightFromDiskReqOutput]] = (
            None
        )
        self.asyncio_tasks = set()

        # For session info
        self.session_futures = {}  # session_id -> asyncio event

        # Set after scheduler is initialized
        self.max_req_input_len = None

        # Metrics
        if self.enable_metrics:
            self.metrics_collector = TokenizerMetricsCollector(
                labels={
                    "model_name": self.server_args.served_model_name,
                    # TODO: Add lora name/path in the future,
                },
            )

        # Communicators
        self.init_weights_update_group_communicator = _Communicator(
            self.send_to_scheduler, server_args.dp_size
        )
        self.update_weights_from_distributed_communicator = _Communicator(
            self.send_to_scheduler, server_args.dp_size
        )
        self.update_weights_from_tensor_communicator = _Communicator(
            self.send_to_scheduler, server_args.dp_size
        )
        self.get_weights_by_name_communicator = _Communicator(
            self.send_to_scheduler, server_args.dp_size
        )
        self.release_memory_occupation_communicator = _Communicator(
            self.send_to_scheduler, server_args.dp_size
        )
        self.resume_memory_occupation_communicator = _Communicator(
            self.send_to_scheduler, server_args.dp_size
        )
        self.start_profile_communicator = _Communicator(
            self.send_to_scheduler, server_args.dp_size
        )
        self.health_check_communitcator = _Communicator(self.send_to_scheduler, 1)
        self.get_internal_state_communicator = _Communicator(
            self.send_to_scheduler, server_args.dp_size
        )

        self._result_dispatcher = TypeBasedDispatcher(
            [
                (
                    (
                        BatchStrOut,
                        BatchEmbeddingOut,
                        BatchTokenIDOut,
                        BatchMultimodalOut,
                    ),
                    self._handle_batch_output,
                ),
                (OpenSessionReqOutput, self._handle_open_session_req_output),
                (
                    UpdateWeightFromDiskReqOutput,
                    self._handle_update_weights_from_disk_req_output,
                ),
                (
                    InitWeightsUpdateGroupReqOutput,
                    self.init_weights_update_group_communicator.handle_recv,
                ),
                (
                    UpdateWeightsFromDistributedReqOutput,
                    self.update_weights_from_distributed_communicator.handle_recv,
                ),
                (
                    UpdateWeightsFromTensorReqOutput,
                    self.update_weights_from_tensor_communicator.handle_recv,
                ),
                (
                    GetWeightsByNameReqOutput,
                    self.get_weights_by_name_communicator.handle_recv,
                ),
                (
                    ReleaseMemoryOccupationReqOutput,
                    self.release_memory_occupation_communicator.handle_recv,
                ),
                (
                    ResumeMemoryOccupationReqOutput,
                    self.resume_memory_occupation_communicator.handle_recv,
                ),
                (
                    ProfileReqOutput,
                    self.start_profile_communicator.handle_recv,
                ),
                (
                    GetInternalStateReqOutput,
                    self.get_internal_state_communicator.handle_recv,
                ),
                (HealthCheckOutput, lambda x: None),
            ]
        )

    async def generate_request(
        self,
        obj: Union[GenerateReqInput, EmbeddingReqInput],
        request: Optional[fastapi.Request] = None,
    ):
        created_time = time.time()

        self.auto_create_handle_loop()

        if isinstance(obj, EmbeddingReqInput) and self.is_generation:
            raise ValueError(
                "This model does not appear to be an embedding model by default. "
                "Please add `--is-embedding` when launching the server or try another model."
            )

        obj.normalize_batch_and_arguments()

        if self.log_requests:
            max_length, skip_names, _ = self.log_request_metadata
            logger.info(
                f"Receive: obj={dataclass_to_string_truncated(obj, max_length, skip_names=skip_names)}"
            )

        async with self.model_update_lock.reader_lock:
            is_single = obj.is_single
            if is_single:
                tokenized_obj = await self._tokenize_one_request(obj)
                self._send_one_request(obj, tokenized_obj, created_time)
                async for response in self._wait_one_response(obj, request):
                    yield response
            else:
                async for response in self._handle_batch_request(
                    obj, request, created_time
                ):
                    yield response

    async def _tokenize_one_request(
        self,
        obj: Union[GenerateReqInput, EmbeddingReqInput],
    ):
        """Tokenize one request."""
        # Tokenize
        input_embeds = None
        input_text = obj.text
        if obj.input_embeds is not None:
            if not self.server_args.disable_radix_cache:
                raise ValueError(
                    "input_embeds is provided while disable_radix_cache is False. "
                    "Please add `--disable-radix-cache` when you launch the server "
                    "if you want to use input_embeds as inputs."
                )
            input_embeds = obj.input_embeds
            input_ids = obj.input_ids
        elif obj.input_ids is not None:
            input_ids = obj.input_ids
        else:
            if self.tokenizer is None:
                raise ValueError(
                    "The engine initialized with skip_tokenizer_init=True cannot "
                    "accept text prompts. Please provide input_ids or re-initialize "
                    "the engine with skip_tokenizer_init=False."
                )
            input_ids = self.tokenizer.encode(input_text)

        image_inputs: Dict = await self.image_processor.process_images_async(
            obj.image_data, input_text or input_ids, obj, self.max_req_input_len
        )
        if image_inputs and "input_ids" in image_inputs:
            input_ids = image_inputs["input_ids"]
        if self.is_generation:
            return_logprob = obj.return_logprob
            logprob_start_len = obj.logprob_start_len
            top_logprobs_num = obj.top_logprobs_num
            token_ids_logprob = obj.token_ids_logprob
            session_params = (
                SessionParams(**obj.session_params) if obj.session_params else None
            )

        input_token_num = len(input_ids) if input_ids is not None else 0
        if input_token_num >= self.context_len:
            raise ValueError(
                f"The input ({input_token_num} tokens) is longer than the "
                f"model's context length ({self.context_len} tokens)."
            )

        if (
            obj.sampling_params.get("max_new_tokens") is not None
            and obj.sampling_params.get("max_new_tokens") + input_token_num
            >= self.context_len
        ):
            raise ValueError(
                f"Requested token count exceeds the model's maximum context length "
                f"of {self.context_len} tokens. You requested a total of "
                f"{obj.sampling_params.get('max_new_tokens') + input_token_num} "
                f"tokens: {input_token_num} tokens from the input messages and "
                f"{obj.sampling_params.get('max_new_tokens')} tokens for the "
                f"completion. Please reduce the number of tokens in the input "
                f"messages or the completion to fit within the limit."
            )

        # Parse sampling parameters
        sampling_params = SamplingParams(**obj.sampling_params)
        sampling_params.normalize(self.tokenizer)
        sampling_params.verify()

        # Build return object
        if isinstance(obj, GenerateReqInput):
            tokenized_obj = TokenizedGenerateReqInput(
                obj.rid,
                input_text,
                input_ids,
                image_inputs,
                sampling_params,
                return_logprob,
                logprob_start_len,
                top_logprobs_num,
                token_ids_logprob,
                obj.stream,
                lora_path=obj.lora_path,
                input_embeds=input_embeds,
                session_params=session_params,
                custom_logit_processor=obj.custom_logit_processor,
                return_hidden_states=obj.return_hidden_states,
            )
        elif isinstance(obj, EmbeddingReqInput):
            tokenized_obj = TokenizedEmbeddingReqInput(
                obj.rid,
                input_text,
                input_ids,
                image_inputs,
                sampling_params,
            )

        return tokenized_obj

    def _send_one_request(
        self,
        obj: Union[GenerateReqInput, EmbeddingReqInput],
        tokenized_obj: Union[TokenizedGenerateReqInput, TokenizedEmbeddingReqInput],
        created_time: Optional[float] = None,
    ):
        state = ReqState([], False, asyncio.Event(), obj, created_time=created_time)
        self.rid_to_state[obj.rid] = state
        self.send_to_scheduler.send_pyobj(tokenized_obj)

    async def _wait_one_response(
        self,
        obj: Union[GenerateReqInput, EmbeddingReqInput],
        request: Optional[fastapi.Request] = None,
    ):
        """Wait for the response of one request."""
        state = self.rid_to_state[obj.rid]

        while True:
            try:
                await asyncio.wait_for(state.event.wait(), timeout=4)
            except asyncio.TimeoutError:
                if request is not None and await request.is_disconnected():
                    self.abort_request(obj.rid)
                    raise ValueError(
                        "Request is disconnected from the client side. "
                        f"Abort request {obj.rid}"
                    )
                continue

            out = state.out_list[-1]

            state.out_list = []
            if state.finished:
                if self.log_requests:
                    max_length, skip_names, out_skip_names = self.log_request_metadata
                    if self.model_config.is_multimodal_gen:
                        msg = f"Finish: obj={dataclass_to_string_truncated(obj, max_length, skip_names=skip_names)}"
                    else:
                        msg = f"Finish: obj={dataclass_to_string_truncated(obj, max_length, skip_names=skip_names)}, out={dataclass_to_string_truncated(out, max_length, skip_names=out_skip_names)}"
                    logger.info(msg)
                del self.rid_to_state[obj.rid]

                # Check if this was an abort/error created by scheduler
                if isinstance(out["meta_info"].get("finish_reason"), dict):
                    finish_reason = out["meta_info"]["finish_reason"]
                    if (
                        finish_reason.get("type") == "abort"
                        and finish_reason.get("status_code") == HTTPStatus.BAD_REQUEST
                    ):
                        raise ValueError(finish_reason["message"])

                yield out
                break

            state.event.clear()

            if obj.stream:
                yield out
            else:
                if request is not None and await request.is_disconnected():
                    self.abort_request(obj.rid)
                    raise ValueError(
                        "Request is disconnected from the client side. "
                        f"Abort request {obj.rid}"
                    )

    async def _handle_batch_request(
        self,
        obj: Union[GenerateReqInput, EmbeddingReqInput],
        request: Optional[fastapi.Request] = None,
        created_time: Optional[float] = None,
    ):
        batch_size = obj.batch_size

        generators = []
        rids = []
        if getattr(obj, "parallel_sample_num", 1) == 1:
            # Send all requests
            for i in range(batch_size):
                tmp_obj = obj[i]
                tokenized_obj = await self._tokenize_one_request(tmp_obj)
                self._send_one_request(tmp_obj, tokenized_obj, created_time)
                generators.append(self._wait_one_response(tmp_obj, request))
                rids.append(tmp_obj.rid)
        else:
            # FIXME: When using batch and parallel_sample_num together, the perf is not optimal.
            if batch_size > 128:
                logger.warning(
                    "Sending a single large batch with parallel sampling (n > 1) has not been well optimized. "
                    "The performance might be better if you just duplicate the requests n times or use "
                    "many threads to send them one by one with parallel sampling (n > 1)."
                )

            # Tokenize all requests
            objs = [obj[i] for i in range(batch_size)]
            tokenized_objs = await asyncio.gather(
                *(self._tokenize_one_request(obj) for obj in objs)
            )

            # Cache the common prefix for parallel sampling
            for i in range(batch_size):
                tmp_obj = copy.copy(objs[i])
                tokenized_obj = copy.copy(tokenized_objs[i])
                tokenized_obj.rid = tmp_obj.regenerate_rid()
                tokenized_obj.sampling_params = copy.copy(tokenized_obj.sampling_params)
                tokenized_obj.sampling_params.max_new_tokens = 0
                tokenized_obj.stream = False
                self._send_one_request(tmp_obj, tokenized_obj, created_time)
                await self._wait_one_response(tmp_obj, request).__anext__()

            # Expand requests, assign new rids for them, and send them
            for i in range(batch_size):
                for _ in range(obj.parallel_sample_num):
                    tmp_obj = copy.copy(objs[i])
                    tokenized_obj = copy.copy(tokenized_objs[i])
                    tokenized_obj.rid = tmp_obj.regenerate_rid()
                    self._send_one_request(tmp_obj, tokenized_obj, created_time)
                    generators.append(self._wait_one_response(tmp_obj, request))
                    rids.append(tmp_obj.rid)

        # Wait for all requests
        is_stream = hasattr(obj, "stream") and obj.stream
        if not is_stream:
            outputs = await asyncio.gather(*(gen.__anext__() for gen in generators))
            yield outputs
        else:
            rid_to_index = {rid: i for i, rid in enumerate(rids)}
            task_map = {asyncio.create_task(gen.__anext__()): gen for gen in generators}
            while task_map:
                done, _ = await asyncio.wait(
                    task_map.keys(), return_when=asyncio.FIRST_COMPLETED
                )

                for task in done:
                    gen = task_map.pop(task)
                    try:
                        result = task.result()
                        result["index"] = rid_to_index[result["meta_info"]["id"]]
                        yield result
                        new_task = asyncio.create_task(gen.__anext__())
                        task_map[new_task] = gen
                    except StopAsyncIteration:
                        pass

    def flush_cache(self):
        req = FlushCacheReq()
        self.send_to_scheduler.send_pyobj(req)

    def abort_request(self, rid: str):
        if rid not in self.rid_to_state:
            return
        del self.rid_to_state[rid]
        req = AbortReq(rid)
        self.send_to_scheduler.send_pyobj(req)

    async def start_profile(
        self,
        output_dir: Optional[str] = None,
        num_steps: Optional[int] = None,
        activities: Optional[List[str]] = None,
    ):
        req = ProfileReq(
            type=ProfileReqType.START_PROFILE,
            output_dir=output_dir,
            num_steps=num_steps,
            activities=activities,
        )
        result = (await self.start_profile_communicator(req))[0]
        if not result.success:
            raise RuntimeError(result.message)
        return result

    def stop_profile(self):
        req = ProfileReq(type=ProfileReqType.STOP_PROFILE)
        self.send_to_scheduler.send_pyobj(req)

    async def update_weights_from_disk(
        self,
        obj: UpdateWeightFromDiskReqInput,
        request: Optional[fastapi.Request] = None,
    ) -> Tuple[bool, str]:
        self.auto_create_handle_loop()

        # default the load format to the server_args
        if obj.load_format is None:
            obj.load_format = self.server_args.load_format
        logger.info("Start update_weights. Load format=%s", obj.load_format)

        if True:
            # Hold the lock if it is not async. This means that weight sync
            # cannot run while requests are in progress.
            async with self.model_update_lock.writer_lock:
                return await self._wait_for_model_update_from_disk(obj)

    async def _wait_for_model_update_from_disk(
        self, obj: UpdateWeightFromDiskReqInput
    ) -> Tuple[bool, str]:
        self.send_to_scheduler.send_pyobj(obj)
        self.model_update_result = asyncio.Future()
        if self.server_args.dp_size == 1:
            result = await self.model_update_result
            if result.success:
                self.served_model_name = obj.model_path
                self.server_args.model_path = obj.model_path
                self.server_args.load_format = obj.load_format
                self.model_path = obj.model_path
            return result.success, result.message, result.num_paused_requests
        else:  # self.server_args.dp_size > 1
            self.model_update_tmp = []
            result = await self.model_update_result

            all_success = all([r.success for r in result])
            if all_success is True:
                self.server_args.model_path = obj.model_path
                self.server_args.load_format = obj.load_format
                self.model_path = obj.model_path
            all_message = [r.message for r in result]
            all_message = " | ".join(all_message)
            all_paused_requests = [r.num_paused_requests for r in result]
            return all_success, all_message, all_paused_requests

    async def init_weights_update_group(
        self,
        obj: InitWeightsUpdateGroupReqInput,
        request: Optional[fastapi.Request] = None,
    ) -> Tuple[bool, str]:
        self.auto_create_handle_loop()
        assert (
            self.server_args.dp_size == 1
        ), "dp_size must be 1 for init parameter update group"
        result = (await self.init_weights_update_group_communicator(obj))[0]
        return result.success, result.message

    async def update_weights_from_distributed(
        self,
        obj: UpdateWeightsFromDistributedReqInput,
        request: Optional[fastapi.Request] = None,
    ) -> Tuple[bool, str]:
        self.auto_create_handle_loop()
        assert (
            self.server_args.dp_size == 1
        ), "dp_size must be for update weights from distributed"

        # This means that weight sync
        # cannot run while requests are in progress.
        async with self.model_update_lock.writer_lock:
            result = (await self.update_weights_from_distributed_communicator(obj))[0]
            return result.success, result.message

    async def update_weights_from_tensor(
        self,
        obj: UpdateWeightsFromTensorReqInput,
        request: Optional[fastapi.Request] = None,
    ) -> Tuple[bool, str]:
        self.auto_create_handle_loop()
        assert (
            self.server_args.dp_size == 1
        ), "dp_size must be for update weights from distributed"

        # This means that weight sync
        # cannot run while requests are in progress.
        async with self.model_update_lock.writer_lock:
            result = (await self.update_weights_from_tensor_communicator(obj))[0]
            return result.success, result.message

    async def get_weights_by_name(
        self, obj: GetWeightsByNameReqInput, request: Optional[fastapi.Request] = None
    ):
        self.auto_create_handle_loop()
        results = await self.get_weights_by_name_communicator(obj)
        all_parameters = [r.parameter for r in results]
        if self.server_args.dp_size == 1:
            return all_parameters[0]
        else:
            return all_parameters

    async def release_memory_occupation(
        self,
        obj: ReleaseMemoryOccupationReqInput,
        request: Optional[fastapi.Request] = None,
    ):
        self.auto_create_handle_loop()
        await self.release_memory_occupation_communicator(obj)

    async def resume_memory_occupation(
        self,
        obj: ResumeMemoryOccupationReqInput,
        request: Optional[fastapi.Request] = None,
    ):
        self.auto_create_handle_loop()
        await self.resume_memory_occupation_communicator(obj)

    async def open_session(
        self, obj: OpenSessionReqInput, request: Optional[fastapi.Request] = None
    ):
        self.auto_create_handle_loop()

        if obj.session_id is None:
            obj.session_id = uuid.uuid4().hex
        elif obj.session_id in self.session_futures:
            return None

        self.send_to_scheduler.send_pyobj(obj)

        self.session_futures[obj.session_id] = asyncio.Future()
        session_id = await self.session_futures[obj.session_id]
        del self.session_futures[obj.session_id]
        return session_id

    async def close_session(
        self, obj: CloseSessionReqInput, request: Optional[fastapi.Request] = None
    ):
        await self.send_to_scheduler.send_pyobj(obj)

    async def get_internal_state(self) -> Dict[Any, Any]:
        req = GetInternalStateReq()
        res: List[GetInternalStateReqOutput] = (
            await self.get_internal_state_communicator(req)
        )
        return res[0].internal_state

    def get_log_request_metadata(self):
        max_length = None
        skip_names = None
        out_skip_names = None
        if self.log_requests:
            if self.log_requests_level == 0:
                max_length = 1 << 30
                skip_names = set(
                    [
                        "text",
                        "input_ids",
                        "input_embeds",
                        "image_data",
                        "audio_data",
                        "lora_path",
                    ]
                )
                out_skip_names = set(
                    [
                        "text",
                        "output_ids",
                    ]
                )
            elif self.log_requests_level == 1:
                max_length = 2048
            elif self.log_requests_level == 2:
                max_length = 1 << 30
            else:
                raise ValueError(
                    f"Invalid --log-requests-level: {self.log_requests_level=}"
                )
        return max_length, skip_names, out_skip_names

    def configure_logging(self, obj: ConfigureLoggingReq):
        if obj.log_requests is not None:
            self.log_requests = obj.log_requests
        if obj.log_requests_level is not None:
            self.log_requests_level = obj.log_requests_level
        if obj.dump_requests_folder is not None:
            self.dump_requests_folder = obj.dump_requests_folder
        if obj.dump_requests_threshold is not None:
            self.dump_requests_threshold = obj.dump_requests_threshold
        logging.info(f"Config logging: {obj=}")
        self.log_request_metadata = self.get_log_request_metadata()

    def create_abort_task(self, obj: GenerateReqInput):
        # Abort the request if the client is disconnected.
        async def abort_request():
            await asyncio.sleep(1)
            if obj.is_single:
                self.abort_request(obj.rid)
            else:
                for rid in obj.rid:
                    self.abort_request(rid)

        background_tasks = BackgroundTasks()
        background_tasks.add_task(abort_request)
        return background_tasks

    def auto_create_handle_loop(self):
        if self.no_create_loop:
            return

        self.no_create_loop = True
        loop = asyncio.get_event_loop()
        self.asyncio_tasks.add(
            loop.create_task(print_exception_wrapper(self.handle_loop))
        )

        # We cannot add signal handler when the tokenizer manager is not in
        # the main thread due to the CPython limitation.
        if threading.current_thread() is threading.main_thread():
            signal_handler = SignalHandler(self)
            loop.add_signal_handler(signal.SIGTERM, signal_handler.signal_handler)
        else:
            logger.warning(
                "Signal handler is not added because the tokenizer manager is "
                "not in the main thread. This disables graceful shutdown of the "
                "tokenizer manager when SIGTERM is received."
            )
        self.asyncio_tasks.add(
            loop.create_task(print_exception_wrapper(self.sigterm_watchdog))
        )

    async def sigterm_watchdog(self):
        while not self.gracefully_exit:
            await asyncio.sleep(5)

        # Drain requests
        while True:
            remain_num_req = len(self.rid_to_state)
            logger.info(
                f"Gracefully exiting... remaining number of requests {remain_num_req}"
            )
            if remain_num_req > 0:
                await asyncio.sleep(5)
            else:
                break

        kill_process_tree(os.getpid(), include_parent=True)
        sys.exit(0)

    async def handle_loop(self):
        """The event loop that handles requests"""

        while True:
            recv_obj = await self.recv_from_detokenizer.recv_pyobj()
            self._result_dispatcher(recv_obj)
            self.last_receive_tstamp = time.time()

    def _handle_batch_output(
        self,
        recv_obj: Union[
            BatchStrOut, BatchEmbeddingOut, BatchMultimodalOut, BatchTokenIDOut
        ],
    ):
        for i, rid in enumerate(recv_obj.rids):
            state = self.rid_to_state.get(rid, None)
            if state is None:
                continue

            # Build meta_info and return value
            meta_info = {
                "id": rid,
                "finish_reason": recv_obj.finished_reasons[i],
                "prompt_tokens": recv_obj.prompt_tokens[i],
            }

            if getattr(state.obj, "return_logprob", False):
                self.convert_logprob_style(
                    meta_info,
                    state.obj.top_logprobs_num,
                    state.obj.token_ids_logprob,
                    state.obj.return_text_in_logprobs,
                    recv_obj,
                    i,
                )

            if not isinstance(recv_obj, BatchEmbeddingOut):
                meta_info.update(
                    {
                        "completion_tokens": recv_obj.completion_tokens[i],
                        "cached_tokens": recv_obj.cached_tokens[i],
                    }
                )

            if getattr(recv_obj, "output_hidden_states", None):
                meta_info["hidden_states"] = recv_obj.output_hidden_states[i]

            if isinstance(recv_obj, BatchStrOut):
                out_dict = {
                    "text": recv_obj.output_strs[i],
                    "meta_info": meta_info,
                }
            elif isinstance(recv_obj, BatchTokenIDOut):
                if self.server_args.stream_output and state.obj.stream:
                    output_token_ids = recv_obj.output_ids[i][
                        state.last_output_offset :
                    ]
                    state.last_output_offset = len(recv_obj.output_ids[i])
                else:
                    output_token_ids = recv_obj.output_ids[i]

                out_dict = {
                    "output_ids": output_token_ids,
                    "meta_info": meta_info,
                }
            elif isinstance(recv_obj, BatchMultimodalOut):
                raise NotImplementedError()
            else:
                assert isinstance(recv_obj, BatchEmbeddingOut)
                out_dict = {
                    "embedding": recv_obj.embeddings[i],
                    "meta_info": meta_info,
                }

            state.finished = recv_obj.finished_reasons[i] is not None
            if state.finished:
                if self.server_args.speculative_algorithm:
                    meta_info["spec_verify_ct"] = recv_obj.spec_verify_ct[i]
                state.finished_time = time.time()
                meta_info["e2e_latency"] = state.finished_time - state.created_time

            state.out_list.append(out_dict)
            state.event.set()

            # Log metrics and dump
            if self.enable_metrics and state.obj.log_metrics:
                self.collect_metrics(state, recv_obj, i)
            if self.dump_requests_folder and state.finished and state.obj.log_metrics:
                self.dump_requests(state, out_dict)

    def convert_logprob_style(
        self,
        meta_info: dict,
        top_logprobs_num: int,
        token_ids_logprob: List[int],
        return_text_in_logprobs: bool,
        recv_obj: BatchStrOut,
        recv_obj_index: int,
    ):
        meta_info["input_token_logprobs"] = self.detokenize_logprob_tokens(
            recv_obj.input_token_logprobs_val[recv_obj_index],
            recv_obj.input_token_logprobs_idx[recv_obj_index],
            return_text_in_logprobs,
        )
        meta_info["output_token_logprobs"] = self.detokenize_logprob_tokens(
            recv_obj.output_token_logprobs_val[recv_obj_index],
            recv_obj.output_token_logprobs_idx[recv_obj_index],
            return_text_in_logprobs,
        )

        if top_logprobs_num > 0:
            meta_info["input_top_logprobs"] = self.detokenize_top_logprobs_tokens(
                recv_obj.input_top_logprobs_val[recv_obj_index],
                recv_obj.input_top_logprobs_idx[recv_obj_index],
                return_text_in_logprobs,
            )
            meta_info["output_top_logprobs"] = self.detokenize_top_logprobs_tokens(
                recv_obj.output_top_logprobs_val[recv_obj_index],
                recv_obj.output_top_logprobs_idx[recv_obj_index],
                return_text_in_logprobs,
            )

        if token_ids_logprob is not None:
            meta_info["input_token_ids_logprobs"] = self.detokenize_top_logprobs_tokens(
                recv_obj.input_token_ids_logprobs_val[recv_obj_index],
                recv_obj.input_token_ids_logprobs_idx[recv_obj_index],
                return_text_in_logprobs,
            )
            meta_info["output_token_ids_logprobs"] = (
                self.detokenize_top_logprobs_tokens(
                    recv_obj.output_token_ids_logprobs_val[recv_obj_index],
                    recv_obj.output_token_ids_logprobs_idx[recv_obj_index],
                    return_text_in_logprobs,
                )
            )

    def detokenize_logprob_tokens(
        self,
        token_logprobs_val: List[float],
        token_logprobs_idx: List[int],
        decode_to_text: bool,
    ):
        if not decode_to_text:
            return [
                (logprob, token_id, None)
                for logprob, token_id in zip(token_logprobs_val, token_logprobs_idx)
            ]
        else:
            assert self.tokenizer is not None
            token_texts = self.tokenizer.batch_decode(token_logprobs_idx)
            return list(zip(token_logprobs_val, token_logprobs_idx, token_texts))

    def detokenize_top_logprobs_tokens(
        self,
        token_logprobs_val: List[float],
        token_logprobs_idx: List[int],
        decode_to_text: bool,
    ):
        # TODO: The current implementation only batches the detokenization for top-k tokens per single position.
        # We should batch all top-k tokens in all positions.
        ret = []
        for i in range(len(token_logprobs_val)):
            if token_logprobs_val[i]:
                ret.append(
                    self.detokenize_logprob_tokens(
                        token_logprobs_val[i], token_logprobs_idx[i], decode_to_text
                    )
                )
            else:
                ret.append(None)
        return ret

    def collect_metrics(self, state: ReqState, recv_obj: BatchStrOut, i: int):
        completion_tokens = (
            recv_obj.completion_tokens[i]
            if getattr(recv_obj, "completion_tokens", None)
            else 0
        )

        if state.first_token_time == 0.0:
            state.first_token_time = state.last_time = time.time()
            state.last_completion_tokens = completion_tokens
            self.metrics_collector.observe_time_to_first_token(
                state.first_token_time - state.created_time
            )
        else:
            num_new_tokens = completion_tokens - state.last_completion_tokens
            if num_new_tokens:
                new_time = time.time()
                interval = new_time - state.last_time
                self.metrics_collector.observe_inter_token_latency(
                    interval,
                    num_new_tokens,
                )
                state.last_time = new_time
                state.last_completion_tokens = completion_tokens

        if state.finished:
            self.metrics_collector.observe_one_finished_request(
                recv_obj.prompt_tokens[i],
                completion_tokens,
                recv_obj.cached_tokens[i],
                state.finished_time - state.created_time,
            )

    def dump_requests(self, state: ReqState, out_dict: dict):
        self.dump_request_list.append(
            (state.obj, out_dict, state.created_time, time.time())
        )

        if len(self.dump_request_list) >= self.dump_requests_threshold:
            filename = os.path.join(
                self.dump_requests_folder,
                datetime.now().strftime("%Y-%m-%d_%H-%M-%S") + ".pkl",
            )
            logger.info(f"Dump {len(self.dump_request_list)} requests to {filename}")

            to_dump = self.dump_request_list
            self.dump_request_list = []

            def background_task():
                os.makedirs(self.dump_requests_folder, exist_ok=True)
                with open(filename, "wb") as f:
                    pickle.dump(to_dump, f)

            # Schedule the task to run in the background without awaiting it
            asyncio.create_task(asyncio.to_thread(background_task))

    def _handle_open_session_req_output(self, recv_obj):
        self.session_futures[recv_obj.session_id].set_result(
            recv_obj.session_id if recv_obj.success else None
        )

    def _handle_update_weights_from_disk_req_output(self, recv_obj):
        if self.server_args.dp_size == 1:
            self.model_update_result.set_result(recv_obj)
        else:  # self.server_args.dp_size > 1
            self.model_update_tmp.append(recv_obj)
            # set future if the all results are recevied
            if len(self.model_update_tmp) == self.server_args.dp_size:
                self.model_update_result.set_result(self.model_update_tmp)


async def print_exception_wrapper(func):
    """
    Sometimes an asyncio function does not print exception.
    We do another wrapper to handle the exception.
    """
    try:
        await func()
    except Exception:
        traceback = get_exception_traceback()
        logger.error(f"TokenizerManager hit an exception: {traceback}")
        kill_process_tree(os.getpid(), include_parent=True)
        sys.exit(1)


class SignalHandler:
    def __init__(self, tokenizer_manager: TokenizerManager):
        self.tokenizer_manager = tokenizer_manager

    def signal_handler(self, signum=None, frame=None):
        logger.warning(
            f"SIGTERM received. {signum=} {frame=}. Draining requests and shutting down..."
        )
        self.tokenizer_manager.gracefully_exit = True


T = TypeVar("T")


class _Communicator(Generic[T]):
    """Note: The communicator now only run up to 1 in-flight request at any time."""

    def __init__(self, sender, fan_out: int):
        self._sender = sender
        self._fan_out = fan_out
        self._result_event: Optional[asyncio.Event] = None
        self._result_values: Optional[List[T]] = None
        self._ready_queue: Deque[asyncio.Future] = deque()

    async def __call__(self, obj):
        ready_event = asyncio.Event()
        if self._result_event is not None or len(self._ready_queue) > 0:
            self._ready_queue.append(ready_event)
            await ready_event.wait()
            assert self._result_event is None
            assert self._result_values is None

        if obj:
            self._sender.send_pyobj(obj)

        self._result_event = asyncio.Event()
        self._result_values = []
        await self._result_event.wait()
        result_values = self._result_values
        self._result_event = self._result_values = None

        if len(self._ready_queue) > 0:
            self._ready_queue.popleft().set()

        return result_values

    def handle_recv(self, recv_obj: T):
        self._result_values.append(recv_obj)
        if len(self._result_values) == self._fan_out:
            self._result_event.set()<|MERGE_RESOLUTION|>--- conflicted
+++ resolved
@@ -180,20 +180,6 @@
                 revision=server_args.revision,
             )
 
-<<<<<<< HEAD
-        # Create tokenizer
-        if server_args.skip_tokenizer_init:
-            self.tokenizer = self.processor = None
-        else:
-            if self.model_config.is_multimodal:
-                self.processor = get_processor(
-                    server_args.tokenizer_path,
-                    tokenizer_mode=server_args.tokenizer_mode,
-                    trust_remote_code=server_args.trust_remote_code,
-                    revision=server_args.revision,
-                )
-                self.tokenizer = get_tokenizer_from_processor(self.processor)
-=======
             # We want to parallelize the image pre-processing so we create an executor for it
             # We creat image_processor for any skip_tokenizer_init to make sure we still encode
             # images even with skip_tokenizer_init=False.
@@ -205,8 +191,7 @@
                 self.tokenizer = self.processor = None
             else:
                 self.processor = _processor
-                self.tokenizer = self.processor.tokenizer
->>>>>>> 7b5fc719
+                self.tokenizer = get_tokenizer_from_processor(self.processor)
                 os.environ["TOKENIZERS_PARALLELISM"] = "false"
         else:
             self.image_processor = get_dummy_image_processor()
@@ -220,6 +205,7 @@
                     trust_remote_code=server_args.trust_remote_code,
                     revision=server_args.revision,
                 )
+
 
         # Store states
         self.no_create_loop = False
