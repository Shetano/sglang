--- conflicted
+++ resolved
@@ -184,7 +184,6 @@
                 obj.sampling_params if not_use_index else obj.sampling_params[index]
             )
 
-<<<<<<< HEAD
             try:
                 if isinstance(obj.image_data, list) and len(obj.image_data) > 0:
                     # muti image/video (pad): num_frame, 3, 336 or 384, 336 or 384
@@ -251,19 +250,6 @@
                     obj.return_logprob,
                     obj.top_logprobs_num,
                     obj.return_text_in_logprobs,
-=======
-            if self.is_generation:
-                pixel_values, image_hash, image_size = await self._get_pixel_values(
-                    obj.image_data if not_use_index else obj.image_data[index]
-                )
-                return_logprob = (
-                    obj.return_logprob if not_use_index else obj.return_logprob[index]
-                )
-                logprob_start_len = (
-                    obj.logprob_start_len
-                    if not_use_index
-                    else obj.logprob_start_len[index]
->>>>>>> 06670437
                 )
                 top_logprobs_num = (
                     obj.top_logprobs_num
