# Copyright 2023-2024 SGLang Team
# Licensed under the Apache License, Version 2.0 (the "License");
# you may not use this file except in compliance with the License.
# You may obtain a copy of the License at
#
#     http://www.apache.org/licenses/LICENSE-2.0
#
# Unless required by applicable law or agreed to in writing, software
# distributed under the License is distributed on an "AS IS" BASIS,
# WITHOUT WARRANTIES OR CONDITIONS OF ANY KIND, either express or implied.
# See the License for the specific language governing permissions and
# limitations under the License.
# ==============================================================================
"""TokenizerManager is a process that tokenizes the text."""

import asyncio
import copy
import dataclasses
import logging
import os
import signal
import sys
import time
import uuid
from typing import Any, Dict, List, Optional, Union

import fastapi
import uvloop
import zmq
import zmq.asyncio
from fastapi import BackgroundTasks

from sglang.srt.configs.model_config import ModelConfig
from sglang.srt.hf_transformers_utils import get_processor, get_tokenizer
from sglang.srt.managers.image_processor import (
    get_dummy_image_processor,
    get_image_processor,
)
from sglang.srt.managers.io_struct import (
    AbortReq,
    BatchEmbeddingOut,
    BatchStrOut,
    BatchTokenIDOut,
    CloseSessionReqInput,
    EmbeddingReqInput,
    FlushCacheReq,
    GenerateReqInput,
    GetWeightsByNameReqInput,
    GetWeightsByNameReqOutput,
    InitWeightsUpdateGroupReqInput,
    InitWeightsUpdateGroupReqOutput,
    OpenSessionReqInput,
    OpenSessionReqOutput,
    ProfileReq,
    TokenizedEmbeddingReqInput,
    TokenizedGenerateReqInput,
    UpdateWeightFromDiskReqInput,
    UpdateWeightFromDiskReqOutput,
    UpdateWeightsFromDistributedReqInput,
    UpdateWeightsFromDistributedReqOutput,
)
from sglang.srt.metrics.collector import TokenizerMetricsCollector
from sglang.srt.sampling.sampling_params import SamplingParams
from sglang.srt.server_args import PortArgs, ServerArgs
from sglang.srt.utils import get_zmq_socket, kill_process_tree

asyncio.set_event_loop_policy(uvloop.EventLoopPolicy())

logger = logging.getLogger(__name__)


@dataclasses.dataclass
class ReqState:
    """Store the state a request."""

    out_list: List
    finished: bool
    event: asyncio.Event
    obj: Any

    # For metrics
    created_time: float
    first_token_time: Optional[float] = None


class TokenizerManager:
    """TokenizerManager is a process that tokenizes the text."""

    def __init__(
        self,
        server_args: ServerArgs,
        port_args: PortArgs,
    ):
        # Parse args
        self.server_args = server_args
        self.enable_metrics = server_args.enable_metrics

        # Init inter-process communication
        context = zmq.asyncio.Context(2)
        self.recv_from_detokenizer = get_zmq_socket(
            context, zmq.PULL, port_args.tokenizer_ipc_name
        )
        self.send_to_scheduler = get_zmq_socket(
            context, zmq.PUSH, port_args.scheduler_input_ipc_name
        )

        # Read model args
        self.model_path = server_args.model_path
        self.served_model_name = server_args.served_model_name
        self.model_config = ModelConfig(
            server_args.model_path,
            trust_remote_code=server_args.trust_remote_code,
            revision=server_args.revision,
            context_length=server_args.context_length,
            model_override_args=server_args.json_model_override_args,
            is_embedding=server_args.is_embedding,
            dtype=server_args.dtype,
            quantization=server_args.quantization,
        )

        self.is_generation = self.model_config.is_generation
        self.context_len = self.model_config.context_len

        # Create image processor placeholder
        self.image_processor = get_dummy_image_processor()

        # Create tokenizer
        if server_args.skip_tokenizer_init:
            self.tokenizer = self.processor = None
        else:
            if self.model_config.is_multimodal:
                self.processor = get_processor(
                    server_args.tokenizer_path,
                    tokenizer_mode=server_args.tokenizer_mode,
                    trust_remote_code=server_args.trust_remote_code,
                )
                self.tokenizer = self.processor.tokenizer
                os.environ["TOKENIZERS_PARALLELISM"] = "false"

                # We want to parallelize the image pre-processing so we create an executor for it
                self.image_processor = get_image_processor(
                    self.model_config.hf_config, server_args, self.processor
                )
            else:
                self.tokenizer = get_tokenizer(
                    server_args.tokenizer_path,
                    tokenizer_mode=server_args.tokenizer_mode,
                    trust_remote_code=server_args.trust_remote_code,
                )

        # Store states
        self.to_create_loop = True
        self.rid_to_state: Dict[str, ReqState] = {}

        # For update model weights
        self.model_update_lock = asyncio.Lock()
        self.model_update_result = None

        # For session info
        self.session_futures = {}  # session_id -> asyncio event

        # Others
        self.gracefully_exit = False

        # Metrics
        if self.enable_metrics:
            self.metrics_collector = TokenizerMetricsCollector(
                labels={
                    "model_name": self.server_args.served_model_name,
                    # TODO: Add lora name/path in the future,
                },
            )

    async def generate_request(
        self,
        obj: Union[GenerateReqInput, EmbeddingReqInput],
        request: Optional[fastapi.Request] = None,
    ):
        created_time = time.time()

        if self.to_create_loop:
            self.create_handle_loop()

        while self.model_update_lock.locked():
            await asyncio.sleep(0.001)

        if isinstance(obj, EmbeddingReqInput) and self.is_generation:
            raise ValueError(
                "This model does not appear to be an embedding model by default. "
                "Please add `--is-embedding` when launching the server or try another model."
            )

        obj.normalize_batch_and_arguments()
        is_single = obj.is_single
        if is_single:
            tokenized_obj = await self._tokenize_one_request(obj)
            self.send_to_scheduler.send_pyobj(tokenized_obj)
            async for response in self._wait_one_response(obj, request, created_time):
                yield response
        else:
            async for response in self._handle_batch_request(
                obj, request, created_time
            ):
                yield response

    async def _tokenize_one_request(
        self,
        obj: Union[GenerateReqInput, EmbeddingReqInput],
    ):
        """Tokenize one request."""
        # Tokenize
        input_embeds = None
        input_text = obj.text
        if obj.input_embeds is not None:
            if not self.server_args.disable_radix_cache:
                raise ValueError(
                    "input_embeds is provided while disable_radix_cache is False. "
                    "Please add `--disable-radix-cach` when you launch the server "
                    "if you want to use input_embeds as inputs."
                )
            input_embeds = obj.input_embeds
            input_ids = obj.input_ids
        elif obj.input_ids is None:
<<<<<<< HEAD
            # BUG: sglang does not handle multiple BOS properly
            # input_ids = self.tokenizer.encode(input_text)
            
            # FIXME: handle this more generally, ex: no EOS at the end
            input_ids = self.tokenizer.encode(input_text, add_special_tokens=True)
            while (
                (len(input_ids) > 1) and\
                (input_ids[0] == self.tokenizer.bos_token_id) and\
                (input_ids[1] == self.tokenizer.bos_token_id)
            ):
                input_ids.pop(0)
=======
            input_ids = self.tokenizer.encode(input_text)

            # HACK: Remove duplicate bos tokens
            while (
                (len(input_ids) > 1) and
                (input_ids[0] == self.tokenizer.bos_token_id) and
                (input_ids[1] == self.tokenizer.bos_token_id)
            ):
                input_ids.pop(0)

>>>>>>> 45e64897
        else:
            input_ids = obj.input_ids

        if self.is_generation:
            # TODO: also support getting embeddings for multimodal models
            image_inputs: Dict = await self.image_processor.process_images_async(
                obj.image_data, input_text or input_ids, obj
            )
            if image_inputs and "input_ids" in image_inputs:
                input_ids = image_inputs["input_ids"]
            return_logprob = obj.return_logprob
            logprob_start_len = obj.logprob_start_len
            top_logprobs_num = obj.top_logprobs_num
            session_id = obj.session[0] if obj.session else None
            session_rid = obj.session[1] if obj.session else None

        if obj.input_ids is not None and len(input_ids) >= self.context_len:
            raise ValueError(
                f"The input ({len(input_ids)} tokens) is longer than the "
                f"model's context length ({self.context_len} tokens)."
            )

        # Parse sampling parameters
        sampling_params = SamplingParams(**obj.sampling_params)
        sampling_params.normalize(self.tokenizer)
        sampling_params.verify()

        # Build return object
        if isinstance(obj, GenerateReqInput):
            tokenized_obj = TokenizedGenerateReqInput(
                obj.rid,
                input_text,
                input_ids,
                image_inputs,
                sampling_params,
                return_logprob,
                logprob_start_len,
                top_logprobs_num,
                obj.stream,
                lora_path=obj.lora_path,
                input_embeds=input_embeds,
                session_id=session_id,
                session_rid=session_rid,
            )
        elif isinstance(obj, EmbeddingReqInput):
            tokenized_obj = TokenizedEmbeddingReqInput(
                obj.rid,
                input_text,
                input_ids,
                sampling_params,
            )

        return tokenized_obj

    async def _wait_one_response(
        self,
        obj: Union[GenerateReqInput, EmbeddingReqInput],
        request: Optional[fastapi.Request] = None,
        created_time: Optional[float] = None,
    ):
        """Wait for the response of one request."""
        event = asyncio.Event()
        state = ReqState([], False, event, obj, created_time=created_time)
        self.rid_to_state[obj.rid] = state

        while True:
            try:
                await asyncio.wait_for(state.event.wait(), timeout=4)
            except asyncio.TimeoutError:
                if request is not None and await request.is_disconnected():
                    self.abort_request(obj.rid)
                    raise ValueError(f"Abort request {obj.rid}")
                continue

            out = state.out_list[-1]

            state.out_list = []
            if state.finished:
                if self.server_args.log_requests:
                    # Log requests
                    logger.info(f"in={obj}, out={out}")
                del self.rid_to_state[obj.rid]
                yield out
                break

            state.event.clear()

            if obj.stream:
                yield out
            else:
                if request is not None and await request.is_disconnected():
                    self.abort_request(obj.rid)
                    raise ValueError(f"Abort request {obj.rid}")

    async def _handle_batch_request(
        self,
        obj: Union[GenerateReqInput, EmbeddingReqInput],
        request: Optional[fastapi.Request] = None,
        created_time: Optional[float] = None,
    ):
        batch_size = obj.batch_size

        generators = []
        rids = []
        if getattr(obj, "parallel_sample_num", 1) == 1:
            # Send all requests
            for i in range(batch_size):
                tmp_obj = obj[i]
                tokenized_obj = await self._tokenize_one_request(tmp_obj)
                self.send_to_scheduler.send_pyobj(tokenized_obj)
                generators.append(
                    self._wait_one_response(tmp_obj, request, created_time)
                )
                rids.append(tmp_obj.rid)
        else:
            # FIXME: When using batch and parallel_sample_num together, the perf is not optimal.
            if batch_size > 128:
                logger.warning(
                    "Sending a single large batch with parallel sampling (n > 1) has not been well optimized. "
                    "The performance might be better if you just duplicate the requests n times or use "
                    "many threads to send them one by one with parallel sampling (n > 1)."
                )

            # Tokenize all requests
            objs = [obj[i] for i in range(batch_size)]
            tokenized_objs = await asyncio.gather(
                *(self._tokenize_one_request(obj) for obj in objs)
            )

            # Cache the common prefix for parallel sampling
            for i in range(batch_size):
                tmp_obj = copy.copy(objs[i])
                tokenized_obj = copy.copy(tokenized_objs[i])
                tokenized_obj.rid = tmp_obj.regenerate_rid()
                tokenized_obj.sampling_params = copy.copy(tokenized_obj.sampling_params)
                tokenized_obj.sampling_params.max_new_tokens = 0
                tokenized_obj.stream = False
                self.send_to_scheduler.send_pyobj(tokenized_obj)
                await self._wait_one_response(
                    tmp_obj, request, created_time
                ).__anext__()

            # Expand requests, assign new rids for them, and send them
            for i in range(batch_size):
                for _ in range(obj.parallel_sample_num):
                    tmp_obj = copy.copy(objs[i])
                    tokenized_obj = copy.copy(tokenized_objs[i])
                    tokenized_obj.rid = tmp_obj.regenerate_rid()
                    self.send_to_scheduler.send_pyobj(tokenized_obj)
                    generators.append(
                        self._wait_one_response(tmp_obj, request, created_time)
                    )
                    rids.append(tmp_obj.rid)

        # Wait for all requests
        is_stream = hasattr(obj, "stream") and obj.stream
        if not is_stream:
            outputs = await asyncio.gather(*(gen.__anext__() for gen in generators))
            yield outputs
        else:
            rid_to_index = {rid: i for i, rid in enumerate(rids)}
            task_map = {asyncio.create_task(gen.__anext__()): gen for gen in generators}
            while task_map:
                done, _ = await asyncio.wait(
                    task_map.keys(), return_when=asyncio.FIRST_COMPLETED
                )

                for task in done:
                    gen = task_map.pop(task)
                    try:
                        result = task.result()
                        result["index"] = rid_to_index[result["meta_info"]["id"]]
                        yield result
                        new_task = asyncio.create_task(gen.__anext__())
                        task_map[new_task] = gen
                    except StopAsyncIteration:
                        pass

    def flush_cache(self):
        req = FlushCacheReq()
        self.send_to_scheduler.send_pyobj(req)

    def abort_request(self, rid: str):
        if rid not in self.rid_to_state:
            return
        del self.rid_to_state[rid]
        req = AbortReq(rid)
        self.send_to_scheduler.send_pyobj(req)

    def start_profile(self):
        req = ProfileReq.START_PROFILE
        self.send_to_scheduler.send_pyobj(req)

    def stop_profile(self):
        req = ProfileReq.STOP_PROFILE
        self.send_to_scheduler.send_pyobj(req)

    async def update_weights_from_disk(
        self,
        obj: UpdateWeightFromDiskReqInput,
        request: Optional[fastapi.Request] = None,
    ):
        if self.to_create_loop:
            self.create_handle_loop()

        # default the load format to the server_args
        if obj.load_format is None:
            obj.load_format = self.server_args.load_format

        if not self.model_update_lock.locked():

            async with self.model_update_lock:
                # wait for the previous generation requests to finish
                for i in range(3):
                    while len(self.rid_to_state) > 0:
                        await asyncio.sleep(0.001)
                    # FIXME: We add some sleep here to avoid some race conditions.
                    # We can use a read-write lock as a better fix.
                    await asyncio.sleep(0.01)
                self.send_to_scheduler.send_pyobj(obj)
                self.model_update_result = asyncio.Future()

                if self.server_args.dp_size == 1:
                    result = await self.model_update_result
                    if result.success:
                        self.server_args.model_path = obj.model_path
                        self.server_args.load_format = obj.load_format
                        self.model_path = obj.model_path
                    return result.success, result.message
                else:  # self.server_args.dp_size > 1
                    self.model_update_tmp = []
                    result = await self.model_update_result

                    all_success = all([r.success for r in result])
                    if all_success is True:
                        self.server_args.model_path = obj.model_path
                        self.server_args.load_format = obj.load_format
                        self.model_path = obj.model_path
                    all_message = [r.message for r in result]
                    all_message = " | ".join(all_message)
                    return all_success, all_message

        else:
            return False, "Another update is in progress. Please try again later."

    async def init_weights_update_group(
        self,
        obj: InitWeightsUpdateGroupReqInput,
        request: Optional[fastapi.Request] = None,
    ) -> bool:
        if self.to_create_loop:
            self.create_handle_loop()
        self.send_to_scheduler.send_pyobj(obj)

        self.init_weights_update_group_result = asyncio.Future()
        assert (
            self.server_args.dp_size == 1
        ), "dp_size must be 1 for init parameter update group"
        result = await self.init_weights_update_group_result
        return result.success, result.message

    async def update_weights_from_distributed(
        self,
        obj: UpdateWeightsFromDistributedReqInput,
        request: Optional[fastapi.Request] = None,
    ):
        if self.to_create_loop:
            self.create_handle_loop()

        if not self.model_update_lock.locked():
            async with self.model_update_lock:
                self.send_to_scheduler.send_pyobj(obj)
                self.parameter_update_result = asyncio.Future()
                assert (
                    self.server_args.dp_size == 1
                ), "dp_size must be for update weights from distributed"
                result = await self.parameter_update_result
                return result.success, result.message
        else:
            logger.error("Another parameter update is in progress in tokenizer manager")
            return (
                False,
                "Another parameter update is in progress. Please try again later.",
            )

    async def get_weights_by_name(
        self, obj: GetWeightsByNameReqInput, request: Optional[fastapi.Request] = None
    ):
        if self.to_create_loop:
            self.create_handle_loop()

        self.send_to_scheduler.send_pyobj(obj)
        self.get_weights_by_name_result = asyncio.Future()
        if self.server_args.dp_size == 1:
            result = await self.get_weights_by_name_result
            return result.parameter
        else:
            self.get_weights_by_name_tmp = []
            result = await self.get_weights_by_name_result
            all_parameters = [r.parameter for r in result]
            return all_parameters

    async def open_session(
        self, obj: OpenSessionReqInput, request: Optional[fastapi.Request] = None
    ):
        if self.to_create_loop:
            self.create_handle_loop()

        session_id = uuid.uuid4().hex
        obj.session_id = session_id
        self.send_to_scheduler.send_pyobj(obj)
        self.session_futures[session_id] = asyncio.Future()
        session_id = await self.session_futures[session_id]
        del self.session_futures[session_id]
        return session_id

    async def close_session(
        self, obj: CloseSessionReqInput, request: Optional[fastapi.Request] = None
    ):
        assert not self.to_create_loop, "close session should not be the first request"
        await self.send_to_scheduler.send_pyobj(obj)

    def create_abort_task(self, obj: GenerateReqInput):
        # Abort the request if the client is disconnected.
        async def abort_request():
            await asyncio.sleep(1)
            if obj.is_single:
                self.abort_request(obj.rid)
            else:
                for rid in obj.rid:
                    self.abort_request(rid)

        background_tasks = BackgroundTasks()
        background_tasks.add_task(abort_request)
        return background_tasks

    def create_handle_loop(self):
        if not self.to_create_loop:
            return

        self.to_create_loop = False
        loop = asyncio.get_event_loop()
        loop.create_task(self.handle_loop())

        signal_handler = SignalHandler(self)
        loop.add_signal_handler(signal.SIGTERM, signal_handler.signal_handler)
        loop.create_task(self.sigterm_watchdog())

    async def sigterm_watchdog(self):
        while not self.gracefully_exit:
            await asyncio.sleep(5)

        # drain requests
        while True:
            remain_num_req = len(self.rid_to_state)
            logger.info(
                f"Gracefully exiting... remaining number of requests {remain_num_req}"
            )
            if remain_num_req > 0:
                await asyncio.sleep(5)
            else:
                break

        kill_process_tree(os.getpid(), include_parent=True)
        sys.exit(0)

    async def handle_loop(self):
        """The event loop that handles requests"""

        while True:
            recv_obj: Union[
                BatchStrOut,
                BatchEmbeddingOut,
                BatchTokenIDOut,
                UpdateWeightFromDiskReqOutput,
                UpdateWeightsFromDistributedReqOutput,
                GetWeightsByNameReqOutput,
                InitWeightsUpdateGroupReqOutput,
            ] = await self.recv_from_detokenizer.recv_pyobj()

            if isinstance(recv_obj, (BatchStrOut, BatchEmbeddingOut, BatchTokenIDOut)):
                for i, rid in enumerate(recv_obj.rids):
                    state = self.rid_to_state.get(rid, None)
                    if state is None:
                        continue

                    meta_info = {
                        "id": rid,
                        "finish_reason": recv_obj.finished_reasons[i],
                        "prompt_tokens": recv_obj.prompt_tokens[i],
                    }

                    if getattr(state.obj, "return_logprob", False):
                        self.convert_logprob_style(
                            meta_info,
                            state.obj.top_logprobs_num,
                            state.obj.return_text_in_logprobs,
                            recv_obj,
                            i,
                        )

                    if not isinstance(recv_obj, BatchEmbeddingOut):
                        meta_info.update(
                            {
                                "completion_tokens": recv_obj.completion_tokens[i],
                                "cached_tokens": recv_obj.cached_tokens[i],
                            }
                        )

                    if isinstance(recv_obj, BatchStrOut):
                        out_dict = {
                            "text": recv_obj.output_strs[i],
                            "meta_info": meta_info,
                        }
                    elif isinstance(recv_obj, BatchTokenIDOut):
                        out_dict = {
                            "token_ids": recv_obj.output_ids[i],
                            "meta_info": meta_info,
                        }
                    else:
                        assert isinstance(recv_obj, BatchEmbeddingOut)
                        out_dict = {
                            "embedding": recv_obj.embeddings[i],
                            "meta_info": meta_info,
                        }
                    state.out_list.append(out_dict)
                    state.finished = recv_obj.finished_reasons[i] is not None
                    state.event.set()

                    if self.enable_metrics:
                        completion_tokens = (
                            recv_obj.completion_tokens[i]
                            if recv_obj.completion_tokens
                            else 0
                        )

                        if state.first_token_time is None:
                            state.first_token_time = time.time()
                            self.metrics_collector.observe_time_to_first_token(
                                state.first_token_time - state.created_time
                            )
                        else:
                            if completion_tokens >= 2:
                                self.metrics_collector.observe_time_per_output_token(
                                    (time.time() - state.first_token_time)
                                    / (completion_tokens - 1)
                                )

                        if state.finished:
                            self.metrics_collector.inc_prompt_tokens(
                                recv_obj.prompt_tokens[i]
                            )
                            self.metrics_collector.inc_generation_tokens(
                                completion_tokens
                            )
                            self.metrics_collector.observe_e2e_request_latency(
                                time.time() - state.created_time
                            )
                            if completion_tokens >= 1:
                                self.metrics_collector.observe_time_per_output_token(
                                    (time.time() - state.created_time)
                                    / completion_tokens
                                )
            elif isinstance(recv_obj, OpenSessionReqOutput):
                self.session_futures[recv_obj.session_id].set_result(
                    recv_obj.session_id
                )
            elif isinstance(recv_obj, UpdateWeightFromDiskReqOutput):
                if self.server_args.dp_size == 1:
                    self.model_update_result.set_result(recv_obj)
                else:  # self.server_args.dp_size > 1
                    self.model_update_tmp.append(recv_obj)
                    # set future if the all results are recevied
                    if len(self.model_update_tmp) == self.server_args.dp_size:
                        self.model_update_result.set_result(self.model_update_tmp)
            elif isinstance(recv_obj, InitWeightsUpdateGroupReqOutput):
                assert (
                    self.server_args.dp_size == 1
                ), "dp_size must be 1 for init parameter update group"
                self.init_weights_update_group_result.set_result(recv_obj)
            elif isinstance(recv_obj, UpdateWeightsFromDistributedReqOutput):
                assert (
                    self.server_args.dp_size == 1
                ), "dp_size must be 1 for update weights from distributed"
                self.parameter_update_result.set_result(recv_obj)
            elif isinstance(recv_obj, GetWeightsByNameReqOutput):
                if self.server_args.dp_size == 1:
                    self.get_weights_by_name_result.set_result(recv_obj)
                else:
                    self.get_weights_by_name_tmp.append(recv_obj)
                    if len(self.get_weights_by_name_tmp) == self.server_args.dp_size:
                        self.get_weights_by_name_result.set_result(
                            self.get_weights_by_name_tmp
                        )
            else:
                raise ValueError(f"Invalid object: {recv_obj=}")

    def convert_logprob_style(
        self,
        meta_info: dict,
        top_logprobs_num: int,
        return_text_in_logprobs: bool,
        recv_obj: BatchStrOut,
        recv_obj_index: int,
    ):
        meta_info["input_token_logprobs"] = self.detokenize_logprob_tokens(
            recv_obj.input_token_logprobs_val[recv_obj_index],
            recv_obj.input_token_logprobs_idx[recv_obj_index],
            return_text_in_logprobs,
        )
        meta_info["output_token_logprobs"] = self.detokenize_logprob_tokens(
            recv_obj.output_token_logprobs_val[recv_obj_index],
            recv_obj.output_token_logprobs_idx[recv_obj_index],
            return_text_in_logprobs,
        )
        meta_info["normalized_prompt_logprob"] = recv_obj.normalized_prompt_logprob[
            recv_obj_index
        ]

        if top_logprobs_num > 0:
            meta_info["input_top_logprobs"] = self.detokenize_top_logprobs_tokens(
                recv_obj.input_top_logprobs_val[recv_obj_index],
                recv_obj.input_top_logprobs_idx[recv_obj_index],
                return_text_in_logprobs,
            )
            meta_info["output_top_logprobs"] = self.detokenize_top_logprobs_tokens(
                recv_obj.output_top_logprobs_val[recv_obj_index],
                recv_obj.output_top_logprobs_idx[recv_obj_index],
                return_text_in_logprobs,
            )

    def detokenize_logprob_tokens(
        self,
        token_logprobs_val: List[float],
        token_logprobs_idx: List[int],
        decode_to_text: bool,
    ):
        if not decode_to_text:
            return [
                (logprob, token_id, None)
                for logprob, token_id in zip(token_logprobs_val, token_logprobs_idx)
            ]
        else:
            assert self.tokenizer is not None
            token_texts = self.tokenizer.batch_decode(token_logprobs_idx)
            return list(zip(token_logprobs_val, token_logprobs_idx, token_texts))

    def detokenize_top_logprobs_tokens(
        self,
        token_logprobs_val: List[float],
        token_logprobs_idx: List[int],
        decode_to_text: bool,
    ):
        # TODO: The current implementation only batches the detokenization for top-k tokens per single position.
        # We should batch all top-k tokens in all positions.
        ret = []
        for i in range(len(token_logprobs_val)):
            if token_logprobs_val[i]:
                ret.append(
                    self.detokenize_logprob_tokens(
                        token_logprobs_val[i], token_logprobs_idx[i], decode_to_text
                    )
                )
            else:
                ret.append(None)
        return ret


class SignalHandler:
    def __init__(self, tokenizer_manager):
        self.tokenizer_manager = tokenizer_manager

    def signal_handler(self, signum=None, frame=None):
        logger.warning(
            f"SIGTERM received. {signum=} {frame=}. Draining requests and shutting down..."
        )
        self.tokenizer_manager.gracefully_exit = True<|MERGE_RESOLUTION|>--- conflicted
+++ resolved
@@ -221,19 +221,6 @@
             input_embeds = obj.input_embeds
             input_ids = obj.input_ids
         elif obj.input_ids is None:
-<<<<<<< HEAD
-            # BUG: sglang does not handle multiple BOS properly
-            # input_ids = self.tokenizer.encode(input_text)
-            
-            # FIXME: handle this more generally, ex: no EOS at the end
-            input_ids = self.tokenizer.encode(input_text, add_special_tokens=True)
-            while (
-                (len(input_ids) > 1) and\
-                (input_ids[0] == self.tokenizer.bos_token_id) and\
-                (input_ids[1] == self.tokenizer.bos_token_id)
-            ):
-                input_ids.pop(0)
-=======
             input_ids = self.tokenizer.encode(input_text)
 
             # HACK: Remove duplicate bos tokens
@@ -243,8 +230,6 @@
                 (input_ids[1] == self.tokenizer.bos_token_id)
             ):
                 input_ids.pop(0)
-
->>>>>>> 45e64897
         else:
             input_ids = obj.input_ids
 
