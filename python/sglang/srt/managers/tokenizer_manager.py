--- conflicted
+++ resolved
@@ -642,8 +642,6 @@
             raise RuntimeError(result.message)
         return result
 
-<<<<<<< HEAD
-=======
     def stop_profile(self):
         req = ProfileReq(type=ProfileReqType.STOP_PROFILE)
         self.send_to_scheduler.send_pyobj(req)
@@ -660,7 +658,6 @@
         req = ExpertDistributionReq.DUMP_RECORD
         self.send_to_scheduler.send_pyobj(req)
 
->>>>>>> ac3fae84
     async def update_weights_from_disk(
         self,
         obj: UpdateWeightFromDiskReqInput,
