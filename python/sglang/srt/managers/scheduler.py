# Copyright 2023-2024 SGLang Team
# Licensed under the Apache License, Version 2.0 (the "License");
# you may not use this file except in compliance with the License.
# You may obtain a copy of the License at
#
#     http://www.apache.org/licenses/LICENSE-2.0
#
# Unless required by applicable law or agreed to in writing, software
# distributed under the License is distributed on an "AS IS" BASIS,
# WITHOUT WARRANTIES OR CONDITIONS OF ANY KIND, either express or implied.
# See the License for the specific language governing permissions and
# limitations under the License.
# ==============================================================================
"""A scheduler that manages a tensor parallel GPU worker."""

import faulthandler
import logging
import os
import signal
import sys
import threading
import time
import warnings
from collections import defaultdict, deque
from concurrent import futures
from dataclasses import dataclass
from http import HTTPStatus
from types import SimpleNamespace
from typing import Dict, List, Optional, Tuple, Union

import psutil
import setproctitle
import torch
import zmq
from torch.distributed import barrier

from sglang.global_config import global_config
from sglang.srt import two_batch_overlap
from sglang.srt.configs.model_config import ModelConfig
from sglang.srt.constrained.base_grammar_backend import create_grammar_backend
from sglang.srt.disaggregation.decode import (
    DecodePreallocQueue,
    DecodeTransferQueue,
    SchedulerDisaggregationDecodeMixin,
)
from sglang.srt.disaggregation.prefill import (
    PrefillBootstrapQueue,
    SchedulerDisaggregationPrefillMixin,
)
from sglang.srt.disaggregation.utils import (
    DisaggregationMode,
    ReqToMetadataIdxAllocator,
    TransferBackend,
)
from sglang.srt.distributed import get_tensor_model_parallel_rank
from sglang.srt.hf_transformers_utils import get_processor, get_tokenizer
from sglang.srt.layers.dp_attention import compute_dp_attention_world_info
from sglang.srt.layers.logits_processor import LogitsProcessorOutput
from sglang.srt.managers.expert_distribution import expert_distribution_recorder
from sglang.srt.managers.io_struct import (
    AbortReq,
    CloseSessionReqInput,
    ExpertDistributionReq,
    ExpertDistributionReqOutput,
    FlushCacheReq,
    GetInternalStateReq,
    GetInternalStateReqOutput,
    GetWeightsByNameReqInput,
    GetWeightsByNameReqOutput,
    HealthCheckOutput,
    InitWeightsUpdateGroupReqInput,
    InitWeightsUpdateGroupReqOutput,
    OpenSessionReqInput,
    OpenSessionReqOutput,
    ProfileReq,
    ProfileReqOutput,
    ProfileReqType,
    ReleaseMemoryOccupationReqInput,
    ReleaseMemoryOccupationReqOutput,
    ResumeMemoryOccupationReqInput,
    ResumeMemoryOccupationReqOutput,
    RpcReqInput,
    RpcReqOutput,
    SetInternalStateReq,
    SetInternalStateReqOutput,
    TokenizedEmbeddingReqInput,
    TokenizedGenerateReqInput,
    UpdateWeightFromDiskReqInput,
    UpdateWeightFromDiskReqOutput,
    UpdateWeightsFromDistributedReqInput,
    UpdateWeightsFromDistributedReqOutput,
    UpdateWeightsFromTensorReqInput,
    UpdateWeightsFromTensorReqOutput,
)
from sglang.srt.managers.schedule_batch import (
    FINISH_ABORT,
    MultimodalInputs,
    Req,
    ScheduleBatch,
    global_server_args_dict,
)
from sglang.srt.managers.schedule_policy import (
    AddReqResult,
    PrefillAdder,
    SchedulePolicy,
)
from sglang.srt.managers.scheduler_input_blocker import SchedulerInputBlocker
from sglang.srt.managers.scheduler_output_processor_mixin import (
    SchedulerOutputProcessorMixin,
)
from sglang.srt.managers.session_controller import Session
from sglang.srt.managers.tp_worker import TpModelWorker
from sglang.srt.managers.tp_worker_overlap_thread import TpModelWorkerClient
from sglang.srt.managers.utils import validate_input_length
from sglang.srt.mem_cache.chunk_cache import ChunkCache
from sglang.srt.mem_cache.hiradix_cache import HiRadixCache
from sglang.srt.mem_cache.radix_cache import RadixCache
from sglang.srt.metrics.collector import SchedulerMetricsCollector, SchedulerStats
from sglang.srt.model_executor.forward_batch_info import ForwardMode
from sglang.srt.reasoning_parser import ReasoningParser
from sglang.srt.server_args import PortArgs, ServerArgs
from sglang.srt.speculative.spec_info import SpeculativeAlgorithm
from sglang.srt.torch_memory_saver_adapter import TorchMemorySaverAdapter
from sglang.srt.utils import (
    DeepEPMode,
    DynamicGradMode,
    broadcast_pyobj,
    configure_logger,
    crash_on_warnings,
    enable_colocated_batch_gen,
    get_bool_env_var,
    get_zmq_socket,
    kill_itself_when_parent_died,
    pyspy_dump_schedulers,
    set_gpu_proc_affinity,
    set_random_seed,
    suppress_other_loggers,
)
from sglang.utils import TypeBasedDispatcher, get_exception_traceback

logger = logging.getLogger(__name__)

# Test retract decode for debugging purposes
TEST_RETRACT = get_bool_env_var("SGLANG_TEST_RETRACT")
RECORD_STEP_TIME = get_bool_env_var("SGLANG_RECORD_STEP_TIME")


@dataclass
class GenerationBatchResult:
    logits_output: LogitsProcessorOutput
    next_token_ids: List[int]
    extend_input_len_per_req: List[int]
    extend_logprob_start_len_per_req: List[int]
    bid: int


@dataclass
class EmbeddingBatchResult:
    embeddings: torch.Tensor
    bid: int


class Scheduler(
    SchedulerOutputProcessorMixin,
    SchedulerDisaggregationDecodeMixin,
    SchedulerDisaggregationPrefillMixin,
):
    """A scheduler that manages a tensor parallel GPU worker."""

    def __init__(
        self,
        server_args: ServerArgs,
        port_args: PortArgs,
        gpu_id: int,
        tp_rank: int,
        dp_rank: Optional[int],
    ):
        # Parse args
        self.server_args = server_args
        self.tp_rank = tp_rank
        self.tp_size = server_args.tp_size
        self.schedule_policy = server_args.schedule_policy
        self.lora_paths = server_args.lora_paths
        self.max_loras_per_batch = server_args.max_loras_per_batch
        self.enable_overlap = not server_args.disable_overlap_schedule
        self.skip_tokenizer_init = server_args.skip_tokenizer_init
        self.enable_metrics = server_args.enable_metrics
        self.stream_interval = server_args.stream_interval
        self.spec_algorithm = SpeculativeAlgorithm.from_string(
            server_args.speculative_algorithm
        )
        self.gpu_id = gpu_id
        self.enable_hierarchical_cache = server_args.enable_hierarchical_cache
        self.page_size = server_args.page_size

        # Distributed rank info
        self.dp_size = server_args.dp_size
        self.attn_tp_rank, self.attn_tp_size, self.dp_rank = (
            compute_dp_attention_world_info(
                server_args.enable_dp_attention,
                self.tp_rank,
                self.tp_size,
                self.dp_size,
            )
        )

        # Init inter-process communication
        context = zmq.Context(2)
        if self.attn_tp_rank == 0:
            self.recv_from_tokenizer = get_zmq_socket(
                context, zmq.PULL, port_args.scheduler_input_ipc_name, False
            )
            self.send_to_tokenizer = get_zmq_socket(
                context, zmq.PUSH, port_args.tokenizer_ipc_name, False
            )

            if server_args.skip_tokenizer_init:
                # Directly send to the TokenizerManager
                self.send_to_detokenizer = get_zmq_socket(
                    context, zmq.PUSH, port_args.tokenizer_ipc_name, False
                )
            else:
                # Send to the DetokenizerManager
                self.send_to_detokenizer = get_zmq_socket(
                    context, zmq.PUSH, port_args.detokenizer_ipc_name, False
                )

            self.recv_from_rpc = get_zmq_socket(
                context, zmq.DEALER, port_args.rpc_ipc_name, False
            )
        else:
            self.recv_from_tokenizer = None
            self.recv_from_rpc = None
            self.send_to_tokenizer = SimpleNamespace(send_pyobj=lambda x: None)
            self.send_to_detokenizer = SimpleNamespace(send_pyobj=lambda x: None)

        # Init tokenizer
        self.init_tokenizer()

        # Set reasoning_parser and think_end_id if --reasoning_parser is enabled
        if self.server_args.reasoning_parser and self.tokenizer:
            reasoning_parser = ReasoningParser(
                model_type=self.server_args.reasoning_parser, stream_reasoning=False
            )
            self.tokenizer.think_end_id = self.tokenizer.encode(
                reasoning_parser.detector.think_end_token, add_special_tokens=False
            )[0]

        # Check whether overlap can be enabled
        if not self.is_generation:
            self.enable_overlap = False
            logger.info("Overlap scheduler is disabled for embedding models.")
        if self.model_config.is_multimodal:
            self.enable_overlap = False
            logger.info("Overlap scheduler is disabled for multimodal models.")

        # Launch a tensor parallel worker
        if self.enable_overlap:
            TpWorkerClass = TpModelWorkerClient
        else:
            TpWorkerClass = TpModelWorker

        self.tp_worker = TpWorkerClass(
            server_args=server_args,
            gpu_id=gpu_id,
            tp_rank=tp_rank,
            dp_rank=dp_rank,
            nccl_port=port_args.nccl_port,
        )

        # Launch a draft worker for speculative decoding
        if self.spec_algorithm.is_eagle():
            from sglang.srt.speculative.eagle_worker import EAGLEWorker

            self.draft_worker = EAGLEWorker(
                gpu_id=gpu_id,
                tp_rank=tp_rank,
                server_args=server_args,
                nccl_port=port_args.nccl_port,
                target_worker=self.tp_worker,
                dp_rank=dp_rank,
            )
        else:
            self.draft_worker = None

        # Get token and memory info from the model worker
        (
            self.max_total_num_tokens,
            self.max_prefill_tokens,
            self.max_running_requests,
            self.max_req_len,
            self.max_req_input_len,
            self.random_seed,
            self.device,
            worker_global_server_args_dict,
            self.expert_location_metadata,
            _,
            _,
            _,
        ) = self.tp_worker.get_worker_info()
        self.tp_cpu_group = self.tp_worker.get_tp_cpu_group()
        self.attn_tp_cpu_group = self.tp_worker.get_attention_tp_cpu_group()
        self.pad_input_ids_func = self.tp_worker.get_pad_input_ids_func()
        global_server_args_dict.update(worker_global_server_args_dict)
        set_random_seed(self.random_seed)

        # Print debug info
        logger.info(
            f"max_total_num_tokens={self.max_total_num_tokens}, "
            f"chunked_prefill_size={server_args.chunked_prefill_size}, "
            f"max_prefill_tokens={self.max_prefill_tokens}, "
            f"max_running_requests={self.max_running_requests}, "
            f"context_len={self.model_config.context_len}"
        )

        # Init memory pool and cache
        self.init_memory_pool_and_cache()

        # Init running status
        self.waiting_queue: List[Req] = []
        # The running decoding batch for continuous batching
        self.running_batch: ScheduleBatch = ScheduleBatch(reqs=[], batch_is_full=False)
        # The current forward batch
        self.cur_batch: Optional[ScheduleBatch] = None
        # The last forward batch
        self.last_batch: Optional[ScheduleBatch] = None
        self.forward_ct = 0
        self.forward_ct_decode = 0
        self.num_generated_tokens = 0
        self.num_prefill_tokens = 0
        self.last_decode_stats_tic = time.time()
        self.last_prefill_stats_tic = time.time()
        self.return_health_check_ct = 0
        self.current_stream = torch.get_device_module(self.device).current_stream()
        if self.device == "cpu":
            self.current_stream.synchronize = lambda: None  # No-op for CPU

        # Init session info
        self.sessions: Dict[str, Session] = {}

        # Init chunked prefill
        self.chunked_prefill_size = server_args.chunked_prefill_size
        if self.chunked_prefill_size <= 0:  # -1 means disable
            self.chunked_prefill_size = None
        self.chunked_req = None
        self.is_mixed_chunk = (
            self.chunked_prefill_size is not None and server_args.enable_mixed_chunk
        )

        # Init the grammar backend for constrained generation
        self.grammar_queue: List[Req] = []
        if not server_args.skip_tokenizer_init:
            self.grammar_backend = create_grammar_backend(
                server_args, self.tokenizer, self.model_config.vocab_size
            )
        else:
            self.grammar_backend = None

        # Init schedule policy and new token estimation
        self.policy = SchedulePolicy(
            self.schedule_policy,
            self.tree_cache,
            self.enable_hierarchical_cache,
        )
        assert (
            server_args.schedule_conservativeness >= 0
        ), "Invalid schedule_conservativeness"
        self.init_new_token_ratio = min(
            global_config.default_init_new_token_ratio
            * server_args.schedule_conservativeness,
            1.0,
        )
        self.min_new_token_ratio = min(
            self.init_new_token_ratio
            * global_config.default_min_new_token_ratio_factor,
            1.0,
        )
        self.new_token_ratio_decay = (
            self.init_new_token_ratio - self.min_new_token_ratio
        ) / global_config.default_new_token_ratio_decay_steps
        self.new_token_ratio = self.init_new_token_ratio

        # Init watchdog thread
        self.watchdog_timeout = server_args.watchdog_timeout
        t = threading.Thread(target=self.watchdog_thread, daemon=True)
        t.start()
        self.parent_process = psutil.Process().parent()

        # Init memory saver
        self.memory_saver_adapter = TorchMemorySaverAdapter.create(
            enable=server_args.enable_memory_saver
        )

        self.input_blocker = (
            SchedulerInputBlocker(server_args, noop=self.attn_tp_rank != 0)
            if enable_colocated_batch_gen()
            else None
        )

        # Init profiler
        self.torch_profiler = None
        self.torch_profiler_output_dir: Optional[str] = None
        self.profiler_activities: Optional[List[str]] = None
        self.profiler_target_forward_ct: Optional[int] = None

        # Init metrics stats
        self.init_metrics()

        # Init request dispatcher
        self._request_dispatcher = TypeBasedDispatcher(
            [
                (TokenizedGenerateReqInput, self.handle_generate_request),
                (TokenizedEmbeddingReqInput, self.handle_embedding_request),
                (FlushCacheReq, self.flush_cache_wrapped),
                (AbortReq, self.abort_request),
                (OpenSessionReqInput, self.open_session),
                (CloseSessionReqInput, self.close_session),
                (UpdateWeightFromDiskReqInput, self.update_weights_from_disk),
                (InitWeightsUpdateGroupReqInput, self.init_weights_update_group),
                (
                    UpdateWeightsFromDistributedReqInput,
                    self.update_weights_from_distributed,
                ),
                (UpdateWeightsFromTensorReqInput, self.update_weights_from_tensor),
                (GetWeightsByNameReqInput, self.get_weights_by_name),
                (ReleaseMemoryOccupationReqInput, self.release_memory_occupation),
                (ResumeMemoryOccupationReqInput, self.resume_memory_occupation),
                (ProfileReq, self.profile),
                (GetInternalStateReq, self.get_internal_state),
                (SetInternalStateReq, self.set_internal_state),
                (RpcReqInput, self.handle_rpc_request),
                (ExpertDistributionReq, self.expert_distribution_handle),
            ]
        )

        self.disaggregation_mode = DisaggregationMode(
            self.server_args.disaggregation_mode
        )
        self.init_disaggregation()

    def init_tokenizer(self):
        server_args = self.server_args

        self.model_config = ModelConfig(
            server_args.model_path,
            trust_remote_code=server_args.trust_remote_code,
            revision=server_args.revision,
            context_length=server_args.context_length,
            model_override_args=server_args.json_model_override_args,
            is_embedding=server_args.is_embedding,
            enable_multimodal=server_args.enable_multimodal,
            dtype=server_args.dtype,
            quantization=server_args.quantization,
        )
        self.is_generation = self.model_config.is_generation

        if server_args.skip_tokenizer_init:
            self.tokenizer = self.processor = None
        else:
            if self.model_config.is_multimodal:
                self.processor = get_processor(
                    server_args.tokenizer_path,
                    tokenizer_mode=server_args.tokenizer_mode,
                    trust_remote_code=server_args.trust_remote_code,
                    revision=server_args.revision,
                    use_fast=not server_args.disable_fast_image_processor,
                )
                self.tokenizer = self.processor.tokenizer
            else:
                self.tokenizer = get_tokenizer(
                    server_args.tokenizer_path,
                    tokenizer_mode=server_args.tokenizer_mode,
                    trust_remote_code=server_args.trust_remote_code,
                    revision=server_args.revision,
                )

    def init_memory_pool_and_cache(self):
        server_args = self.server_args

        self.req_to_token_pool, self.token_to_kv_pool_allocator = (
            self.tp_worker.get_memory_pool()
        )

        if (
            server_args.chunked_prefill_size is not None
            and server_args.disable_radix_cache
        ):
            self.tree_cache = ChunkCache(
                req_to_token_pool=self.req_to_token_pool,
                token_to_kv_pool_allocator=self.token_to_kv_pool_allocator,
            )
        else:
            if self.enable_hierarchical_cache:
                self.tree_cache = HiRadixCache(
                    req_to_token_pool=self.req_to_token_pool,
                    token_to_kv_pool_allocator=self.token_to_kv_pool_allocator,
                    tp_cache_group=self.tp_cpu_group,
                    page_size=self.page_size,
                    hicache_ratio=server_args.hicache_ratio,
                )
            else:
                self.tree_cache = RadixCache(
                    req_to_token_pool=self.req_to_token_pool,
                    token_to_kv_pool_allocator=self.token_to_kv_pool_allocator,
                    page_size=self.page_size,
                    disable=server_args.disable_radix_cache,
                )

        self.decode_mem_cache_buf_multiplier = (
            1
            if self.spec_algorithm.is_none()
            else (
                server_args.speculative_num_draft_tokens
                + (
                    server_args.speculative_eagle_topk
                    * server_args.speculative_num_steps
                )
            )
        )

    def init_metrics(self):
        # The largest prefill length of a single request
        self._largest_prefill_len: int = 0
        # The largest context length (prefill + generation) of a single request
        self._largest_prefill_decode_len: int = 0
        self.last_gen_throughput: float = 0.0
        self.last_input_throughput: float = 0.0
        self.step_time_dict = defaultdict(list)  # Dict[batch size -> step time]
        self.spec_num_total_accepted_tokens = 0
        self.spec_num_total_forward_ct = 0
        self.cum_spec_accept_length = 0
        self.cum_spec_accept_count = 0
        self.stats = SchedulerStats()
        if self.enable_metrics:
            engine_type = "unified"
            self.metrics_collector = SchedulerMetricsCollector(
                labels={
                    "model_name": self.server_args.served_model_name,
                    "engine_type": engine_type,
                },
            )

    def init_disaggregation(self):
        self.transfer_backend = TransferBackend(
            self.server_args.disaggregation_transfer_backend
        )

        if (
            self.disaggregation_mode == DisaggregationMode.DECODE
        ):  # *2 for the headroom.
            buffer_size = (self.req_to_token_pool.size) * 2
            req_to_metadata_buffer_idx_allocator = ReqToMetadataIdxAllocator(
                buffer_size
            )
            aux_dtype = torch.int32
            # A list of metadata buffers. The shape is (b, metadata_size) where
            # b corresponds to a max running requests. The last shape * dtype.itemsize
            # should be larger than 64 bytes to work with RDMA, so we pad it.
            output_id_buffer = torch.zeros(
                (buffer_size, 16), dtype=aux_dtype, device="cpu"
            )
            metadata_buffers = [output_id_buffer]

            # The decode requests polling kv cache
            self.disagg_decode_transfer_queue = DecodeTransferQueue(
                gloo_group=self.attn_tp_cpu_group,
                req_to_metadata_buffer_idx_allocator=req_to_metadata_buffer_idx_allocator,
                metadata_buffers=metadata_buffers,
            )

            # The decode requests pending for pre-allocation
            self.disagg_decode_prealloc_queue = DecodePreallocQueue(
                req_to_token_pool=self.req_to_token_pool,
                token_to_kv_pool_allocator=self.token_to_kv_pool_allocator,
                req_to_metadata_buffer_idx_allocator=req_to_metadata_buffer_idx_allocator,
                metadata_buffers=metadata_buffers,
                aux_dtype=aux_dtype,
                scheduler=self,
                transfer_queue=self.disagg_decode_transfer_queue,
                tree_cache=self.tree_cache,
                gloo_group=self.attn_tp_cpu_group,
                tp_rank=self.tp_rank,
                tp_size=self.tp_size,
                bootstrap_port=self.server_args.disaggregation_bootstrap_port,
                transfer_backend=self.transfer_backend,
            )
        elif self.disaggregation_mode == DisaggregationMode.PREFILL:
            # *2 for the headroom.
            buffer_size = self.max_running_requests * 2
            req_to_metadata_buffer_idx_allocator = ReqToMetadataIdxAllocator(
                buffer_size
            )
            aux_dtype = torch.int32
            # A list of metadata buffers. The shape is (b, metadata_size) where
            # b corresponds to a max running requests. The last shape * dtype.itemsize
            # should be larger than 64 bytes to work with RDMA, so we pad it.
            output_id_buffer = torch.zeros(
                (buffer_size, 16), dtype=aux_dtype, device="cpu"
            )
            metadata_buffers = [output_id_buffer]

            self.disagg_prefill_pending_queue = PrefillBootstrapQueue(
                token_to_kv_pool=self.token_to_kv_pool_allocator.get_kvcache(),
                req_to_metadata_buffer_idx_allocator=req_to_metadata_buffer_idx_allocator,
                metadata_buffers=metadata_buffers,
                aux_dtype=aux_dtype,
                tp_rank=self.tp_rank,
                tp_size=self.tp_size,
                bootstrap_port=self.server_args.disaggregation_bootstrap_port,
                gloo_group=self.attn_tp_cpu_group,
                transfer_backend=self.transfer_backend,
                scheduler=self,
            )
            # The prefill requests that are in the middle of kv sending
            self.disagg_prefill_inflight_queue: List[Req] = []

    @DynamicGradMode()
    def event_loop_normal(self):
        """A normal scheduler loop."""
        while True:
            recv_reqs = self.recv_requests()
            self.process_input_requests(recv_reqs)

            batch = self.get_next_batch_to_run()
            self.cur_batch = batch

            if batch:
                result = self.run_batch(batch)
                self.process_batch_result(batch, result)
            else:
                # When the server is idle, do self-check and re-init some states
                self.check_memory()
                self.new_token_ratio = self.init_new_token_ratio

            self.last_batch = batch

    @DynamicGradMode()
    def event_loop_overlap(self):
        """A scheduler loop that overlaps the CPU processing and GPU computation."""
        self.result_queue = deque()

        while True:
            recv_reqs = self.recv_requests()
            self.process_input_requests(recv_reqs)

            batch = self.get_next_batch_to_run()
            self.cur_batch = batch

            if batch:
                result = self.run_batch(batch)
                self.result_queue.append((batch.copy(), result))

                if self.last_batch is None:
                    # Create a dummy first batch to start the pipeline for overlap schedule.
                    # It is now used for triggering the sampling_info_done event.
                    tmp_batch = ScheduleBatch(
                        reqs=None,
                        forward_mode=ForwardMode.DUMMY_FIRST,
                        next_batch_sampling_info=self.tp_worker.cur_sampling_info,
                    )
                    self.process_batch_result(tmp_batch, None)

            if self.last_batch:
                # Process the results of the last batch
                tmp_batch, tmp_result = self.result_queue.popleft()
                tmp_batch.next_batch_sampling_info = (
                    self.tp_worker.cur_sampling_info if batch else None
                )
                self.process_batch_result(tmp_batch, tmp_result)
            elif batch is None:
                # When the server is idle, do self-check and re-init some states
                self.check_memory()
                self.new_token_ratio = self.init_new_token_ratio

            self.last_batch = batch

    def recv_requests(self) -> List[Req]:
        """Receive results at tp_rank = 0 and broadcast it to all other TP ranks."""
        if self.attn_tp_rank == 0:
            recv_reqs = []

            while True:
                try:
                    recv_req = self.recv_from_tokenizer.recv_pyobj(zmq.NOBLOCK)
                except zmq.ZMQError:
                    break
                recv_reqs.append(recv_req)

            while True:
                try:
                    recv_rpc = self.recv_from_rpc.recv_pyobj(zmq.NOBLOCK)
                except zmq.ZMQError:
                    break
                recv_reqs.append(recv_rpc)
        else:
            recv_reqs = None

        if self.input_blocker is not None:
            recv_reqs = self.input_blocker.handle(recv_reqs)

        if self.server_args.enable_dp_attention:
            if self.attn_tp_rank == 0:
                work_reqs = [
                    req
                    for req in recv_reqs
                    if isinstance(
                        req, (TokenizedGenerateReqInput, TokenizedEmbeddingReqInput)
                    )
                ]
                control_reqs = [
                    req
                    for req in recv_reqs
                    if not isinstance(
                        req, (TokenizedGenerateReqInput, TokenizedEmbeddingReqInput)
                    )
                ]
            else:
                work_reqs = None
                control_reqs = None

            if self.attn_tp_size != 1:
                attn_tp_rank_0 = self.dp_rank * self.attn_tp_size
                work_reqs = broadcast_pyobj(
                    work_reqs,
                    self.attn_tp_rank,
                    self.attn_tp_cpu_group,
                    src=attn_tp_rank_0,
                )
            if self.tp_size != 1:
                control_reqs = broadcast_pyobj(
                    control_reqs, self.tp_rank, self.tp_cpu_group
                )
            recv_reqs = work_reqs + control_reqs
        elif self.tp_size != 1:
            recv_reqs = broadcast_pyobj(recv_reqs, self.tp_rank, self.tp_cpu_group)
        return recv_reqs

    def process_input_requests(self, recv_reqs: List):
        for recv_req in recv_reqs:
            # If it is a health check generation request and there are running requests, ignore it.
            if is_health_check_generate_req(recv_req) and (
                self.chunked_req is not None or not self.running_batch.is_empty()
            ):
                self.return_health_check_ct += 1
                continue

            output = self._request_dispatcher(recv_req)
            if output is not None:
                if isinstance(output, RpcReqOutput):
                    if self.recv_from_rpc is not None:
                        self.recv_from_rpc.send_pyobj(output)
                else:
                    self.send_to_tokenizer.send_pyobj(output)

    def handle_generate_request(
        self,
        recv_req: TokenizedGenerateReqInput,
    ):
        # Create a new request
        if (
            recv_req.session_params is None
            or recv_req.session_params.id is None
            or recv_req.session_params.id not in self.sessions
        ):
            if recv_req.input_embeds is not None:
                # Generate fake input_ids based on the length of input_embeds
                seq_length = len(recv_req.input_embeds)
                fake_input_ids = [1] * seq_length
                recv_req.input_ids = fake_input_ids

            # Handle custom logit processor passed to the request
            custom_logit_processor = recv_req.custom_logit_processor
            if (
                not self.server_args.enable_custom_logit_processor
                and custom_logit_processor is not None
            ):
                logger.warning(
                    "The SGLang server is not configured to enable custom logit processor."
                    "The custom logit processor passed in will be ignored."
                    "Please set --enable-custom-logits-processor to enable this feature."
                )
                custom_logit_processor = None

            req = Req(
                recv_req.rid,
                recv_req.input_text,
                recv_req.input_ids,
                recv_req.sampling_params,
                return_logprob=recv_req.return_logprob,
                top_logprobs_num=recv_req.top_logprobs_num,
                token_ids_logprob=recv_req.token_ids_logprob,
                stream=recv_req.stream,
                lora_path=recv_req.lora_path,
                input_embeds=recv_req.input_embeds,
                custom_logit_processor=custom_logit_processor,
                return_hidden_states=recv_req.return_hidden_states,
                eos_token_ids=self.model_config.hf_eos_token_id,
                bootstrap_host=recv_req.bootstrap_host,
                bootstrap_room=recv_req.bootstrap_room,
            )
            req.tokenizer = self.tokenizer

            if (
                recv_req.session_params is not None
                and recv_req.session_params.id is not None
            ):
                req.finished_reason = FINISH_ABORT(
                    f"Invalid request: session id {recv_req.session_params.id} does not exist"
                )
                self._add_request_to_queue(req)
                return
        else:
            # Create a new request from a previous session
            session = self.sessions[recv_req.session_params.id]
            req = session.create_req(recv_req, self.tokenizer)
            if isinstance(req.finished_reason, FINISH_ABORT):
                self._add_request_to_queue(req)
                return

        # Handle multimodal inputs
        if recv_req.mm_inputs is not None:
            image_inputs = MultimodalInputs.from_dict(recv_req.mm_inputs)
            # Expand a single image token into multiple dummy tokens for receiving image embeddings
            req.origin_input_ids = self.pad_input_ids_func(
                req.origin_input_ids, image_inputs
            )
            req.extend_image_inputs(image_inputs)

            if len(req.origin_input_ids) >= self.max_req_input_len:
                error_msg = (
                    "Multimodal prompt is too long after expanding multimodal tokens. "
                    f"After expanding {len(req.origin_input_ids_unpadded)=} => {len(req.origin_input_ids)} >= {self.max_req_input_len}."
                )
                logger.error(error_msg)
                req.origin_input_ids = [0]
                req.multimodal_inputs = None
                req.sampling_params.max_new_tokens = 0
                req.finished_reason = FINISH_ABORT(
                    error_msg, HTTPStatus.BAD_REQUEST, "BadRequestError"
                )
                self._add_request_to_queue(req)
                return

        # Validate prompts length
        error_msg = validate_input_length(
            req,
            self.max_req_input_len,
            self.server_args.allow_auto_truncate,
        )
        if error_msg:
            req.origin_input_ids = [0]
            req.sampling_params.max_new_tokens = 0
            self._add_request_to_queue(req)
            return

        # Copy more attributes
        if recv_req.logprob_start_len == -1 or not recv_req.return_logprob:
            # By default, only return the logprobs for output tokens
            req.logprob_start_len = len(req.origin_input_ids) - 1
        else:
            req.logprob_start_len = recv_req.logprob_start_len

        if req.logprob_start_len >= len(req.origin_input_ids):
            req.finished_reason = FINISH_ABORT(
                f"logprob_start_len, ({req.logprob_start_len}) is higher than the number of input tokens ({len(req.origin_input_ids)}). Request with a lower logprob_start_len.",
                HTTPStatus.BAD_REQUEST,
                "BadRequestError",
            )
            req.logprob_start_len = len(req.origin_input_ids) - 1
            self._add_request_to_queue(req)
            return

        req.sampling_params.max_new_tokens = min(
            (
                req.sampling_params.max_new_tokens
                if req.sampling_params.max_new_tokens is not None
                else 1 << 30
            ),
            self.max_req_len - len(req.origin_input_ids) - 1,
        )

        # Init grammar cache for this request
        add_to_grammar_queue = False
        if (
            req.sampling_params.json_schema is not None
            or req.sampling_params.regex is not None
            or req.sampling_params.ebnf is not None
            or req.sampling_params.structural_tag is not None
        ):
            assert self.grammar_backend is not None
            if req.sampling_params.json_schema is not None:
                key = ("json", req.sampling_params.json_schema)
            elif req.sampling_params.regex is not None:
                key = ("regex", req.sampling_params.regex)
            elif req.sampling_params.ebnf is not None:
                key = ("ebnf", req.sampling_params.ebnf)
            elif req.sampling_params.structural_tag:
                key = ("structural_tag", req.sampling_params.structural_tag)

            req.grammar = self.grammar_backend.get_cached_value(key)
            if not req.grammar:
                req.grammar = self.grammar_backend.get_future_value(key)
                add_to_grammar_queue = True

        if add_to_grammar_queue:
            self.grammar_queue.append(req)
        else:
            self._add_request_to_queue(req)

    def _add_request_to_queue(self, req: Req):
        req.queue_time_start = time.time()
        if self.disaggregation_mode == DisaggregationMode.PREFILL:
            self.disagg_prefill_pending_queue.add(req)
        elif self.disaggregation_mode == DisaggregationMode.DECODE:
            self.disagg_decode_prealloc_queue.add(req)
        else:
            self.waiting_queue.append(req)

    def _extend_requests_to_queue(self, reqs: List[Req], is_retracted: bool = False):
        if self.disaggregation_mode == DisaggregationMode.DECODE:
            self.disagg_decode_prealloc_queue.extend(reqs)
        else:
            self.waiting_queue.extend(reqs)

    def handle_embedding_request(
        self,
        recv_req: TokenizedEmbeddingReqInput,
    ):
        req = Req(
            recv_req.rid,
            recv_req.input_text,
            recv_req.input_ids,
            recv_req.sampling_params,
        )
        req.tokenizer = self.tokenizer

        # Handle multimodal inputs
        if recv_req.image_inputs is not None:
            image_inputs = MultimodalInputs.from_dict(recv_req.image_inputs)
            # Expand a single image token into multiple dummy tokens for receiving image embeddings
            req.origin_input_ids = self.pad_input_ids_func(
                req.origin_input_ids, image_inputs
            )
            req.extend_image_inputs(image_inputs)

            if len(req.origin_input_ids) >= self.max_req_input_len:
                error_msg = (
                    "Multimodal prompt is too long after expanding multimodal tokens. "
                    f"After expanding {len(req.origin_input_ids_unpadded)=} => {len(req.origin_input_ids)} >= {self.max_req_input_len}."
                )
                logger.error(error_msg)
                req.origin_input_ids = [0]
                req.multimodal_inputs = None
                req.sampling_params.max_new_tokens = 0
                req.finished_reason = FINISH_ABORT(
                    error_msg, HTTPStatus.BAD_REQUEST, "BadRequestError"
                )
                req.queue_time_start = time.time()
                self.waiting_queue.append(req)
                return

        # Validate prompts length
        error_msg = validate_input_length(
            req,
            self.max_req_input_len,
            self.server_args.allow_auto_truncate,
        )
        if error_msg:
            self._add_request_to_queue(req)
            return

        # Copy more attributes
        req.logprob_start_len = len(req.origin_input_ids) - 1
        self._add_request_to_queue(req)

    def log_prefill_stats(
        self,
        adder: PrefillAdder,
        can_run_list: List[Req],
        running_bs: int,
    ):
        gap_latency = time.time() - self.last_prefill_stats_tic
        self.last_prefill_stats_tic = time.time()
        self.last_input_throughput = self.num_prefill_tokens / gap_latency
        self.num_prefill_tokens = 0

        num_used = self.max_total_num_tokens - (
            self.token_to_kv_pool_allocator.available_size()
            + self.tree_cache.evictable_size()
        )
        self._largest_prefill_len = max(
            self._largest_prefill_len, adder.log_input_tokens
        )

        num_new_seq = len(can_run_list)
        f = (
            f"Prefill batch. "
            f"#new-seq: {num_new_seq}, "
            f"#new-token: {adder.log_input_tokens}, "
            f"#cached-token: {adder.log_hit_tokens}, "
            f"token usage: {num_used / self.max_total_num_tokens:.2f}, "
            f"#running-req: {running_bs}, "
            f"#queue-req: {len(self.waiting_queue)}, "
        )
        logger.info(f)

        if self.enable_metrics:
            cache_hit_rate = adder.log_hit_tokens / (
                adder.log_input_tokens + adder.log_hit_tokens
            )
            self.stats.num_running_reqs = running_bs
            self.stats.num_used_tokens = num_used
            self.stats.token_usage = round(num_used / self.max_total_num_tokens, 2)
            self.stats.num_queue_reqs = len(self.waiting_queue)
            self.stats.cache_hit_rate = cache_hit_rate

            total_queue_latency = 0
            for req in can_run_list:
                total_queue_latency += req.queue_time_end - req.queue_time_start
            self.stats.avg_request_queue_latency = total_queue_latency / num_new_seq

            self.metrics_collector.log_stats(self.stats)

    def log_decode_stats(self):
        gap_latency = time.time() - self.last_decode_stats_tic
        self.last_decode_stats_tic = time.time()
        self.last_gen_throughput = self.num_generated_tokens / gap_latency
        self.num_generated_tokens = 0
        num_running_reqs = len(self.running_batch.reqs)
        num_used = self.max_total_num_tokens - (
            self.token_to_kv_pool_allocator.available_size()
            + self.tree_cache.evictable_size()
        )

        if RECORD_STEP_TIME:
            self.step_time_dict[num_running_reqs].append(
                gap_latency / self.server_args.decode_log_interval
            )

        if self.spec_algorithm.is_none():
            msg = (
                f"Decode batch. "
                f"#running-req: {num_running_reqs}, "
                f"#token: {num_used}, "
                f"token usage: {num_used / self.max_total_num_tokens:.2f}, "
                f"gen throughput (token/s): {self.last_gen_throughput:.2f}, "
                f"#queue-req: {len(self.waiting_queue)}, "
            )
            spec_accept_length = 0
        else:
            spec_accept_length = (
                self.spec_num_total_accepted_tokens / self.spec_num_total_forward_ct
            )
            self.cum_spec_accept_length += self.spec_num_total_accepted_tokens
            self.cum_spec_accept_count += self.spec_num_total_forward_ct
            self.spec_num_total_accepted_tokens = self.spec_num_total_forward_ct = 0
            msg = (
                f"Decode batch. "
                f"#running-req: {num_running_reqs}, "
                f"#token: {num_used}, "
                f"token usage: {num_used / self.max_total_num_tokens:.2f}, "
                f"accept len: {spec_accept_length:.2f}, "
                f"gen throughput (token/s): {self.last_gen_throughput:.2f}, "
                f"#queue-req: {len(self.waiting_queue)}, "
            )

        logger.info(msg)
        if self.enable_metrics:
            self.stats.num_running_reqs = num_running_reqs
            self.stats.num_used_tokens = num_used
            self.stats.token_usage = num_used / self.max_total_num_tokens
            self.stats.cache_hit_rate = 0.0
            self.stats.gen_throughput = self.last_gen_throughput
            self.stats.num_queue_reqs = len(self.waiting_queue)
            self.stats.spec_accept_length = spec_accept_length
            self.metrics_collector.log_stats(self.stats)

    def check_memory(self):
        available_size = (
            self.token_to_kv_pool_allocator.available_size()
            + self.tree_cache.evictable_size()
        )
        protected_size = self.tree_cache.protected_size()
        memory_leak = available_size != (
            self.max_total_num_tokens
            if not self.enable_hierarchical_cache
            else self.max_total_num_tokens - protected_size
        )
        if memory_leak:
            msg = (
                "token_to_kv_pool_allocator memory leak detected! "
                f"{available_size=}, {protected_size=}, {self.max_total_num_tokens=}\n"
                f"{self.token_to_kv_pool_allocator.available_size()=}\n"
                f"{self.tree_cache.evictable_size()=}\n"
            )
            warnings.warn(msg)
            if crash_on_warnings():
                raise ValueError(msg)

        if len(self.req_to_token_pool.free_slots) != self.req_to_token_pool.size:
            msg = (
                "req_to_token_pool memory leak detected!"
                f"available_size={len(self.req_to_token_pool.free_slots)}, "
                f"total_size={self.req_to_token_pool.size}\n"
            )
            warnings.warn(msg)
            if crash_on_warnings():
                raise ValueError(msg)

        if (
            self.enable_metrics
            and self.attn_tp_rank == 0
            and time.time() > self.metrics_collector.last_log_time + 30
        ):
            # During idle time, also collect metrics every 30 seconds.
            num_used = self.max_total_num_tokens - (
                self.token_to_kv_pool_allocator.available_size()
                + self.tree_cache.evictable_size()
            )
            num_running_reqs = len(self.running_batch.reqs)
            self.stats.num_running_reqs = num_running_reqs
            self.stats.num_used_tokens = num_used
            self.stats.token_usage = num_used / self.max_total_num_tokens
            self.stats.gen_throughput = 0
            self.stats.num_queue_reqs = len(self.waiting_queue)
            self.metrics_collector.log_stats(self.stats)

    def get_next_batch_to_run(self) -> Optional[ScheduleBatch]:
        # Merge the prefill batch into the running batch
        if self.last_batch and self.last_batch.forward_mode.is_extend():
            if self.chunked_req:
                # Move the chunked request out of the batch so that we can merge
                # only finished requests to running_batch.
                self.last_batch.filter_batch(chunked_req_to_exclude=self.chunked_req)
                self.tree_cache.cache_unfinished_req(self.chunked_req)
                # chunked request keeps its rid but will get a new req_pool_idx
                self.req_to_token_pool.free(self.chunked_req.req_pool_idx)
                self.running_batch.batch_is_full = False

            # Filter batch
            last_bs = self.last_batch.batch_size()
            self.last_batch.filter_batch()
            if self.last_batch.batch_size() < last_bs:
                self.running_batch.batch_is_full = False

            # Merge the new batch into the running batch
            if not self.last_batch.is_empty():
                if self.running_batch.is_empty():
                    self.running_batch = self.last_batch
                else:
                    # Merge running_batch with prefill batch
                    self.running_batch.merge_batch(self.last_batch)

        new_batch = self.get_new_batch_prefill()
        if new_batch is not None:
            # Run prefill first if possible
            ret = new_batch
        else:
            # Run decode
            if not self.running_batch.is_empty():
                self.running_batch = self.update_running_batch(self.running_batch)
                ret = self.running_batch if not self.running_batch.is_empty() else None
            else:
                ret = None

        # Handle DP attention
        if self.server_args.enable_dp_attention or self.server_args.enable_sp_layernorm:
            ret, _ = self.prepare_dp_attn_batch(ret)

        return ret

    def get_new_batch_prefill(self) -> Optional[ScheduleBatch]:
        # Check if the grammar is ready in the grammar queue
        if self.grammar_queue:
            self.move_ready_grammar_requests()

        # Handle the cases where prefill is not allowed
        if (
            self.running_batch.batch_is_full or len(self.waiting_queue) == 0
        ) and self.chunked_req is None:
            return None

        running_bs = len(self.running_batch.reqs)
        if running_bs >= self.max_running_requests:
            self.running_batch.batch_is_full = True
            return None

        if self.enable_hierarchical_cache:
            # check for completion of hierarchical cache activities to release memory
            self.tree_cache.writing_check()
            self.tree_cache.loading_check()

        # Get priority queue
        prefix_computed = self.policy.calc_priority(self.waiting_queue)

        # Prefill policy
        adder = PrefillAdder(
            self.tree_cache,
            self.token_to_kv_pool_allocator,
            self.running_batch,
            self.new_token_ratio,
            self.max_prefill_tokens,
            self.chunked_prefill_size,
            running_bs if self.is_mixed_chunk else 0,
        )

        if self.chunked_req is not None:
            self.chunked_req.init_next_round_input()
            self.chunked_req = adder.add_chunked_req(self.chunked_req)

        if self.lora_paths:
            lora_set = set([req.lora_path for req in self.running_batch.reqs])

        # Get requests from the waiting queue to a new prefill batch
        for req in self.waiting_queue:
            if (
                self.lora_paths
                and len(
                    lora_set
                    | set([req.lora_path for req in adder.can_run_list])
                    | set([req.lora_path])
                )
                > self.max_loras_per_batch
            ):
                self.running_batch.batch_is_full = True
                break

            if running_bs + len(adder.can_run_list) >= self.max_running_requests:
                self.running_batch.batch_is_full = True
                break

            req.init_next_round_input(
                None if prefix_computed else self.tree_cache,
                self.enable_hierarchical_cache,
            )

            res = adder.add_one_req(
                req, self.chunked_req, self.enable_hierarchical_cache
            )
            if res != AddReqResult.CONTINUE:
                if res == AddReqResult.NO_TOKEN:
                    if self.enable_hierarchical_cache:
                        # Set batch_is_full after making sure there are requests that can be served
                        self.running_batch.batch_is_full = len(
                            adder.can_run_list
                        ) > 0 or (
                            self.running_batch is not None
                            and not self.running_batch.is_empty()
                        )
                    else:
                        self.running_batch.batch_is_full = True
                break

        # Update waiting queue
        can_run_list: List[Req] = adder.can_run_list
        if len(can_run_list) == 0:
            return None

        if self.enable_metrics:
            # only record queue time when enable_metrics is True to avoid overhead
            for req in can_run_list:
                req.queue_time_end = time.time()

        self.waiting_queue = [
            x for x in self.waiting_queue if x not in set(can_run_list)
        ]

        if self.enable_hierarchical_cache:
            self.tree_cache.ready_to_load_cache()

        if adder.new_chunked_req is not None:
            assert self.chunked_req is None
            self.chunked_req = adder.new_chunked_req

        if self.chunked_req:
            self.chunked_req.is_chunked += 1

        # Print stats
        if self.attn_tp_rank == 0:
            self.log_prefill_stats(adder, can_run_list, running_bs)

        # Create a new batch
        new_batch = ScheduleBatch.init_new(
            can_run_list,
            self.req_to_token_pool,
            self.token_to_kv_pool_allocator,
            self.tree_cache,
            self.model_config,
            self.enable_overlap,
            self.spec_algorithm,
            self.server_args.enable_custom_logit_processor,
        )
        new_batch.prepare_for_extend()

        # Mixed-style chunked prefill
        if (
            self.is_mixed_chunk
            and not self.running_batch.is_empty()
            and not (new_batch.return_logprob or self.running_batch.return_logprob)
        ):
            # TODO (lianmin): support return_logprob + mixed chunked prefill
            self.running_batch.filter_batch()
            if not self.running_batch.is_empty():
                self.running_batch.prepare_for_decode()
                new_batch.mix_with_running(self.running_batch)
                new_batch.decoding_reqs = self.running_batch.reqs
            self.running_batch = ScheduleBatch(
                reqs=[], batch_is_full=self.running_batch.batch_is_full
            )
        else:
            new_batch.decoding_reqs = None

        return new_batch

    def update_running_batch(self, batch: ScheduleBatch) -> Optional[ScheduleBatch]:
        """Update the current running decoding batch."""
        initial_bs = batch.batch_size()

        batch.filter_batch()
        if batch.is_empty():
            batch.batch_is_full = False
            return batch

        # Check if decode out of memory
        if not batch.check_decode_mem(self.decode_mem_cache_buf_multiplier) or (
            TEST_RETRACT and batch.batch_size() > 10
        ):
            old_ratio = self.new_token_ratio

            retracted_reqs, new_token_ratio = batch.retract_decode(self.server_args)
            self.new_token_ratio = new_token_ratio

            logger.info(
                "Decode out of memory happened. "
                f"#retracted_reqs: {len(retracted_reqs)}, "
                f"#new_token_ratio: {old_ratio:.4f} -> {self.new_token_ratio:.4f}"
            )
            self._extend_requests_to_queue(retracted_reqs)
        else:
            self.new_token_ratio = max(
                self.new_token_ratio - self.new_token_ratio_decay,
                self.min_new_token_ratio,
            )

        if batch.batch_size() < initial_bs:
            batch.batch_is_full = False

        # Update batch tensors
        batch.prepare_for_decode()
        return batch

    def run_batch(
        self, batch: ScheduleBatch
    ) -> Union[GenerationBatchResult, EmbeddingBatchResult]:
        """Run a batch."""
        self.forward_ct += 1

        # Check profiler
        if (
            self.profiler_target_forward_ct
            and self.profiler_target_forward_ct <= self.forward_ct
        ):
            self.send_to_tokenizer.send_pyobj(self.stop_profile())

        # Run forward
        if self.is_generation:
            if self.spec_algorithm.is_none():
                model_worker_batch = batch.get_model_worker_batch()
                logits_output, next_token_ids = self.tp_worker.forward_batch_generation(
                    model_worker_batch
                )
                bid = model_worker_batch.bid
            else:
                (
                    logits_output,
                    next_token_ids,
                    bid,
                    num_accepted_tokens,
                ) = self.draft_worker.forward_batch_speculative_generation(batch)
                self.spec_num_total_accepted_tokens += (
                    num_accepted_tokens + batch.batch_size()
                )
                self.spec_num_total_forward_ct += batch.batch_size()
                self.num_generated_tokens += num_accepted_tokens
            batch.output_ids = next_token_ids

            # These 2 values are needed for processing the output, but the values can be
            # modified by overlap schedule. So we have to copy them here so that
            # we can use the correct values in output processing.
            if batch.return_logprob:
                extend_input_len_per_req = [req.extend_input_len for req in batch.reqs]
                extend_logprob_start_len_per_req = [
                    req.extend_logprob_start_len for req in batch.reqs
                ]
            else:
                extend_input_len_per_req = None
                extend_logprob_start_len_per_req = None

            ret = GenerationBatchResult(
                logits_output=logits_output,
                next_token_ids=next_token_ids,
                extend_input_len_per_req=extend_input_len_per_req,
                extend_logprob_start_len_per_req=extend_logprob_start_len_per_req,
                bid=bid,
            )
        else:  # embedding or reward model
            model_worker_batch = batch.get_model_worker_batch()
            embeddings = self.tp_worker.forward_batch_embedding(model_worker_batch)
            ret = EmbeddingBatchResult(
                embeddings=embeddings, bid=model_worker_batch.bid
            )
        return ret

    def process_batch_result(
        self,
        batch: ScheduleBatch,
        result: Union[GenerationBatchResult, EmbeddingBatchResult],
    ):
        if batch.forward_mode.is_decode():
            self.process_batch_result_decode(batch, result)
        elif batch.forward_mode.is_extend():
            self.process_batch_result_prefill(batch, result)
        elif batch.forward_mode.is_idle():
            if self.enable_overlap:
                self.tp_worker.resolve_batch_result(result.bid)
                if batch.next_batch_sampling_info:
                    batch.next_batch_sampling_info.update_regex_vocab_mask()
                    self.current_stream.synchronize()
                    batch.next_batch_sampling_info.sampling_info_done.set()
        elif batch.forward_mode.is_dummy_first():
            batch.next_batch_sampling_info.update_regex_vocab_mask()
            self.current_stream.synchronize()
            batch.next_batch_sampling_info.sampling_info_done.set()

        if self.return_health_check_ct:
            # Return some signal for the health check.
            # This is used to prevent the health check signal being blocked by long context prefill.
            # However, one minor issue is that this code path does not check the status of detokenizer manager.
            self.return_health_check_ct -= 1
            self.send_to_tokenizer.send_pyobj(HealthCheckOutput())

    def prepare_dp_attn_batch(self, local_batch: ScheduleBatch):
        return self.prepare_dp_attn_batch_raw(
            local_batch,
            dp_size=self.server_args.dp_size,
            attn_tp_size=self.attn_tp_size,
            tp_cpu_group=self.tp_cpu_group,
            get_idle_batch=self.get_idle_batch,
            disable_cuda_graph=self.server_args.disable_cuda_graph,
<<<<<<< HEAD
            enable_two_batch_overlap=self.server_args.enable_two_batch_overlap,
            spec_algorithm=self.spec_algorithm,
            speculative_num_draft_tokens=self.server_args.speculative_num_draft_tokens,
            enable_deepep_moe=self.server_args.enable_deepep_moe,
            deepep_mode=DeepEPMode[self.server_args.deepep_mode],
=======
            spec_algorithm=self.spec_algorithm,
            speculative_num_draft_tokens=self.server_args.speculative_num_draft_tokens,
>>>>>>> a0fc5bc1
        )

    @staticmethod
    def prepare_dp_attn_batch_raw(
        local_batch: ScheduleBatch,
        dp_size,
        attn_tp_size: int,
        tp_cpu_group,
        get_idle_batch,
        disable_cuda_graph: bool,
<<<<<<< HEAD
        enable_two_batch_overlap: bool,
        spec_algorithm,
        speculative_num_draft_tokens,
        enable_deepep_moe: bool,
        deepep_mode: DeepEPMode,
=======
        spec_algorithm,
        speculative_num_draft_tokens,
>>>>>>> a0fc5bc1
    ):
        # Check if other DP workers have running batches
        if local_batch is None:
            num_tokens = 0
            global_num_tokens_for_logprob = 0
        elif local_batch.forward_mode.is_decode():
            num_tokens = local_batch.batch_size()
            if not spec_algorithm.is_none() and spec_algorithm.is_eagle():
                num_tokens = num_tokens * speculative_num_draft_tokens
            global_num_tokens_for_logprob = num_tokens
        else:
            num_tokens = local_batch.extend_num_tokens
            global_num_tokens_for_logprob = sum(
                [
                    # We should have at least 1 token for sample in every case.
                    max(extend_len - logprob_start_len, 1)
                    for logprob_start_len, extend_len in zip(
                        local_batch.extend_logprob_start_lens, local_batch.extend_lens
                    )
                ]
            )

        if local_batch is None or local_batch.forward_mode.is_decode_or_idle():
            can_cuda_graph = 1
        else:
            can_cuda_graph = 0

        if not spec_algorithm.is_none():
            # TODO(sang): Support cuda graph when idle batch is there.
            if local_batch is None or local_batch.forward_mode.is_idle():
                can_cuda_graph = 0

        is_extend_in_batch = (
            local_batch.forward_mode.is_extend() if local_batch else False
        )

        if local_batch is not None:
            local_tbo_split_seq_index = two_batch_overlap.compute_split_seq_index(
                forward_mode=local_batch.forward_mode,
                num_tokens=local_batch.input_ids.shape[0],
                extend_lens=local_batch.extend_lens,
            )
            resolved_deepep_mode = deepep_mode.resolve(local_batch.forward_mode)
            local_can_run_tbo = (local_tbo_split_seq_index is not None) and not (
                local_batch.forward_mode.is_extend()
                and enable_deepep_moe
                and (resolved_deepep_mode == DeepEPMode.low_latency)
            )
        else:
            local_tbo_split_seq_index = None
            local_can_run_tbo = False

        local_info = torch.tensor(
            [
                num_tokens,
                can_cuda_graph,
                global_num_tokens_for_logprob,
                is_extend_in_batch,
                local_can_run_tbo,
                local_batch.forward_mode.value if local_batch is not None else -1,
            ],
            dtype=torch.int64,
        )
        global_info = torch.empty(
<<<<<<< HEAD
            (dp_size, attn_tp_size, 6),
=======
            (dp_size, attn_tp_size, 4),
>>>>>>> a0fc5bc1
            dtype=torch.int64,
        )
        torch.distributed.all_gather_into_tensor(
            global_info.flatten(),
            local_info,
            group=tp_cpu_group,
        )
        global_num_tokens = global_info[:, 0, 0].tolist()
        can_cuda_graph = min(global_info[:, 0, 1].tolist())
        global_num_tokens_for_logprob = global_info[:, 0, 2].tolist()
        is_extend_in_batch = global_info[:, 0, 3].tolist()
        local_can_run_tbo_aggregated = min(global_info[:, 0, 4].tolist())
        forward_mode_same = _is_all_same(global_info[:, 0, 5].tolist())

        can_run_tbo = (
            enable_two_batch_overlap
            and local_can_run_tbo_aggregated
            and forward_mode_same
        )

        if local_batch is None and max(global_num_tokens) > 0:
            local_batch = get_idle_batch()

        if local_batch is not None:
            local_batch.global_num_tokens = global_num_tokens
            local_batch.global_num_tokens_for_logprob = global_num_tokens_for_logprob
            local_batch.tbo_split_seq_index = (
                local_tbo_split_seq_index if can_run_tbo else None
            )

            # Check forward mode for cuda graph
            if not disable_cuda_graph:
                local_batch.can_run_dp_cuda_graph = can_cuda_graph

        return local_batch, any(is_extend_in_batch)

    def get_idle_batch(self):
        idle_batch = ScheduleBatch.init_new(
            [],
            self.req_to_token_pool,
            self.token_to_kv_pool_allocator,
            self.tree_cache,
            self.model_config,
            self.enable_overlap,
            self.spec_algorithm,
            self.server_args.enable_custom_logit_processor,
        )
        idle_batch.prepare_for_idle()
        return idle_batch

    def move_ready_grammar_requests(self):
        """Move requests whose grammar objects are ready from grammar_queue to waiting_queue."""
        num_ready_reqs = 0
        for req in self.grammar_queue:
            try:
                req.grammar = req.grammar.result(timeout=0.05)
                num_ready_reqs += 1
            except futures._base.TimeoutError:
                break

        if self.server_args.enable_dp_attention:
            tp_size = self.attn_tp_size
            tp_group = self.attn_tp_cpu_group
        else:
            tp_size = self.tp_size
            tp_group = self.tp_cpu_group

        if tp_size > 1:
            # Sync across TP ranks to make sure they have the same number of ready requests
            tensor = torch.tensor(num_ready_reqs, dtype=torch.int32)
            torch.distributed.all_reduce(
                tensor, op=torch.distributed.ReduceOp.MAX, group=tp_group
            )
            num_ready_reqs_max = tensor.item()
            for i in range(num_ready_reqs, num_ready_reqs_max):
                self.grammar_queue[i].grammar = self.grammar_queue[i].grammar.result()
            num_ready_reqs = num_ready_reqs_max

        self._extend_requests_to_queue(self.grammar_queue[:num_ready_reqs])
        self.grammar_queue = self.grammar_queue[num_ready_reqs:]

    def watchdog_thread(self):
        """A watch dog thread that will try to kill the server itself if one forward batch takes too long."""
        self.watchdog_last_forward_ct = 0
        self.watchdog_last_time = time.time()

        while True:
            current = time.time()
            if self.cur_batch is not None:
                if self.watchdog_last_forward_ct == self.forward_ct:
                    if current > self.watchdog_last_time + self.watchdog_timeout:
                        logger.error(f"Watchdog timeout ({self.watchdog_timeout=})")
                        break
                else:
                    self.watchdog_last_forward_ct = self.forward_ct
                    self.watchdog_last_time = current
            time.sleep(self.watchdog_timeout // 2)

        # Print batch size and memory pool info to check whether there are de-sync issues.
        logger.error(
            f"{self.cur_batch.batch_size()=}, "
            f"{self.cur_batch.reqs=}, "
            f"{self.token_to_kv_pool_allocator.available_size()=}, "
            f"{self.tree_cache.evictable_size()=}, "
        )
        # Wait for some time so that the parent process can print the error.
        pyspy_dump_schedulers()
        print(file=sys.stderr, flush=True)
        print(file=sys.stdout, flush=True)
        time.sleep(5)
        self.parent_process.send_signal(signal.SIGQUIT)

    def flush_cache_wrapped(self, recv_req: FlushCacheReq):
        self.flush_cache()

    def flush_cache(self):
        """Flush the memory pool and cache."""
        if len(self.waiting_queue) == 0 and self.running_batch.is_empty():
            self.cur_batch = None
            self.last_batch = None
            self.tree_cache.reset()
            if self.grammar_backend:
                self.grammar_backend.reset()
            self.req_to_token_pool.clear()
            self.token_to_kv_pool_allocator.clear()

            if not self.spec_algorithm.is_none():
                self.draft_worker.model_runner.req_to_token_pool.clear()
                self.draft_worker.model_runner.token_to_kv_pool_allocator.clear()

            self.num_generated_tokens = 0
            self.forward_ct_decode = 0
            self.spec_num_total_accepted_tokens = 0
            self.spec_num_total_forward_ct = 0
            self.cum_spec_accept_length = 0
            self.cum_spec_accept_count = 0
            torch.cuda.empty_cache()
            logger.info("Cache flushed successfully!")
            if_success = True
        else:
            logging.warning(
                f"Cache not flushed because there are pending requests. "
                f"#queue-req: {len(self.waiting_queue)}, "
                f"#running-req: {len(self.running_batch.reqs)}"
            )
            if_success = False
        return if_success

    def get_internal_state(self, recv_req: GetInternalStateReq):
        ret = dict(global_server_args_dict)
        ret["last_gen_throughput"] = self.last_gen_throughput
        if not self.spec_algorithm.is_none() and self.cum_spec_accept_count > 0:
            ret["avg_spec_accept_length"] = (
                self.cum_spec_accept_length / self.cum_spec_accept_count
            )

        if RECORD_STEP_TIME:
            ret["step_time_dict"] = self.step_time_dict
        return GetInternalStateReqOutput(
            internal_state=ret,
        )

    def set_internal_state(self, recv_req: SetInternalStateReq):
        server_args_dict = recv_req.server_args
        args_allow_update = set(
            [
                "speculative_accept_threshold_single",
                "speculative_accept_threshold_acc",
            ]
        )
        if_success = True
        for k, v in server_args_dict.items():
            if k not in args_allow_update:
                logging.warning(f"Updating {k} is not supported.")
                if_success = False
                break
        if if_success:
            if not self.spec_algorithm.is_none() and self.cum_spec_accept_count > 0:
                avg_spec_accept_length = (
                    self.cum_spec_accept_length / self.cum_spec_accept_count
                )
                logger.info(f"{avg_spec_accept_length=}")
            self.cum_spec_accept_length = self.cum_spec_accept_count = 0
            for k, v in server_args_dict.items():
                global_server_args_dict[k] = v
            logger.info(f"Global server args updated! " f"{global_server_args_dict=}")
        return SetInternalStateReqOutput(
            updated=True,
            server_args=global_server_args_dict,
        )

    def handle_rpc_request(self, recv_req: RpcReqInput):
        # Handle RPC requests
        logger.info(
            f"handle_rpc_request: {recv_req.method}, param: {recv_req.parameters}"
        )

        success = True
        exec = None
        try:
            func = getattr(self, recv_req.method)
            func(recv_req.parameters)
        except Exception as e:
            success = False
            exec = e
            logger.error(f"Failed to call rpc {recv_req.method}: {str(e)}")

        barrier()
        return RpcReqOutput(success, "" if not exec else str(exec))

    def save_remote_model(self, params):
        url = params["url"]

        worker = self.tp_worker.worker

        worker.model_runner.save_remote_model(url)

    def save_sharded_model(self, params):
        worker = self.tp_worker.worker

        worker.model_runner.save_sharded_model(
            path=params["path"],
            pattern=params["pattern"],
            max_size=params["max_size"],
        )

    def abort_request(self, recv_req: AbortReq):
        # Delete requests in the waiting queue
        to_del = []
        for i, req in enumerate(self.waiting_queue):
            if req.rid.startswith(recv_req.rid):
                to_del.append(i)
                break

        # Sort in reverse order to avoid index issues when deleting
        for i in sorted(to_del, reverse=True):
            req = self.waiting_queue.pop(i)
            logger.debug(f"Abort queued request. {req.rid=}")
            return

        # Delete requests in the running batch
        for req in self.running_batch.reqs:
            if req.rid.startswith(recv_req.rid) and not req.finished():
                logger.debug(f"Abort running request. {req.rid=}")
                req.to_abort = True
                return

    def _pause_engine(self) -> Tuple[List[Req], int]:
        raise NotImplementedError()

    def update_weights_from_disk(self, recv_req: UpdateWeightFromDiskReqInput):
        """In-place update of the weights from disk."""
        success, message = self.tp_worker.update_weights_from_disk(recv_req)
        if success:
            flash_cache_success = self.flush_cache()
            assert flash_cache_success, "Cache flush failed after updating weights"
        else:
            logger.error(message)
        return UpdateWeightFromDiskReqOutput(success, message, 0)

    def init_weights_update_group(self, recv_req: InitWeightsUpdateGroupReqInput):
        """Initialize the online model parameter update group."""
        success, message = self.tp_worker.init_weights_update_group(recv_req)
        return InitWeightsUpdateGroupReqOutput(success, message)

    def update_weights_from_distributed(
        self,
        recv_req: UpdateWeightsFromDistributedReqInput,
    ) -> Tuple[bool, str]:
        """Update the online model parameter."""
        success, message = self.tp_worker.update_weights_from_distributed(recv_req)
        if success:
            flash_cache_success = self.flush_cache()
            assert flash_cache_success, "Cache flush failed after updating weights"
        else:
            logger.error(message)
        return UpdateWeightsFromDistributedReqOutput(success, message)

    def update_weights_from_tensor(self, recv_req: UpdateWeightsFromTensorReqInput):
        """Update the online model parameter from tensors."""
        success, message = self.tp_worker.update_weights_from_tensor(recv_req)
        # TODO extract common code b/t update_weights_from_distributed and update_weights_from_tensor later
        if success:
            if recv_req.flush_cache:
                flash_cache_success = self.flush_cache()
                assert flash_cache_success, "Cache flush failed after updating weights"
        else:
            logger.error(message)
        return UpdateWeightsFromTensorReqOutput(success, message)

    def get_weights_by_name(self, recv_req: GetWeightsByNameReqInput):
        parameter = self.tp_worker.get_weights_by_name(recv_req)
        return GetWeightsByNameReqOutput(parameter)

    def release_memory_occupation(self, recv_req: ReleaseMemoryOccupationReqInput):
        self.memory_saver_adapter.check_validity(
            caller_name="release_memory_occupation"
        )
        self.stashed_model_static_state = _export_static_state(
            self.tp_worker.worker.model_runner.model
        )
        self.memory_saver_adapter.pause()
        self.flush_cache()
        return ReleaseMemoryOccupationReqOutput()

    def resume_memory_occupation(self, recv_req: ResumeMemoryOccupationReqInput):
        self.memory_saver_adapter.check_validity(caller_name="resume_memory_occupation")
        self.memory_saver_adapter.resume()
        _import_static_state(
            self.tp_worker.worker.model_runner.model, self.stashed_model_static_state
        )
        del self.stashed_model_static_state
        return ResumeMemoryOccupationReqOutput()

    def profile(self, recv_req: ProfileReq):
        if recv_req.type == ProfileReqType.START_PROFILE:
            return self.start_profile(
                recv_req.output_dir,
                recv_req.num_steps,
                recv_req.activities,
                recv_req.with_stack,
                recv_req.record_shapes,
            )
        else:
            return self.stop_profile()

    def start_profile(
        self,
        output_dir: Optional[str],
        num_steps: Optional[int],
        activities: Optional[List[str]],
        with_stack: Optional[bool],
        record_shapes: Optional[bool],
    ) -> None:
        if self.profiler_activities:
            return ProfileReqOutput(
                success=False,
                message="Profiling is already in progress. Call /stop_profile first.",
            )

        if output_dir is None:
            output_dir = os.getenv("SGLANG_TORCH_PROFILER_DIR", "/tmp")
        if activities is None:
            activities = ["CPU", "GPU"]

        self.torch_profiler_output_dir = output_dir
        self.profiler_activities = activities
        logger.info(
            "Profiling starts. Traces will be saved to: %s",
            self.torch_profiler_output_dir,
        )

        activity_map = {
            "CPU": torch.profiler.ProfilerActivity.CPU,
            "GPU": torch.profiler.ProfilerActivity.CUDA,
        }
        torchprof_activities = [
            activity_map[a] for a in activities if a in activity_map
        ]

        if torchprof_activities:
            self.torch_profiler = torch.profiler.profile(
                activities=torchprof_activities,
                with_stack=with_stack if with_stack is not None else True,
                record_shapes=record_shapes if record_shapes is not None else False,
            )
            self.torch_profiler.start()

        if "MEM" in activities:
            torch.cuda.memory._record_memory_history(max_entries=100000)

        if "CUDA_PROFILER" in activities:
            torch.cuda.cudart().cudaProfilerStart()

        if num_steps:
            self.profiler_target_forward_ct = self.forward_ct + num_steps
            # The caller will be notified when reaching profiler_target_forward_ct
        else:
            self.profiler_target_forward_ct = None
            return ProfileReqOutput(success=True, message="Succeeded")

    def stop_profile(self) -> None:
        if self.profiler_activities is None:
            return ProfileReqOutput(
                success=False,
                message="Profiling is already not in progress. Call /start_profile first.",
            )

        logger.info("Stop profiling...")
        if self.torch_profiler is not None:
            self.torch_profiler.stop()
            self.torch_profiler.export_chrome_trace(
                os.path.join(
                    self.torch_profiler_output_dir,
                    str(time.time()) + f"-TP-{self.tp_rank}" + ".trace.json.gz",
                )
            )

        if "MEM" in self.profiler_activities:
            memory_profile_path = os.path.join(
                self.torch_profiler_output_dir,
                str(time.time()) + f"-TP-{self.tp_rank}-memory" + ".pickle",
            )
            torch.cuda.memory._dump_snapshot(memory_profile_path)
            torch.cuda.memory._record_memory_history(enabled=None)

        if "CUDA_PROFILER" in self.profiler_activities:
            torch.cuda.cudart().cudaProfilerStop()

        logger.info(
            "Profiling done. Traces are saved to: %s",
            self.torch_profiler_output_dir,
        )
        self.torch_profiler = None
        self.torch_profiler_output_dir = None
        self.profiler_activities = None

        return ProfileReqOutput(success=True, message="Succeeded")

    def expert_distribution_handle(self, recv_req: ExpertDistributionReq):
        dump_output = None
        if recv_req == ExpertDistributionReq.START_RECORD:
            expert_distribution_recorder.start_record()
        elif recv_req == ExpertDistributionReq.STOP_RECORD:
            expert_distribution_recorder.stop_record()
        elif recv_req == ExpertDistributionReq.DUMP_RECORD:
            dump_output = expert_distribution_recorder.dump_record()
        else:
            raise ValueError("Unrecognized ExpertDistributionReq value")
        return ExpertDistributionReqOutput(dump_output=dump_output)

    def open_session(self, recv_req: OpenSessionReqInput):
        # handle error
        session_id = recv_req.session_id
        if session_id in self.sessions:
            logger.warning(f"session id {session_id} already exist, cannot open.")
            return OpenSessionReqOutput(session_id, False)
        elif session_id is None:
            logger.warning("session id is None, cannot open.")
            return OpenSessionReqOutput(session_id, False)
        else:
            self.sessions[session_id] = Session(
                recv_req.capacity_of_str_len, session_id
            )
            return OpenSessionReqOutput(session_id, True)

    def close_session(self, recv_req: CloseSessionReqInput):
        # handle error
        session_id = recv_req.session_id
        if session_id not in self.sessions:
            logger.warning(f"session id {session_id} does not exist, cannot delete.")
        else:
            del self.sessions[session_id]


def is_health_check_generate_req(recv_req):
    return getattr(recv_req, "rid", "").startswith("HEALTH_CHECK")


def _export_static_state(model):
    return dict(
        buffers=[
            (name, buffer.detach().clone()) for name, buffer in model.named_buffers()
        ]
    )


def _import_static_state(model, static_params):
    self_named_buffers = dict(model.named_buffers())
    for name, tensor in static_params["buffers"]:
        self_named_buffers[name][...] = tensor


def _is_all_same(x):
    return all(value == x[0] for value in x)


def run_scheduler_process(
    server_args: ServerArgs,
    port_args: PortArgs,
    gpu_id: int,
    tp_rank: int,
    dp_rank: Optional[int],
    pipe_writer,
):
    # Generate the prefix
    if dp_rank is None:
        prefix = f" TP{tp_rank}"
    else:
        prefix = f" DP{dp_rank} TP{tp_rank}"

    # Config the process
    kill_itself_when_parent_died()
    setproctitle.setproctitle(f"sglang::scheduler{prefix.replace(' ', '_')}")
    faulthandler.enable()
    parent_process = psutil.Process().parent()

    # [For Router] if env var "SGLANG_DP_RANK" exist, set dp_rank to the value of the env var
    if dp_rank is None and "SGLANG_DP_RANK" in os.environ:
        dp_rank = int(os.environ["SGLANG_DP_RANK"])

    # Configure the logger
    configure_logger(server_args, prefix=prefix)
    suppress_other_loggers()

    # Set cpu affinity to this gpu process
    if get_bool_env_var("SGLANG_SET_CPU_AFFINITY"):
        set_gpu_proc_affinity(server_args.tp_size, server_args.nnodes, gpu_id)

    # Create a scheduler and run the event loop
    try:
        scheduler = Scheduler(server_args, port_args, gpu_id, tp_rank, dp_rank)
        pipe_writer.send(
            {
                "status": "ready",
                "max_total_num_tokens": scheduler.max_total_num_tokens,
                "max_req_input_len": scheduler.max_req_input_len,
                "expert_location_metadata": scheduler.expert_location_metadata,
            }
        )
        disaggregation_mode: DisaggregationMode = scheduler.disaggregation_mode

        if disaggregation_mode == DisaggregationMode.NULL:
            if scheduler.enable_overlap:
                scheduler.event_loop_overlap()
            else:
                scheduler.event_loop_normal()
        elif disaggregation_mode == DisaggregationMode.PREFILL:
            scheduler.event_loop_normal_disagg_prefill()
        elif disaggregation_mode == DisaggregationMode.DECODE:
            scheduler.event_loop_normal_disagg_decode()

    except Exception:
        traceback = get_exception_traceback()
        logger.error(f"Scheduler hit an exception: {traceback}")
        parent_process.send_signal(signal.SIGQUIT)<|MERGE_RESOLUTION|>--- conflicted
+++ resolved
@@ -1447,16 +1447,11 @@
             tp_cpu_group=self.tp_cpu_group,
             get_idle_batch=self.get_idle_batch,
             disable_cuda_graph=self.server_args.disable_cuda_graph,
-<<<<<<< HEAD
             enable_two_batch_overlap=self.server_args.enable_two_batch_overlap,
             spec_algorithm=self.spec_algorithm,
             speculative_num_draft_tokens=self.server_args.speculative_num_draft_tokens,
             enable_deepep_moe=self.server_args.enable_deepep_moe,
             deepep_mode=DeepEPMode[self.server_args.deepep_mode],
-=======
-            spec_algorithm=self.spec_algorithm,
-            speculative_num_draft_tokens=self.server_args.speculative_num_draft_tokens,
->>>>>>> a0fc5bc1
         )
 
     @staticmethod
@@ -1467,16 +1462,11 @@
         tp_cpu_group,
         get_idle_batch,
         disable_cuda_graph: bool,
-<<<<<<< HEAD
         enable_two_batch_overlap: bool,
         spec_algorithm,
         speculative_num_draft_tokens,
         enable_deepep_moe: bool,
         deepep_mode: DeepEPMode,
-=======
-        spec_algorithm,
-        speculative_num_draft_tokens,
->>>>>>> a0fc5bc1
     ):
         # Check if other DP workers have running batches
         if local_batch is None:
@@ -1541,11 +1531,7 @@
             dtype=torch.int64,
         )
         global_info = torch.empty(
-<<<<<<< HEAD
             (dp_size, attn_tp_size, 6),
-=======
-            (dp_size, attn_tp_size, 4),
->>>>>>> a0fc5bc1
             dtype=torch.int64,
         )
         torch.distributed.all_gather_into_tensor(
