--- conflicted
+++ resolved
@@ -1419,14 +1419,9 @@
         return InitWeightsUpdateGroupReqOutput(success, message)
 
     def update_weights_from_distributed(
-<<<<<<< HEAD
-            self, recv_req: UpdateWeightsFromDistributedReqInput
-    ):
-=======
         self,
         recv_req: UpdateWeightsFromDistributedReqInput,
     ) -> Tuple[bool, str]:
->>>>>>> 58e4d92a
         """Update the online model parameter."""
         success, message = self.tp_worker.update_weights_from_distributed(recv_req)
         if success:
