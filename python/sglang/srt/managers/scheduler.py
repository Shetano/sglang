# Copyright 2023-2024 SGLang Team
# Licensed under the Apache License, Version 2.0 (the "License");
# you may not use this file except in compliance with the License.
# You may obtain a copy of the License at
#
#     http://www.apache.org/licenses/LICENSE-2.0
#
# Unless required by applicable law or agreed to in writing, software
# distributed under the License is distributed on an "AS IS" BASIS,
# WITHOUT WARRANTIES OR CONDITIONS OF ANY KIND, either express or implied.
# See the License for the specific language governing permissions and
# limitations under the License.
# ==============================================================================
"""A scheduler that manages a tensor parallel GPU worker."""

import logging
import os
import signal
import threading
import time
import warnings
from collections import deque
from concurrent import futures
from types import SimpleNamespace
from typing import List, Optional

import psutil
import torch
import zmq

from sglang.global_config import global_config
from sglang.srt.configs.model_config import ModelConfig
from sglang.srt.hf_transformers_utils import get_processor, get_tokenizer
from sglang.srt.layers.logits_processor import LogitsProcessorOutput
from sglang.srt.managers.io_struct import (
    AbortReq,
    BatchEmbeddingOut,
    BatchTokenIDOut,
    CloseSessionReqInput,
    FlushCacheReq,
<<<<<<< HEAD
    GetMemPoolSizeReq,
    GetMemPoolSizeReqOutput,
    GetParameterByNameReqInput,
    GetParameterByNameReqOutput,
    InitParameterUpdateGroupReqInput,
    InitParameterUpdateGroupReqOutput,
=======
>>>>>>> fe97a2d4
    OpenSessionReqInput,
    OpenSessionReqOutput,
    ProfileReq,
    TokenizedEmbeddingReqInput,
    TokenizedGenerateReqInput,
    UpdateParameterFromDistributedReqInput,
    UpdateParameterFromDistributedReqOutput,
    UpdateWeightFromDistReqInput,
    UpdateWeightFromDistReqOutput,
)
from sglang.srt.managers.schedule_batch import (
    FINISH_ABORT,
    BaseFinishReason,
    ImageInputs,
    Req,
    ScheduleBatch,
    global_server_args_dict,
)
from sglang.srt.managers.schedule_policy import (
    AddReqResult,
    PrefillAdder,
    SchedulePolicy,
)
from sglang.srt.managers.session_controller import Session
from sglang.srt.managers.tp_worker import TpModelWorker
from sglang.srt.managers.tp_worker_overlap_thread import TpModelWorkerClient
from sglang.srt.mem_cache.chunk_cache import ChunkCache
from sglang.srt.mem_cache.radix_cache import RadixCache
from sglang.srt.metrics.collector import SchedulerMetricsCollector, SchedulerStats
from sglang.srt.model_executor.forward_batch_info import ForwardMode
from sglang.srt.server_args import PortArgs, ServerArgs
from sglang.srt.utils import (
    broadcast_pyobj,
    configure_logger,
    crash_on_warnings,
    get_bool_env_var,
    get_zmq_socket,
    set_gpu_proc_affinity,
    set_random_seed,
    suppress_other_loggers,
)
from sglang.utils import get_exception_traceback

logger = logging.getLogger(__name__)

# Test retract decode
test_retract = get_bool_env_var("SGLANG_TEST_RETRACT")


class Scheduler:
    """A scheduler that manages a tensor parallel GPU worker."""

    def __init__(
        self,
        server_args: ServerArgs,
        port_args: PortArgs,
        gpu_id: int,
        tp_rank: int,
        dp_rank: Optional[int],
    ):
        # Parse args
        self.server_args = server_args
        self.tp_rank = tp_rank
        self.tp_size = server_args.tp_size
        self.schedule_policy = server_args.schedule_policy
        self.disable_jump_forward = server_args.disable_jump_forward
        self.lora_paths = server_args.lora_paths
        self.max_loras_per_batch = server_args.max_loras_per_batch
        self.enable_overlap = not server_args.disable_overlap_schedule
        self.skip_tokenizer_init = server_args.skip_tokenizer_init
        self.enable_metrics = server_args.enable_metrics

        # Session info
        self.sessions = {}

        # Init inter-process communication
        context = zmq.Context(2)

        if self.tp_rank == 0 or self.server_args.enable_dp_attention:
            self.recv_from_tokenizer = get_zmq_socket(
                context, zmq.PULL, port_args.scheduler_input_ipc_name
            )
            self.send_to_tokenizer = get_zmq_socket(
                context, zmq.PUSH, port_args.tokenizer_ipc_name
            )

            if server_args.skip_tokenizer_init:
                # Directly send to the tokenizer/api
                self.send_to_detokenizer = get_zmq_socket(
                    context, zmq.PUSH, port_args.tokenizer_ipc_name
                )
            else:
                # Send to the detokenizer
                self.send_to_detokenizer = get_zmq_socket(
                    context, zmq.PUSH, port_args.detokenizer_ipc_name
                )
        else:
            self.recv_from_tokenizer = None
            self.send_to_tokenizer = SimpleNamespace(send_pyobj=lambda x: None)
            self.send_to_detokenizer = SimpleNamespace(send_pyobj=lambda x: None)

        # Init tokenizer
        self.model_config = ModelConfig(
            server_args.model_path,
            trust_remote_code=server_args.trust_remote_code,
            context_length=server_args.context_length,
            model_override_args=server_args.json_model_override_args,
            is_embedding=server_args.is_embedding,
        )
        self.is_generation = self.model_config.is_generation

        if server_args.skip_tokenizer_init:
            self.tokenizer = self.processor = None
        else:
            if self.model_config.is_multimodal:
                self.processor = get_processor(
                    server_args.tokenizer_path,
                    tokenizer_mode=server_args.tokenizer_mode,
                    trust_remote_code=server_args.trust_remote_code,
                )
                self.tokenizer = self.processor.tokenizer
            else:
                self.tokenizer = get_tokenizer(
                    server_args.tokenizer_path,
                    tokenizer_mode=server_args.tokenizer_mode,
                    trust_remote_code=server_args.trust_remote_code,
                )

        # Check whether overlap can be enabled
        if not self.is_generation:
            self.enable_overlap = False
            logger.info("Overlap scheduler is disabled for embedding models.")

        if self.model_config.is_multimodal:
            self.enable_overlap = False
            logger.info("Overlap scheduler is disabled for multimodal models.")

        if self.enable_overlap:
            self.disable_jump_forward = True

        # Launch a tensor parallel worker
        if self.enable_overlap:
            TpWorkerClass = TpModelWorkerClient
        else:
            TpWorkerClass = TpModelWorker

        self.tp_worker = TpWorkerClass(
            server_args=server_args,
            gpu_id=gpu_id,
            tp_rank=tp_rank,
            dp_rank=dp_rank,
            nccl_port=port_args.nccl_port,
        )

        # Get token and memory info from the model worker
        (
            self.max_total_num_tokens,
            self.max_prefill_tokens,
            self.max_running_requests,
            self.max_req_len,
            self.max_req_input_len,
            self.random_seed,
            self.device,
            worker_global_server_args_dict,
            _,
            _,
            _,
        ) = self.tp_worker.get_worker_info()
        self.tp_cpu_group = self.tp_worker.get_tp_cpu_group()
        self.pad_input_ids_func = self.tp_worker.get_pad_input_ids_func()
        global_server_args_dict.update(worker_global_server_args_dict)
        set_random_seed(self.random_seed)

        # Print debug info
        logger.info(
            f"max_total_num_tokens={self.max_total_num_tokens}, "
            f"max_prefill_tokens={self.max_prefill_tokens}, "
            f"max_running_requests={self.max_running_requests}, "
            f"context_len={self.model_config.context_len}"
        )

        # Init memory pool and cache
        self.req_to_token_pool, self.token_to_kv_pool = self.tp_worker.get_memory_pool()

        if (
            server_args.chunked_prefill_size is not None
            and server_args.disable_radix_cache
        ):
            self.tree_cache = ChunkCache(
                req_to_token_pool=self.req_to_token_pool,
                token_to_kv_pool=self.token_to_kv_pool,
            )
        else:
            self.tree_cache = RadixCache(
                req_to_token_pool=self.req_to_token_pool,
                token_to_kv_pool=self.token_to_kv_pool,
                disable=server_args.disable_radix_cache,
            )
        self.tree_cache_metrics = {"total": 0, "hit": 0}
        self.policy = SchedulePolicy(self.schedule_policy, self.tree_cache)

        # Init running status
        self.waiting_queue: List[Req] = []
        # The running decoding batch for continuous batching
        self.running_batch: Optional[ScheduleBatch] = None
        # The current forward batch
        self.cur_batch: Optional[ScheduleBatch] = None
        # The current forward batch
        self.last_batch: Optional[ScheduleBatch] = None
        self.forward_ct = 0
        self.forward_ct_decode = 0
        self.num_generated_tokens = 0
        self.last_decode_stats_tic = time.time()
        self.stream_interval = server_args.stream_interval

        # Init chunked prefill
        self.chunked_prefill_size = server_args.chunked_prefill_size
        self.being_chunked_req = None
        self.is_mixed_chunk = (
            self.chunked_prefill_size is not None and server_args.enable_mixed_chunk
        )

        # Init the grammar backend for constrained generation
        self.grammar_queue: List[Req] = []
        if not server_args.skip_tokenizer_init:
            if server_args.grammar_backend == "outlines":
                from sglang.srt.constrained.outlines_backend import (
                    OutlinesGrammarBackend,
                )

                self.grammar_backend = OutlinesGrammarBackend(
                    self.tokenizer,
                    whitespace_pattern=server_args.constrained_json_whitespace_pattern,
                    allow_jump_forward=not server_args.disable_jump_forward,
                )
            elif server_args.grammar_backend == "xgrammar":
                from sglang.srt.constrained.xgrammar_backend import (
                    XGrammarGrammarBackend,
                )

                self.grammar_backend = XGrammarGrammarBackend(
                    self.tokenizer, vocab_size=self.model_config.vocab_size
                )
            else:
                raise ValueError(
                    f"Invalid grammar backend: {server_args.grammar_backend}"
                )
        else:
            self.grammar_backend = None

        # Init new token estimation
        assert (
            server_args.schedule_conservativeness >= 0
        ), "Invalid schedule_conservativeness"

        self.init_new_token_ratio = min(
            global_config.default_init_new_token_ratio
            * server_args.schedule_conservativeness,
            1.0,
        )
        self.min_new_token_ratio = min(
            self.init_new_token_ratio
            * global_config.default_min_new_token_ratio_factor,
            1.0,
        )
        self.new_token_ratio_decay = (
            self.init_new_token_ratio - self.min_new_token_ratio
        ) / global_config.default_new_token_ratio_decay_steps
        self.new_token_ratio = self.init_new_token_ratio

        # Tells whether the current running batch is full so that we can skip
        # the check of whether to prefill new requests.
        # This is an optimization to reduce the overhead of the prefill check.
        self.batch_is_full = False

        # Init watchdog thread
        self.watchdog_timeout = server_args.watchdog_timeout
        t = threading.Thread(target=self.watchdog_thread, daemon=True)
        t.start()
        self.parent_process = psutil.Process().parent()

        # Init profiler
        if os.getenv("SGLANG_TORCH_PROFILER_DIR", "") == "":
            self.profiler = None
        else:
            self.torch_profiler_trace_dir = os.getenv("SGLANG_TORCH_PROFILER_DIR")
            logger.info(
                "Profiling enabled. Traces will be saved to: %s",
                self.torch_profiler_trace_dir,
            )
            self.profiler = torch.profiler.profile(
                activities=[
                    torch.profiler.ProfilerActivity.CPU,
                    torch.profiler.ProfilerActivity.CUDA,
                ],
                with_stack=True,
            )

        # Init metrics stats
        self.stats = SchedulerStats()
        if self.enable_metrics:
            self.metrics_collector = SchedulerMetricsCollector(
                labels={
                    "model_name": self.server_args.served_model_name,
                    # TODO: Add lora name/path in the future,
                },
            )

    def watchdog_thread(self):
        self.watchdog_last_forward_ct = 0
        self.watchdog_last_time = time.time()

        while True:
            if self.cur_batch is not None:
                if self.watchdog_last_forward_ct == self.forward_ct:
                    if time.time() > self.watchdog_last_time + self.watchdog_timeout:
                        logger.error(f"Watchdog timeout ({self.watchdog_timeout=})")
                        break
                else:
                    self.watchdog_last_forward_ct = self.forward_ct
                    self.watchdog_last_time = time.time()
            time.sleep(self.watchdog_timeout / 2)

        self.parent_process.send_signal(signal.SIGQUIT)

    @torch.no_grad()
    def event_loop_normal(self):
        """A normal scheduler loop."""
        while True:
            recv_reqs = self.recv_requests()
            self.process_input_requests(recv_reqs)

            batch = self.get_next_batch_to_run()
            if self.server_args.enable_dp_attention:
                batch = self.prepare_dp_attn_batch(batch)

            self.cur_batch = batch

            if batch:
                result = self.run_batch(batch)
                self.process_batch_result(batch, result)
            else:
                # Self-check and re-init some states when the server is idle
                self.check_memory()
                self.new_token_ratio = self.init_new_token_ratio

            self.last_batch = batch

    @torch.no_grad()
    def event_loop_overlap(self):
        """A scheduler loop that overlaps the CPU processing and GPU computation."""
        result_queue = deque()

        while True:
            recv_reqs = self.recv_requests()
            self.process_input_requests(recv_reqs)

            batch = self.get_next_batch_to_run()
            self.cur_batch = batch
            if batch:
                result = self.run_batch(batch)
                result_queue.append((batch.copy(), result))

                if self.last_batch is None:
                    # A dummy first batch to start the pipeline for overlap scheduler.
                    # It is now used for triggering the sampling_info_done event.
                    tmp_batch = ScheduleBatch(
                        reqs=None,
                        forward_mode=ForwardMode.DUMMY_FIRST,
                        next_batch_sampling_info=self.tp_worker.cur_sampling_info,
                    )
                    self.process_batch_result(tmp_batch, None)

            if self.last_batch:
                tmp_batch, tmp_result = result_queue.popleft()
                tmp_batch.next_batch_sampling_info = (
                    self.tp_worker.cur_sampling_info if batch else None
                )
                self.process_batch_result(tmp_batch, tmp_result)
            elif batch is None:
                # Self-check and re-init some states when the server is idle
                self.check_memory()
                self.new_token_ratio = self.init_new_token_ratio

            self.last_batch = batch

    def prepare_dp_attn_batch(self, local_batch: ScheduleBatch):
        # Check if other DP workers have running batches
        if local_batch is None:
            num_tokens = 0
        elif local_batch.forward_mode.is_decode():
            num_tokens = local_batch.batch_size()
        else:
            num_tokens = local_batch.extend_num_tokens

        local_num_tokens = torch.tensor([num_tokens], dtype=torch.int64)
        global_num_tokens = torch.empty(self.tp_size, dtype=torch.int64)
        torch.distributed.all_gather_into_tensor(
            global_num_tokens,
            local_num_tokens,
            group=self.tp_cpu_group,
        )

        if local_batch is None and global_num_tokens.max().item() > 0:
            local_batch = self.get_idle_batch()

        if local_batch is not None:
            local_batch.global_num_tokens = global_num_tokens.tolist()

            # Check forward mode for cuda graph
            if not self.server_args.disable_cuda_graph:
                forward_mode_state = torch.tensor(
                    (
                        1
                        if local_batch.forward_mode.is_decode()
                        or local_batch.forward_mode.is_idle()
                        else 0
                    ),
                    dtype=torch.int32,
                )
                torch.distributed.all_reduce(
                    forward_mode_state,
                    op=torch.distributed.ReduceOp.MIN,
                    group=self.tp_cpu_group,
                )
                local_batch.can_run_dp_cuda_graph = forward_mode_state.item() == 1

        return local_batch

    def get_idle_batch(self):
        idle_batch = ScheduleBatch.init_new(
            [],
            self.req_to_token_pool,
            self.token_to_kv_pool,
            self.tree_cache,
            self.model_config,
            self.enable_overlap,
        )
        idle_batch.prepare_for_idle()
        return idle_batch

    def recv_requests(self):
        if self.tp_rank == 0 or self.server_args.enable_dp_attention:
            recv_reqs = []

            while True:
                try:
                    recv_req = self.recv_from_tokenizer.recv_pyobj(zmq.NOBLOCK)
                except zmq.ZMQError:
                    break
                recv_reqs.append(recv_req)
        else:
            recv_reqs = None

        if self.tp_size != 1 and not self.server_args.enable_dp_attention:
            recv_reqs = broadcast_pyobj(recv_reqs, self.tp_rank, self.tp_cpu_group)
        return recv_reqs

    def process_input_requests(self, recv_reqs: List):
        for recv_req in recv_reqs:
            if isinstance(recv_req, TokenizedGenerateReqInput):
                self.handle_generate_request(recv_req)
            elif isinstance(recv_req, TokenizedEmbeddingReqInput):
                self.handle_embedding_request(recv_req)
            elif isinstance(recv_req, FlushCacheReq):
                self.flush_cache()
            elif isinstance(recv_req, AbortReq):
                self.abort_request(recv_req)
            elif isinstance(recv_req, UpdateWeightFromDistReqInput):
                success, message = self.update_weights_from_disk(recv_req)
                self.send_to_tokenizer.send_pyobj(
                    UpdateWeightFromDistReqOutput(success, message)
                )
            elif isinstance(recv_req, GetParameterByNameReqInput):
                parameter = self.get_weights_by_parameter_name(recv_req)
                self.send_to_tokenizer.send_pyobj(
                    GetParameterByNameReqOutput(parameter)
                )
            elif isinstance(recv_req, InitParameterUpdateGroupReqInput):
                success, message = self.init_parameter_update_group(recv_req)
                self.send_to_tokenizer.send_pyobj(
                    InitParameterUpdateGroupReqOutput(success, message)
                )
            elif isinstance(recv_req, UpdateParameterFromDistributedReqInput):
                success, message = self.update_parameter_from_distributed(recv_req)
                self.send_to_tokenizer.send_pyobj(
                    UpdateParameterFromDistributedReqOutput(success, message)
                )
            elif isinstance(recv_req, ProfileReq):
                if recv_req == ProfileReq.START_PROFILE:
                    self.start_profile()
                else:
                    self.stop_profile()
            elif isinstance(recv_req, OpenSessionReqInput):
                session_id = self.open_session(recv_req)
                self.send_to_tokenizer.send_pyobj(OpenSessionReqOutput(session_id))
            elif isinstance(recv_req, CloseSessionReqInput):
                self.close_session(recv_req)
            else:
                raise ValueError(f"Invalid request: {recv_req}")

    def handle_generate_request(
        self,
        recv_req: TokenizedGenerateReqInput,
    ):
        if recv_req.session_id is None or recv_req.session_id not in self.sessions:
            # Create a new request
            if recv_req.input_embeds is not None:
                # Generate fake input_ids based on the length of input_embeds
                seq_length = len(recv_req.input_embeds)
                fake_input_ids = [1] * seq_length
                recv_req.input_ids = fake_input_ids

            req = Req(
                recv_req.rid,
                recv_req.input_text,
                recv_req.input_ids,
                recv_req.sampling_params,
                lora_path=recv_req.lora_path,
                input_embeds=recv_req.input_embeds,
            )
            req.tokenizer = self.tokenizer

            if recv_req.session_id is not None:
                req.finished_reason = FINISH_ABORT(
                    f"Invalid request: session id {recv_req.session_id} does not exist"
                )
                self.waiting_queue.append(req)
                return
        else:
            # Create a new request from a previsou session
            session = self.sessions[recv_req.session_id]
            req = session.create_req(recv_req, self.tokenizer)
            if isinstance(req.finished_reason, FINISH_ABORT):
                self.waiting_queue.append(req)
                return

        # Image inputs
        if recv_req.image_inputs is not None:
            image_inputs = ImageInputs.from_dict(
                recv_req.image_inputs, self.model_config.vocab_size
            )
            req.origin_input_ids = self.pad_input_ids_func(
                req.origin_input_ids, image_inputs
            )
            req.extend_image_inputs(image_inputs, self.model_config.vocab_size)

            if len(req.origin_input_ids) > self.max_req_input_len:
                req.finished_reason = FINISH_ABORT(
                    "Image request length is longer than the KV cache pool size or "
                    "the max context length aborting because you cannot truncate the image embeds"
                )
                req.image_inputs = None
                req.origin_input_ids = [0]
                req.sampling_params.max_new_tokens = 0
                self.waiting_queue.append(req)
                return

        req.return_logprob = recv_req.return_logprob
        req.top_logprobs_num = recv_req.top_logprobs_num
        req.stream = recv_req.stream
        req.logprob_start_len = recv_req.logprob_start_len

        if req.logprob_start_len == -1:
            # By default, only return the logprobs for output tokens
            req.logprob_start_len = len(recv_req.input_ids) - 1

        # Truncate prompts that are too long
        if len(req.origin_input_ids) > self.max_req_input_len:
            logger.warning(
                "Request length is longer than the KV cache pool size or "
                "the max context length. Truncated!!!"
            )
            req.origin_input_ids = req.origin_input_ids[: self.max_req_input_len]

        req.sampling_params.max_new_tokens = min(
            (
                req.sampling_params.max_new_tokens
                if req.sampling_params.max_new_tokens is not None
                else 1 << 30
            ),
            self.max_req_len - len(req.origin_input_ids) - 1,
        )

        # Init grammar cache for this request
        add_to_grammar_queue = False
        if (
            req.sampling_params.json_schema is not None
            or req.sampling_params.regex is not None
        ):
            assert self.grammar_backend is not None
            if req.sampling_params.json_schema is not None:
                key = ("json", req.sampling_params.json_schema)
            elif req.sampling_params.regex is not None:
                key = ("regex", req.sampling_params.regex)

            req.grammar = self.grammar_backend.get_cached_value(key)
            if not req.grammar:
                req.grammar = self.grammar_backend.get_future_value(key)
                add_to_grammar_queue = True

        if add_to_grammar_queue:
            self.grammar_queue.append(req)
        else:
            self.waiting_queue.append(req)

    def handle_embedding_request(
        self,
        recv_req: TokenizedEmbeddingReqInput,
    ):
        req = Req(
            recv_req.rid,
            recv_req.input_text,
            recv_req.input_ids,
            recv_req.sampling_params,
        )
        req.tokenizer = self.tokenizer

        # Truncate prompts that are too long
        if len(req.origin_input_ids) >= self.max_req_input_len:
            logger.warning(
                "Request length is longer than the KV cache pool size or "
                "the max context length. Truncated!!!"
            )
            req.origin_input_ids = req.origin_input_ids[: self.max_req_input_len]

        self.waiting_queue.append(req)

    def log_prefill_stats(self, adder, can_run_list, running_bs, has_inflight):
        if isinstance(self.tree_cache, RadixCache):
            self.tree_cache_metrics["total"] += (
                adder.log_input_tokens + adder.log_hit_tokens
            ) / 10**9
            self.tree_cache_metrics["hit"] += (adder.log_hit_tokens) / 10**9
            tree_cache_hit_rate = (
                self.tree_cache_metrics["hit"] / self.tree_cache_metrics["total"]
            )
        else:
            tree_cache_hit_rate = 0.0

        num_used = self.max_total_num_tokens - (
            self.token_to_kv_pool.available_size() + self.tree_cache.evictable_size()
        )

        logger.info(
            f"Prefill batch. "
            f"#new-seq: {len(can_run_list)}, "
            f"#new-token: {adder.log_input_tokens}, "
            f"#cached-token: {adder.log_hit_tokens}, "
            f"cache hit rate: {100.0 * tree_cache_hit_rate:.2f}%, "
            f"token usage: {num_used / self.max_total_num_tokens:.2f}, "
            f"#running-req: {running_bs}, "
            f"#queue-req: {len(self.waiting_queue) + has_inflight}"
        )

        if self.enable_metrics:
            self.stats.num_running_reqs = running_bs
            self.stats.num_used_tokens = num_used
            self.stats.token_usage = round(num_used / self.max_total_num_tokens, 2)
            self.stats.num_queue_reqs = len(self.waiting_queue) + has_inflight
            self.stats.cache_hit_rate = tree_cache_hit_rate
            self.metrics_collector.log_stats(self.stats)

    def log_decode_stats(self):
        num_used = self.max_total_num_tokens - (
            self.token_to_kv_pool.available_size() + self.tree_cache.evictable_size()
        )
        gen_throughput = self.num_generated_tokens / (
            time.time() - self.last_decode_stats_tic
        )
        self.num_generated_tokens = 0
        self.last_decode_stats_tic = time.time()
        num_running_reqs = len(self.running_batch.reqs) if self.running_batch else 0
        logger.info(
            f"Decode batch. "
            f"#running-req: {num_running_reqs}, "
            f"#token: {num_used}, "
            f"token usage: {num_used / self.max_total_num_tokens:.2f}, "
            f"gen throughput (token/s): {gen_throughput:.2f}, "
            f"#queue-req: {len(self.waiting_queue)}"
        )

        if self.enable_metrics:
            self.stats.num_running_reqs = num_running_reqs
            self.stats.num_used_tokens = num_used
            self.stats.token_usage = num_used / self.max_total_num_tokens
            self.stats.gen_throughput = gen_throughput
            self.stats.num_queue_reqs = len(self.waiting_queue)
            self.metrics_collector.log_stats(self.stats)

    def check_memory(self):
        available_size = (
            self.token_to_kv_pool.available_size() + self.tree_cache.evictable_size()
        )
        if available_size != self.max_total_num_tokens:
            msg = (
                "KV cache pool leak detected!"
                f"{available_size=}, {self.max_total_num_tokens=}\n"
            )
            warnings.warn(msg)
            if crash_on_warnings():
                raise ValueError(msg)

        if len(self.req_to_token_pool.free_slots) != self.req_to_token_pool.size:
            msg = (
                "Memory pool leak detected!"
                f"available_size={len(self.req_to_token_pool.free_slots)}, "
                f"total_size={self.req_to_token_pool.size}\n"
            )
            warnings.warn(msg)
            if crash_on_warnings():
                raise ValueError(msg)

    def get_next_batch_to_run(self):
        # Merge the prefill batch into the running batch
        if self.last_batch and self.last_batch.forward_mode.is_extend():
            if self.being_chunked_req:
                # Move the chunked request out of the batch
                self.last_batch.filter_batch(being_chunked_req=self.being_chunked_req)
                self.tree_cache.cache_unfinished_req(self.being_chunked_req)
                # Inflight request keeps its rid but will get a new req_pool_idx
                self.req_to_token_pool.free(self.being_chunked_req.req_pool_idx)
                self.batch_is_full = False

            if not self.last_batch.is_empty():
                if self.running_batch is None:
                    self.running_batch = self.last_batch
                else:
                    self.running_batch.merge_batch(self.last_batch)

        # Run prefill first if possible
        new_batch = self.get_new_batch_prefill()
        if new_batch is not None:
            return new_batch

        # Run decode
        if self.running_batch is None:
            return None
        self.running_batch = self.update_running_batch(self.running_batch)
        return self.running_batch

    def get_new_batch_prefill(self) -> Optional[ScheduleBatch]:
        # Check if the grammar is ready in the grammar queue
        if self.grammar_queue:
            self.move_ready_grammar_requests()

        # Handle the cases where prefill is not allowed
        if (
            self.batch_is_full or len(self.waiting_queue) == 0
        ) and self.being_chunked_req is None:
            return None

        running_bs = len(self.running_batch.reqs) if self.running_batch else 0
        if running_bs >= self.max_running_requests:
            self.batch_is_full = True
            return None

        # Get priority queue
        prefix_computed = self.policy.calc_priority(self.waiting_queue)

        # Prefill policy
        adder = PrefillAdder(
            self.tree_cache,
            self.running_batch,
            self.new_token_ratio,
            self.token_to_kv_pool.available_size() + self.tree_cache.evictable_size(),
            self.max_prefill_tokens,
            self.chunked_prefill_size,
            running_bs if self.is_mixed_chunk else 0,
        )

        has_inflight = self.being_chunked_req is not None
        if has_inflight:
            self.being_chunked_req.init_next_round_input()
            self.being_chunked_req = adder.add_inflight_req(self.being_chunked_req)

        if self.lora_paths:
            lora_set = (
                set([req.lora_path for req in self.running_batch.reqs])
                if self.running_batch is not None
                else set([])
            )

        # Get requests from the waiting queue to a new prefill batch
        for req in self.waiting_queue:
            if (
                self.lora_paths
                and len(
                    lora_set
                    | set([req.lora_path for req in adder.can_run_list])
                    | set([req.lora_path])
                )
                > self.max_loras_per_batch
            ):
                self.batch_is_full = True
                break

            if running_bs + len(adder.can_run_list) >= self.max_running_requests:
                self.batch_is_full = True
                break

            req.init_next_round_input(None if prefix_computed else self.tree_cache)
            res = adder.add_one_req(req)
            if res != AddReqResult.CONTINUE:
                if res == AddReqResult.NO_TOKEN:
                    self.batch_is_full = True
                break

        # Update waiting queue
        can_run_list = adder.can_run_list
        if len(can_run_list) == 0:
            return None
        self.waiting_queue = [
            x for x in self.waiting_queue if x not in set(can_run_list)
        ]

        if adder.new_inflight_req is not None:
            assert self.being_chunked_req is None
            self.being_chunked_req = adder.new_inflight_req

        if self.being_chunked_req:
            self.being_chunked_req.is_being_chunked += 1

        # Print stats
        if self.tp_rank == 0:
            self.log_prefill_stats(adder, can_run_list, running_bs, has_inflight)

        # Create a new batch
        new_batch = ScheduleBatch.init_new(
            can_run_list,
            self.req_to_token_pool,
            self.token_to_kv_pool,
            self.tree_cache,
            self.model_config,
            self.enable_overlap,
        )
        new_batch.prepare_for_extend()

        # Mixed-style chunked prefill
        if (
            self.is_mixed_chunk
            and self.running_batch is not None
            and not (new_batch.return_logprob or self.running_batch.return_logprob)
        ):
            # TODO (lianmin): support return_logprob + mixed chunked prefill
            self.running_batch.filter_batch()
            if not self.running_batch.is_empty():
                self.running_batch.prepare_for_decode()
                new_batch.mix_with_running(self.running_batch)
                new_batch.decoding_reqs = self.running_batch.reqs
            self.running_batch = None
        else:
            new_batch.decoding_reqs = None

        return new_batch

    def update_running_batch(self, batch: ScheduleBatch) -> Optional[ScheduleBatch]:
        """Update the current running decoding batch."""
        global test_retract

        initial_bs = batch.batch_size()

        batch.filter_batch()
        if batch.is_empty():
            self.batch_is_full = False
            return None

        # Check if decode out of memory
        if not batch.check_decode_mem() or (test_retract and batch.batch_size() > 10):
            old_ratio = self.new_token_ratio

            retracted_reqs, new_token_ratio = batch.retract_decode()
            self.new_token_ratio = new_token_ratio

            logger.info(
                "Decode out of memory happened. "
                f"#retracted_reqs: {len(retracted_reqs)}, "
                f"#new_token_ratio: {old_ratio:.4f} -> {self.new_token_ratio:.4f}"
            )
            self.waiting_queue.extend(retracted_reqs)
        else:
            self.new_token_ratio = max(
                self.new_token_ratio - self.new_token_ratio_decay,
                self.min_new_token_ratio,
            )

        # Check for jump-forward
        if not self.disable_jump_forward:
            jump_forward_reqs = batch.check_for_jump_forward(self.pad_input_ids_func)
            self.waiting_queue.extend(jump_forward_reqs)
            if batch.is_empty():
                self.batch_is_full = False
                return None

        if batch.batch_size() < initial_bs:
            self.batch_is_full = False

        # Update batch tensors
        batch.prepare_for_decode()
        return batch

    def run_batch(self, batch: ScheduleBatch):
        """Run a batch."""
        self.forward_ct += 1

        if self.is_generation:
            model_worker_batch = batch.get_model_worker_batch()
            if batch.forward_mode.is_decode() or batch.extend_num_tokens != 0:
                logits_output, next_token_ids = self.tp_worker.forward_batch_generation(
                    model_worker_batch
                )
            elif batch.forward_mode.is_idle():
                model_worker_batch = batch.get_model_worker_batch()
                self.tp_worker.forward_batch_idle(model_worker_batch)
                return
            else:
                logits_output = None
                if self.skip_tokenizer_init:
                    next_token_ids = torch.full(
                        (batch.batch_size(),), self.tokenizer.eos_token_id
                    )
                else:
                    next_token_ids = torch.full((batch.batch_size(),), 0)
            batch.output_ids = next_token_ids
            ret = logits_output, next_token_ids, model_worker_batch.bid
        else:  # embedding or reward model
            assert batch.extend_num_tokens != 0
            model_worker_batch = batch.get_model_worker_batch()
            embeddings = self.tp_worker.forward_batch_embedding(model_worker_batch)
            ret = embeddings, model_worker_batch.bid
        return ret

    def process_batch_result(self, batch: ScheduleBatch, result):
        if batch.forward_mode.is_decode():
            self.process_batch_result_decode(batch, result)
            if batch.is_empty():
                self.running_batch = None
        elif batch.forward_mode.is_extend():
            self.process_batch_result_prefill(batch, result)
        elif batch.forward_mode.is_dummy_first():
            batch.next_batch_sampling_info.update_regex_vocab_mask()
            torch.cuda.current_stream().synchronize()
            batch.next_batch_sampling_info.sampling_info_done.set()

    def process_batch_result_prefill(self, batch: ScheduleBatch, result):

        if self.is_generation:
            logits_output, next_token_ids, bid = result

            if self.enable_overlap:
                logits_output, next_token_ids = self.tp_worker.resolve_batch_result(bid)
            else:
                # Move next_token_ids and logprobs to cpu
                if batch.return_logprob:
                    logits_output.next_token_logprobs = (
                        logits_output.next_token_logprobs[
                            torch.arange(len(next_token_ids), device=self.device),
                            next_token_ids,
                        ].tolist()
                    )
                    logits_output.input_token_logprobs = (
                        logits_output.input_token_logprobs.tolist()
                    )
                    logits_output.normalized_prompt_logprobs = (
                        logits_output.normalized_prompt_logprobs.tolist()
                    )
                next_token_ids = next_token_ids.tolist()

            # Check finish conditions
            logprob_pt = 0
            for i, (req, next_token_id) in enumerate(zip(batch.reqs, next_token_ids)):
                if req.is_retracted:
                    continue

                if self.is_mixed_chunk and self.enable_overlap and req.finished():
                    # Free the one delayed token for the mixed decode batch
                    j = len(batch.out_cache_loc) - len(batch.reqs) + i
                    self.token_to_kv_pool.free(batch.out_cache_loc[j : j + 1])
                    continue

                if req.is_being_chunked <= 0:
                    req.completion_tokens_wo_jump_forward += 1
                    req.output_ids.append(next_token_id)
                    req.check_finished()

                    if req.finished():
                        self.tree_cache.cache_finished_req(req)
                    elif not batch.decoding_reqs or req not in batch.decoding_reqs:
                        self.tree_cache.cache_unfinished_req(req)

                    if req.return_logprob:
                        logprob_pt += self.add_logprob_return_values(
                            i, req, logprob_pt, next_token_ids, logits_output
                        )

                    if req.grammar is not None:
                        req.grammar.accept_token(next_token_id)
                else:
                    # Inflight reqs' prefill is not finished
                    req.is_being_chunked -= 1

            if batch.next_batch_sampling_info:
                batch.next_batch_sampling_info.update_regex_vocab_mask()
                torch.cuda.current_stream().synchronize()
                batch.next_batch_sampling_info.sampling_info_done.set()

        else:  # embedding or reward model
            embeddings, bid = result
            embeddings = embeddings.tolist()

            # Check finish conditions
            for i, req in enumerate(batch.reqs):
                if req.is_retracted:
                    continue

                req.embedding = embeddings[i]
                if req.is_being_chunked <= 0:
                    # Dummy output token for embedding models
                    req.output_ids.append(0)
                    req.check_finished()

                    if req.finished():
                        self.tree_cache.cache_finished_req(req)
                    else:
                        self.tree_cache.cache_unfinished_req(req)
                else:
                    # Inflight reqs' prefill is not finished
                    req.is_being_chunked -= 1

        self.stream_output(batch.reqs)

    def process_batch_result_decode(self, batch: ScheduleBatch, result):
        logits_output, next_token_ids, bid = result
        self.num_generated_tokens += len(batch.reqs)

        if self.enable_overlap:
            logits_output, next_token_ids = self.tp_worker.resolve_batch_result(bid)
            next_token_logprobs = logits_output.next_token_logprobs
        else:
            # Move next_token_ids and logprobs to cpu
            if batch.return_logprob:
                next_token_logprobs = logits_output.next_token_logprobs[
                    torch.arange(len(next_token_ids), device=self.device),
                    next_token_ids,
                ].tolist()
            next_token_ids = next_token_ids.tolist()

        self.token_to_kv_pool.free_group_begin()

        # Check finish condition
        for i, (req, next_token_id) in enumerate(zip(batch.reqs, next_token_ids)):
            if req.is_retracted:
                continue

            if self.enable_overlap and req.finished():
                # Free the one delayed token
                self.token_to_kv_pool.free(batch.out_cache_loc[i : i + 1])
                continue

            req.completion_tokens_wo_jump_forward += 1
            req.output_ids.append(next_token_id)
            req.check_finished()

            if req.finished():
                self.tree_cache.cache_finished_req(req)

            if req.return_logprob:
                req.output_token_logprobs.append(
                    (next_token_logprobs[i], next_token_id)
                )
                if req.top_logprobs_num > 0:
                    req.output_top_logprobs.append(logits_output.output_top_logprobs[i])

            if req.grammar is not None:
                req.grammar.accept_token(next_token_id)

        if batch.next_batch_sampling_info:
            batch.next_batch_sampling_info.update_regex_vocab_mask()
            torch.cuda.current_stream().synchronize()
            batch.next_batch_sampling_info.sampling_info_done.set()

        self.stream_output(batch.reqs)

        self.token_to_kv_pool.free_group_end()

        self.forward_ct_decode = (self.forward_ct_decode + 1) % (1 << 30)
        if (
            self.tp_rank == 0
            and self.forward_ct_decode % self.server_args.decode_log_interval == 0
        ):
            self.log_decode_stats()

    def add_logprob_return_values(
        self,
        i: int,
        req: Req,
        pt: int,
        next_token_ids: List[int],
        output: LogitsProcessorOutput,
    ):
        """Attach logprobs to the return values."""
        req.output_token_logprobs.append(
            (output.next_token_logprobs[i], next_token_ids[i])
        )

        # If logprob_start_len > 0, then first logprob_start_len prompt tokens will be ignored.
        num_input_logprobs = req.extend_input_len - req.extend_logprob_start_len

        if req.normalized_prompt_logprob is None:
            req.normalized_prompt_logprob = output.normalized_prompt_logprobs[i]

        if req.input_token_logprobs is None:
            input_token_logprobs = output.input_token_logprobs[
                pt : pt + num_input_logprobs - 1 - req.last_update_decode_tokens
            ]
            input_token_ids = req.fill_ids[
                len(req.fill_ids)
                - num_input_logprobs
                + 1 : len(req.fill_ids)
                - req.last_update_decode_tokens
            ]
            req.input_token_logprobs = list(zip(input_token_logprobs, input_token_ids))

            if (
                req.logprob_start_len == 0
            ):  # The first token does not have logprob, pad it.
                req.input_token_logprobs = [
                    (None, req.fill_ids[0])
                ] + req.input_token_logprobs

        if req.last_update_decode_tokens != 0:
            # Some decode tokens are re-computed in an extend batch
            req.output_token_logprobs.extend(
                list(
                    zip(
                        output.input_token_logprobs[
                            pt
                            + num_input_logprobs
                            - 1
                            - req.last_update_decode_tokens : pt
                            + num_input_logprobs
                            - 1
                        ],
                        req.fill_ids[
                            len(req.fill_ids)
                            - req.last_update_decode_tokens : len(req.fill_ids)
                        ],
                    )
                )
            )

        if req.top_logprobs_num > 0:
            if req.input_top_logprobs is None:
                req.input_top_logprobs = output.input_top_logprobs[i]
                if req.logprob_start_len == 0:
                    req.input_top_logprobs = [None] + req.input_top_logprobs

            if req.last_update_decode_tokens != 0:
                req.output_top_logprobs.extend(
                    output.input_top_logprobs[i][-req.last_update_decode_tokens :]
                )
            req.output_top_logprobs.append(output.output_top_logprobs[i])

        return num_input_logprobs

    def stream_output(self, reqs: List[Req]):
        """Stream the output to detokenizer."""
        output_rids = []
        output_meta_info: List[dict] = []
        output_finished_reason: List[BaseFinishReason] = []
        if self.is_generation:
            output_vids = []
            decoded_texts = []
            output_read_ids = []
            output_read_offsets = []
            output_ids = []
            output_skip_special_tokens = []
            output_spaces_between_special_tokens = []
            output_no_stop_trim = []
        else:  # embedding or reward model
            output_embeddings = []

        is_stream_iter = self.forward_ct_decode % self.stream_interval == 0

        for req in reqs:
            # TODO(lianmin): revisit this for overlap + retract + stream
            if req.finished() or (
                req.stream and (is_stream_iter or len(req.output_ids) == 1)
            ):
                output_rids.append(req.rid)
                output_finished_reason.append(req.finished_reason)
                if self.is_generation:
                    output_vids.append(req.vid)
                    decoded_texts.append(req.decoded_text)
                    read_ids, read_offset = req.init_incremental_detokenize()
                    output_read_ids.append(read_ids)
                    output_read_offsets.append(read_offset)
                    if self.skip_tokenizer_init:
                        output_ids.append(req.output_ids)
                    output_skip_special_tokens.append(
                        req.sampling_params.skip_special_tokens
                    )
                    output_spaces_between_special_tokens.append(
                        req.sampling_params.spaces_between_special_tokens
                    )
                    output_no_stop_trim.append(req.sampling_params.no_stop_trim)

                    meta_info = {
                        "prompt_tokens": len(req.origin_input_ids),
                        "completion_tokens": len(req.output_ids),
                        "completion_tokens_wo_jump_forward": req.completion_tokens_wo_jump_forward,
                        "cached_tokens": req.cached_tokens,
                        "finish_reason": (
                            req.finished_reason.to_json()
                            if req.finished_reason is not None
                            else None
                        ),
                    }
                    if req.return_logprob:
                        (
                            meta_info["input_token_logprobs"],
                            meta_info["output_token_logprobs"],
                            meta_info["input_top_logprobs"],
                            meta_info["output_top_logprobs"],
                            meta_info["normalized_prompt_logprob"],
                        ) = (
                            req.input_token_logprobs,
                            req.output_token_logprobs,
                            req.input_top_logprobs,
                            req.output_top_logprobs,
                            req.normalized_prompt_logprob,
                        )
                    output_meta_info.append(meta_info)
                else:  # embedding or reward model
                    output_embeddings.append(req.embedding)
                    meta_info = {
                        "prompt_tokens": len(req.origin_input_ids),
                    }
                    output_meta_info.append(meta_info)

        # Send to detokenizer
        if output_rids:
            if self.is_generation:
                self.send_to_detokenizer.send_pyobj(
                    BatchTokenIDOut(
                        output_rids,
                        output_vids,
                        decoded_texts,
                        output_read_ids,
                        output_read_offsets,
                        output_ids,
                        output_skip_special_tokens,
                        output_spaces_between_special_tokens,
                        output_meta_info,
                        output_finished_reason,
                        output_no_stop_trim,
                    )
                )
            else:  # embedding or reward model
                self.send_to_detokenizer.send_pyobj(
                    BatchEmbeddingOut(
                        output_rids,
                        output_embeddings,
                        output_meta_info,
                        output_finished_reason,
                    )
                )

    def move_ready_grammar_requests(self):
        """Move requests whose grammar objects are ready from grammar_queue to waiting_queue."""
        num_ready_reqs = 0
        for req in self.grammar_queue:
            try:
                req.grammar = req.grammar.result(timeout=0.05)
                num_ready_reqs += 1
            except futures._base.TimeoutError:
                break

        if self.tp_size > 1:
            # Sync across TP ranks to make sure they have the same number of ready requests
            tensor = torch.tensor(num_ready_reqs, dtype=torch.int32)
            torch.distributed.all_reduce(
                tensor, op=torch.distributed.ReduceOp.MAX, group=self.tp_cpu_group
            )
            num_ready_reqs_max = tensor.item()
            for i in range(num_ready_reqs, num_ready_reqs_max):
                self.grammar_queue[i].grammar = self.grammar_queue[i].grammar.result()
            num_ready_reqs = num_ready_reqs_max

        self.waiting_queue.extend(self.grammar_queue[:num_ready_reqs])
        self.grammar_queue = self.grammar_queue[num_ready_reqs:]

    def flush_cache(self):
        """Flush the memory pool and cache."""
        if len(self.waiting_queue) == 0 and (
            self.running_batch is None or len(self.running_batch.reqs) == 0
        ):
            self.tree_cache.reset()
            self.tree_cache_metrics = {"total": 0, "hit": 0}
            if self.grammar_backend:
                self.grammar_backend.reset()
            self.req_to_token_pool.clear()
            self.token_to_kv_pool.clear()
            torch.cuda.empty_cache()
            logger.info("Cache flushed successfully!")
            if_success = True
        else:
            logging.warning(
                f"Cache not flushed because there are pending requests. "
                f"#queue-req: {len(self.waiting_queue)}, "
                f"#running-req: {0 if self.running_batch is None else len(self.running_batch.reqs)}"
            )
            if_success = False
        return if_success

    def abort_request(self, recv_req: AbortReq):
        # Delete requests in the waiting queue
        to_del = None
        for i, req in enumerate(self.waiting_queue):
            if req.rid == recv_req.rid:
                to_del = i
                break

        if to_del is not None:
            del self.waiting_queue[to_del]
            logger.debug(f"Abort queued request. {req.rid=}")
            return

        # Delete requests in the running batch
        if self.running_batch:
            for req in self.running_batch.reqs:
                if req.rid == recv_req.rid and not req.finished():
                    logger.debug(f"Abort running request. {req.rid=}")
                    req.to_abort = True
                    break

    def update_weights_from_disk(self, recv_req: UpdateWeightFromDistReqInput):
        """In-place update of the weights."""
        success, message = self.tp_worker.update_weights_from_disk(recv_req)
        if success:
            flash_cache_success = self.flush_cache()
            assert flash_cache_success, "Cache flush failed after updating weights"
        else:
            logger.error(message)
        return success, message

    def init_parameter_update_group(self, recv_req: InitParameterUpdateGroupReqInput):
        """Initialize the online model parameter update group."""
        success, message = self.tp_worker.init_parameter_update_group(recv_req)
        return success, message

    def update_parameter_from_distributed(
        self, recv_req: UpdateParameterFromDistributedReqInput
    ):
        """Update the online model parameter."""
        success, message = self.tp_worker.update_parameter_from_distributed(recv_req)
        if success:
            flash_cache_success = self.flush_cache()
            assert flash_cache_success, "Cache flush failed after updating weights"
        else:
            logger.error(message)
        return success, message

    def get_weights_by_parameter_name(self, recv_req: GetParameterByNameReqInput):
        parameter = self.tp_worker.get_weights_by_parameter_name(recv_req)
        return parameter

    def start_profile(self) -> None:
        if self.profiler is None:
            raise RuntimeError("Profiler is not enabled.")
        self.profiler.start()

    def stop_profile(self) -> None:
        if self.profiler is None:
            raise RuntimeError("Profiler is not enabled.")
        self.profiler.stop()
        self.profiler.export_chrome_trace(
            self.torch_profiler_trace_dir + "/" + str(time.time()) + ".trace.json.gz"
        )
        logger.info("Profiler is done")

    def open_session(self, recv_req: OpenSessionReqInput) -> str:
        # handle error
        session_id = recv_req.session_id
        if session_id in self.sessions:
            logger.warning(f"session id {session_id} already exist, cannot open.")
        else:
            self.sessions[session_id] = Session(
                recv_req.capacity_of_str_len, session_id
            )
        return session_id

    def close_session(self, recv_req: CloseSessionReqInput):
        # handle error
        session_id = recv_req.session_id
        if session_id not in self.sessions:
            logger.warning(f"session id {session_id} does not exist, cannot delete.")
        else:
            del self.sessions[session_id]


def run_scheduler_process(
    server_args: ServerArgs,
    port_args: PortArgs,
    gpu_id: int,
    tp_rank: int,
    dp_rank: Optional[int],
    pipe_writer,
):
    # set cpu affinity to this gpu process
    if get_bool_env_var("SGLANG_SET_CPU_AFFINITY"):
        set_gpu_proc_affinity(server_args.tp_size, server_args.nnodes, gpu_id)

    # [For Router] if env var "SGLANG_DP_RANK" exist, set dp_rank to the value of the env var
    if dp_rank is None and "SGLANG_DP_RANK" in os.environ:
        dp_rank = int(os.environ["SGLANG_DP_RANK"])

    if dp_rank is None:
        configure_logger(server_args, prefix=f" TP{tp_rank}")
    else:
        configure_logger(server_args, prefix=f" DP{dp_rank} TP{tp_rank}")

    suppress_other_loggers()
    parent_process = psutil.Process().parent()

    try:
        scheduler = Scheduler(server_args, port_args, gpu_id, tp_rank, dp_rank)
        pipe_writer.send(
            {"status": "ready", "max_total_num_tokens": scheduler.max_total_num_tokens}
        )
        if scheduler.enable_overlap:
            scheduler.event_loop_overlap()
        else:
            scheduler.event_loop_normal()
    except Exception:
        traceback = get_exception_traceback()
        logger.error(f"Scheduler hit an exception: {traceback}")
        parent_process.send_signal(signal.SIGQUIT)<|MERGE_RESOLUTION|>--- conflicted
+++ resolved
@@ -38,15 +38,10 @@
     BatchTokenIDOut,
     CloseSessionReqInput,
     FlushCacheReq,
-<<<<<<< HEAD
-    GetMemPoolSizeReq,
-    GetMemPoolSizeReqOutput,
     GetParameterByNameReqInput,
     GetParameterByNameReqOutput,
     InitParameterUpdateGroupReqInput,
     InitParameterUpdateGroupReqOutput,
-=======
->>>>>>> fe97a2d4
     OpenSessionReqInput,
     OpenSessionReqOutput,
     ProfileReq,
