--- conflicted
+++ resolved
@@ -209,12 +209,8 @@
         self.page_size = server_args.page_size
 
         # Distributed rank info
-<<<<<<< HEAD
         self.dp_size = server_args.dp_size
         self.attn_tp_rank, self.attn_tp_size, self.attn_dp_rank = (
-=======
-        self.attn_tp_rank, self.attn_tp_size, self.dp_rank = (
->>>>>>> b29a026e
             compute_dp_attention_world_info(
                 server_args.enable_dp_attention,
                 self.tp_rank,
@@ -856,10 +852,6 @@
                 control_reqs = None
 
             if self.attn_tp_size != 1:
-<<<<<<< HEAD
-                attn_tp_rank_0 = self.attn_dp_rank * self.attn_tp_size
-=======
->>>>>>> b29a026e
                 work_reqs = broadcast_pyobj(
                     work_reqs,
                     self.attn_tp_group.rank,
