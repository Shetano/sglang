--- conflicted
+++ resolved
@@ -5,11 +5,7 @@
 import os
 import re
 from abc import ABC, abstractmethod
-<<<<<<< HEAD
-from typing import Any, Dict, List, Optional
-=======
-from typing import List, Optional, Union
->>>>>>> 58f10679
+from typing import Any, Dict, List, Optional, Union
 
 import numpy as np
 import torch
