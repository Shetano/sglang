--- conflicted
+++ resolved
@@ -155,10 +155,6 @@
         load_cache_event: threading.Event = None,
         write_policy: str = "write_through_selective",
     ):
-<<<<<<< HEAD
-
-=======
->>>>>>> 9dfafa74
         self.mem_pool_device_allocator = token_to_kv_pool_allocator
         self.mem_pool_device = token_to_kv_pool_allocator.get_kvcache()
         self.mem_pool_host = mem_pool_host
