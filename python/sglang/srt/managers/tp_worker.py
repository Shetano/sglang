--- conflicted
+++ resolved
@@ -72,21 +72,12 @@
                 if not is_draft_worker
                 else server_args.speculative_draft_model_path
             ),
-<<<<<<< HEAD
-            trust_remote_code=server_args.trust_remote_code,
-            revision=(
+            model_revision=(
                 server_args.revision
                 if not is_draft_worker
                 else server_args.speculative_draft_model_revision
             ),
-            context_length=server_args.context_length,
-            model_override_args=server_args.json_model_override_args,
-            is_embedding=server_args.is_embedding,
-            dtype=server_args.dtype,
-            quantization=server_args.quantization,
-=======
             is_draft_model=is_draft_worker,
->>>>>>> 9a91fa0e
         )
 
         self.model_runner = ModelRunner(
