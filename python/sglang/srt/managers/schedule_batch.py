--- conflicted
+++ resolved
@@ -33,13 +33,8 @@
 
 import dataclasses
 import logging
-<<<<<<< HEAD
-from dataclasses import dataclass
-from typing import TYPE_CHECKING, List, Optional, Tuple, Union
-=======
 import time
-from typing import List, Optional, Tuple, Union
->>>>>>> 96766101
+from typing import List, Optional, Tuple, Union, TYPE_CHECKING
 
 import torch
 
