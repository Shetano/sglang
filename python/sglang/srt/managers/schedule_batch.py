"""
Copyright 2023-2024 SGLang Team
Licensed under the Apache License, Version 2.0 (the "License");
you may not use this file except in compliance with the License.
You may obtain a copy of the License at

    http://www.apache.org/licenses/LICENSE-2.0

Unless required by applicable law or agreed to in writing, software
distributed under the License is distributed on an "AS IS" BASIS,
WITHOUT WARRANTIES OR CONDITIONS OF ANY KIND, either express or implied.
See the License for the specific language governing permissions and
limitations under the License.
"""

"""
Store information about requests and batches.

The following is the flow of data structures for a batch:

ScheduleBatch -> ModelWorkerBatch -> ForwardBatch

- ScheduleBatch is managed by `scheduler.py::Scheduler`.
  It contains high-level scheduling data. Most of the data is on the CPU.
- ModelWorkerBatch is managed by `tp_worker.py::TpModelWorker`.
  It is a subset of `ScheduleBatch` that only contains data related to the model forward on GPU.
  It will be transformed from CPU scheduler to GPU model runner.
- ForwardBatch is managed by `model_runner.py::ModelRunner`.
  It contains low-level tensor data. Most of the data consists of GPU tensors.
"""

import dataclasses
import logging
from typing import List, Optional, Tuple, Union

import torch

from sglang.global_config import global_config
from sglang.srt.configs.model_config import ModelConfig
from sglang.srt.constrained import RegexGuide
from sglang.srt.constrained.jump_forward import JumpForwardMap
from sglang.srt.mem_cache.base_prefix_cache import BasePrefixCache
from sglang.srt.mem_cache.chunk_cache import ChunkCache
from sglang.srt.mem_cache.memory_pool import BaseTokenToKVPool, ReqToTokenPool
from sglang.srt.model_executor.forward_batch_info import ForwardMode
from sglang.srt.sampling.sampling_batch_info import SamplingBatchInfo
from sglang.srt.sampling.sampling_params import SamplingParams
from sglang.srt.server_args import ServerArgs

INIT_INCREMENTAL_DETOKENIZATION_OFFSET = 5

# Put some global args for easy access
global_server_args_dict = {
    "attention_backend": ServerArgs.attention_backend,
    "sampling_backend": ServerArgs.sampling_backend,
    "triton_attention_reduce_in_fp32": ServerArgs.triton_attention_reduce_in_fp32,
    "disable_mla": ServerArgs.disable_mla,
    "torchao_config": ServerArgs.torchao_config,
    "disable_nan_detection": ServerArgs.disable_nan_detection,
}


logger = logging.getLogger(__name__)


class BaseFinishReason:
    def __init__(self, is_error: bool = False):
        self.is_error = is_error

    def to_json(self):
        raise NotImplementedError()


class FINISH_MATCHED_TOKEN(BaseFinishReason):
    def __init__(self, matched: Union[int, List[int]]):
        super().__init__()
        self.matched = matched

    def to_json(self):
        return {
            "type": "stop",  # to match OpenAI API's return value
            "matched": self.matched,
        }


class FINISH_MATCHED_STR(BaseFinishReason):
    def __init__(self, matched: str):
        super().__init__()
        self.matched = matched

    def to_json(self):
        return {
            "type": "stop",  # to match OpenAI API's return value
            "matched": self.matched,
        }


class FINISH_LENGTH(BaseFinishReason):
    def __init__(self, length: int):
        super().__init__()
        self.length = length

    def to_json(self):
        return {
            "type": "length",  # to match OpenAI API's return value
            "length": self.length,
        }


class FINISH_ABORT(BaseFinishReason):
    def __init__(self):
        super().__init__(is_error=True)

    def to_json(self):
        return {
            "type": "abort",
        }


@dataclasses.dataclass
class ImageInputs:
    """The image related inputs."""

    pixel_values: torch.Tensor
    image_hashes: Optional[list] = None
    image_sizes: Optional[list] = None
    image_offsets: Optional[list] = None
    pad_values: Optional[list] = None
    modalities: Optional[list] = None
    num_image_tokens: Optional[int] = None

    image_embeds: Optional[List[torch.Tensor]] = None
    aspect_ratio_ids: Optional[List[torch.Tensor]] = None
    aspect_ratio_mask: Optional[List[torch.Tensor]] = None
    # QWen2-VL related
    image_grid_thws: List[Tuple[int, int, int]] = None

    @staticmethod
    def from_dict(obj, vocab_size):
        # Use image hash as fake token_ids, which is then used for prefix matching
        ret = ImageInputs(
            pixel_values=obj["pixel_values"],
            image_hashes=hash(tuple(obj["image_hashes"])),
        )
        image_hash = ret.image_hashes
        ret.pad_values = [
            (image_hash) % vocab_size,
            (image_hash >> 16) % vocab_size,
            (image_hash >> 32) % vocab_size,
            (image_hash >> 64) % vocab_size,
        ]

        optional_args = [
            "image_sizes",
            "modalities",
            "aspect_ratio_ids",
            "aspect_ratio_mask",
            "image_grid_thws",
        ]
        for arg in optional_args:
            if arg in obj:
                setattr(ret, arg, obj[arg])

        return ret


class Req:
    """The input and output status of a request."""

    def __init__(
        self,
        rid: str,
        origin_input_text: str,
        origin_input_ids: Tuple[int],
        sampling_params: SamplingParams,
        lora_path: Optional[str] = None,
    ):
        # Input and output info
        self.rid = rid
        self.origin_input_text = origin_input_text
        self.origin_input_ids_unpadded = origin_input_ids  # Before image padding
        self.origin_input_ids = origin_input_ids
        self.output_ids = []  # Each decode stage's output ids
        self.fill_ids = None  # fill_ids = origin_input_ids + output_ids

        self.sampling_params = sampling_params
        self.lora_path = lora_path

        # Memory info
        self.req_pool_idx = None

        # Check finish
        self.tokenizer = None
        self.finished_reason = None
        self.stream = False

        # For incremental decoding
        # ----- | --------- read_ids -------|
        # ----- |   surr_ids  |
        # xxxxx | xxxxxxxxxxx | xxxxxxxxxxx |
        # ----- ^ ----------- ^ ----------- ^
        # ----- 1 ----------- 2 ----------- 3
        # 1: surr_offset
        # 2: read_offset
        # 3: last token
        self.vid = 0  # version id to sync decode status with in detokenizer_manager
        self.decoded_text = ""
        self.surr_offset = None  # Surrounding offset to defeat the cleanup algorithm
        self.read_offset = None

        # The number of decoded tokens for token usage report. Note that
        # this does not include the jump forward tokens.
        self.completion_tokens_wo_jump_forward = 0

        # The number of cached tokens, that were already cached in the KV store
        self.cached_tokens = 0

        # For vision inputs
        self.image_inputs: Optional[ImageInputs] = None

        # Prefix info
        self.prefix_indices = []
        self.extend_input_len = 0
        self.last_node = None
        self.is_inflight_req = 0

        # Logprobs (arguments)
        self.return_logprob = False
        self.logprob_start_len = 0
        self.top_logprobs_num = 0

        # Logprobs (return value)
        self.normalized_prompt_logprob = None
        self.input_token_logprobs = None
        self.input_top_logprobs = None
        self.output_token_logprobs = []
        self.output_top_logprobs = []

        # Logprobs (internal values)
        # The tokens is prefilled but need to be considered as decode tokens
        # and should be updated for the decode logprobs
        self.last_update_decode_tokens = 0
        # The relative logprob_start_len in an extend batch
        self.extend_logprob_start_len = 0

        # Embedding
        self.embedding = None

        # Constrained decoding
        self.regex_fsm: RegexGuide = None
        self.regex_fsm_state: int = 0
        self.jump_forward_map: JumpForwardMap = None

        # For Qwen2-VL
        self.mrope_position_delta = []  # use mutable object

    # whether request reached finished condition
    def finished(self) -> bool:
        return self.finished_reason is not None

    def init_next_round_input(self, tree_cache: Optional[BasePrefixCache] = None):
        self.fill_ids = self.origin_input_ids + self.output_ids
        if tree_cache is not None:
            self.prefix_indices, self.last_node = tree_cache.match_prefix(
                rid=self.rid, key=self.adjust_max_prefix_ids()
            )
        self.extend_input_len = len(self.fill_ids) - len(self.prefix_indices)

    def adjust_max_prefix_ids(self):
        self.fill_ids = self.origin_input_ids + self.output_ids
        input_len = len(self.fill_ids)

        # FIXME: To work around some bugs in logprob computation, we need to ensure each
        # request has at least one token. Later, we can relax this requirement and use `input_len`.
        max_prefix_len = input_len - 1

        if self.sampling_params.max_new_tokens > 0:
            # Need at least one token to compute logits
            max_prefix_len = min(max_prefix_len, input_len - 1)

        if self.return_logprob:
            if self.normalized_prompt_logprob is None:
                # Need at least two tokens to compute normalized logprob
                max_prefix_len = min(max_prefix_len, input_len - 2)
            max_prefix_len = min(max_prefix_len, self.logprob_start_len)

        max_prefix_len = max(max_prefix_len, 0)
        return self.fill_ids[:max_prefix_len]

    # Based on https://github.com/vllm-project/vllm/blob/7a64d24aad69e4d2548aa0bf528d9fe63428ab01/vllm/transformers_utils/detokenizer.py#L194-L313
    def init_incremental_detokenize(self):
        first_iter = self.surr_offset is None or self.read_offset is None

        if first_iter:
            self.read_offset = len(self.origin_input_ids_unpadded)
            self.surr_offset = max(
                self.read_offset - INIT_INCREMENTAL_DETOKENIZATION_OFFSET, 0
            )

        all_ids = self.origin_input_ids_unpadded + self.output_ids
        return all_ids[self.surr_offset :], self.read_offset - self.surr_offset

    def get_next_inc_detokenization(self):
        if self.tokenizer is None:
            return False, ""
        read_ids, read_offset = self.init_incremental_detokenize()
        surr_ids = read_ids[:read_offset]

        surr_text = self.tokenizer.decode(
            surr_ids,
            skip_special_tokens=self.sampling_params.skip_special_tokens,
            spaces_between_special_tokens=self.sampling_params.spaces_between_special_tokens,
        )
        new_text = self.tokenizer.decode(
            read_ids,
            skip_special_tokens=self.sampling_params.skip_special_tokens,
            spaces_between_special_tokens=self.sampling_params.spaces_between_special_tokens,
        )

        if len(new_text) > len(surr_text) and not new_text.endswith("�"):
            return True, new_text[len(surr_text) :]

        return False, ""

    def check_finished(self):
        if self.finished():
            return

        if len(self.output_ids) >= self.sampling_params.max_new_tokens:
            self.finished_reason = FINISH_LENGTH(
                length=self.sampling_params.max_new_tokens
            )
            return

        last_token_id = self.output_ids[-1]

        matched_eos = last_token_id in self.sampling_params.stop_token_ids

        if self.tokenizer is not None:
            matched_eos |= last_token_id == self.tokenizer.eos_token_id

        if matched_eos and not self.sampling_params.ignore_eos:
            self.finished_reason = FINISH_MATCHED_TOKEN(matched=last_token_id)
            return

        if len(self.sampling_params.stop_strs) > 0:
            tail_str = self.tokenizer.decode(
                self.output_ids[-(self.sampling_params.stop_str_max_len + 1) :]
            )

            for stop_str in self.sampling_params.stop_strs:
                if stop_str in tail_str or stop_str in self.decoded_text:
                    self.finished_reason = FINISH_MATCHED_STR(matched=stop_str)
                    return

    def jump_forward_and_retokenize(self, jump_forward_str, next_state):
        if self.origin_input_text is None:
            # Recovering text can only use unpadded ids
            self.origin_input_text = self.tokenizer.decode(
                self.origin_input_ids_unpadded
            )

        all_text = self.origin_input_text + self.decoded_text + jump_forward_str
        all_ids = self.tokenizer.encode(all_text)
        if not all_ids:
            logger.warning("Encoded all_text resulted in empty all_ids")
            return False

        prompt_tokens = len(self.origin_input_ids_unpadded)
        if prompt_tokens > len(all_ids):
            logger.warning("prompt_tokens is larger than encoded all_ids")
            return False

        if all_ids[prompt_tokens - 1] != self.origin_input_ids_unpadded[-1]:
            # TODO(lsyin): fix token fusion
            logger.warning(
                "Token fusion between input and output, try to avoid this by removing the space at the end of the input."
            )
            return False

        old_output_ids = self.output_ids
        self.output_ids = all_ids[prompt_tokens:]
        self.decoded_text = self.decoded_text + jump_forward_str
        self.surr_offset = prompt_tokens
        self.read_offset = len(all_ids)

        # NOTE: A trick to reduce the surrouding tokens decoding overhead
        for i in range(0, INIT_INCREMENTAL_DETOKENIZATION_OFFSET):
            surr_text_ = self.tokenizer.decode(
                all_ids[self.read_offset - i : self.read_offset]
            )
            if not surr_text_.endswith("�"):
                self.surr_offset = self.read_offset - i
                break

        self.regex_fsm_state = next_state

        if self.return_logprob:
            # For fast-forward part's logprobs
            k = 0
            for i, old_id in enumerate(old_output_ids):
                if old_id == self.output_ids[i]:
                    k = k + 1
                else:
                    break
            self.output_token_logprobs = self.output_token_logprobs[:k]
            self.output_top_logprobs = self.output_top_logprobs[:k]
            self.logprob_start_len = prompt_tokens + k
            self.last_update_decode_tokens = len(self.output_ids) - k

        return True

    def __repr__(self):
        return f"rid(n={self.rid}, " f"input_ids={self.origin_input_ids}, "


bid = 0


@dataclasses.dataclass
class ScheduleBatch:
    """Store all inforamtion of a batch."""

    # Request, memory pool, and cache
    reqs: List[Req]
    req_to_token_pool: ReqToTokenPool = None
    token_to_kv_pool: BaseTokenToKVPool = None
    tree_cache: BasePrefixCache = None
<<<<<<< HEAD

    # For utility
    model_config: ModelConfig = None

=======
>>>>>>> 09603c6d
    forward_mode: ForwardMode = None
    sampling_info: SamplingBatchInfo = None

    # Batched arguments to model runner
    input_ids: torch.Tensor = None
    req_pool_indices: torch.Tensor = None
    seq_lens: torch.Tensor = None
    # The output locations of the KV cache
    out_cache_loc: torch.Tensor = None
    output_ids: torch.Tensor = None

    # The sum of all sequence lengths
    seq_lens_sum: int = None

    # For processing logprobs
    return_logprob: bool = False
    top_logprobs_nums: Optional[List[int]] = None

    # For extend and mixed chunekd prefill
    prefix_lens: List[int] = None
    extend_lens: List[int] = None
    extend_num_tokens: int = None
    decoding_reqs: List[Req] = None

    # For encoder-decoder
    encoder_cached: Optional[List[bool]] = None
    encoder_lens: Optional[torch.Tensor] = None
    encoder_lens_cpu: Optional[List[int]] = None
    encoder_out_cache_loc: Optional[torch.Tensor] = None

    # Stream
    has_stream: bool = False

    # Has regex
    has_regex: bool = False

    # device
    device: str = "cuda"

    @classmethod
    def init_new(
        cls,
        reqs,
        req_to_token_pool,
        token_to_kv_pool,
        tree_cache,
        model_config,
    ):
        return cls(
            reqs=reqs,
            req_to_token_pool=req_to_token_pool,
            token_to_kv_pool=token_to_kv_pool,
            tree_cache=tree_cache,
            model_config=model_config,
            return_logprob=any(req.return_logprob for req in reqs),
            has_stream=any(req.stream for req in reqs),
            has_regex=any(req.regex_fsm for req in reqs),
            device=req_to_token_pool.device,
        )

    def batch_size(self):
        return len(self.reqs)

    def is_empty(self):
        return len(self.reqs) == 0

    def alloc_req_slots(self, num_reqs):
        req_pool_indices = self.req_to_token_pool.alloc(num_reqs)
        if req_pool_indices is None:
            raise RuntimeError(
                "Out of memory. "
                "Please set a smaller number for `--max-running-requests`."
            )
        return req_pool_indices

    def alloc_token_slots(self, num_tokens: int):
        out_cache_loc = self.token_to_kv_pool.alloc(num_tokens)

        if out_cache_loc is None:
            if self.tree_cache is not None:
                self.tree_cache.evict(num_tokens, self.token_to_kv_pool.free)
                out_cache_loc = self.token_to_kv_pool.alloc(num_tokens)

            if out_cache_loc is None:
                logger.error("Prefill out of memory. Try to lower your batch size.")
                if self.tree_cache is not None:
                    self.tree_cache.pretty_print()
                exit(1)

        return out_cache_loc

    def prepare_encoder_info_extend(self, input_ids: List[int], seq_lens: List[int]):
        self.encoder_lens_cpu = []
        self.encoder_cached = []

        for req in self.reqs:
            im = req.image_inputs
            if im is None or im.num_image_tokens is None:
                # No image input
                self.encoder_lens_cpu.append(0)
                self.encoder_cached.append(True)
            else:
                self.encoder_lens_cpu.append(im.num_image_tokens)
                self.encoder_cached.append(
                    self.forward_mode.is_decode()
                    or len(req.prefix_indices) >= im.num_image_tokens
                )

        self.encoder_lens = torch.tensor(self.encoder_lens_cpu, dtype=torch.int32).to(
            self.device, non_blocking=True
        )

        # Strip encoder infos
        pt = 0
        decoder_out_cache_loc = []
        encoder_out_cache_loc = []
        for i, req in enumerate(self.reqs):
            encoder_len = self.encoder_lens_cpu[i]
            seq_lens[i] -= encoder_len

            if len(req.prefix_indices) < encoder_len:
                # NOTE: the encoder part should considered as a whole
                assert len(req.prefix_indices) == 0
                input_ids[i] = input_ids[i][encoder_len:]
                encoder_out_cache_loc.append(self.out_cache_loc[pt : pt + encoder_len])
                decoder_out_cache_loc.append(
                    self.out_cache_loc[pt + encoder_len : pt + req.extend_input_len]
                )
                self.extend_lens[i] -= encoder_len
                self.extend_num_tokens -= encoder_len
            else:
                decoder_out_cache_loc.append(
                    self.out_cache_loc[pt : pt + req.extend_input_len]
                )
                self.prefix_lens[i] -= encoder_len

            pt += req.extend_input_len

        # Reassign
        self.input_ids = torch.tensor(sum(input_ids, []), dtype=torch.int32).to(
            self.device, non_blocking=True
        )
        self.seq_lens = torch.tensor(seq_lens, dtype=torch.int32).to(
            self.device, non_blocking=True
        )

        if not decoder_out_cache_loc:
            self.out_cache_loc = torch.empty(0, dtype=torch.int32).to(
                self.device, non_blocking=True
            )
        else:
            self.out_cache_loc = torch.cat(decoder_out_cache_loc)

        if not encoder_out_cache_loc:
            self.encoder_out_cache_loc = torch.empty(0, dtype=torch.int32).to(
                self.device, non_blocking=True
            )
        else:
            self.encoder_out_cache_loc = torch.cat(encoder_out_cache_loc)

        assert len(self.out_cache_loc) == self.extend_num_tokens

    def prepare_for_extend(self):
        self.forward_mode = ForwardMode.EXTEND

        bs = len(self.reqs)
        reqs = self.reqs
        input_ids = [r.fill_ids[len(r.prefix_indices) :] for r in reqs]
        extend_num_tokens = sum(len(ids) for ids in input_ids)
        seq_lens = []

        # Allocate memory
        req_pool_indices = self.alloc_req_slots(bs)
        out_cache_loc = self.alloc_token_slots(extend_num_tokens)

        pt = 0
        for i, req in enumerate(reqs):
            already_computed = (
                req.extend_logprob_start_len + 1 + req.cached_tokens
                if req.extend_logprob_start_len > 0
                else 0
            )
            req.cached_tokens += len(req.prefix_indices) - already_computed

            req.req_pool_idx = req_pool_indices[i]
            pre_len, seq_len = len(req.prefix_indices), len(req.fill_ids)
            seq_lens.append(seq_len)
            assert seq_len - pre_len == req.extend_input_len

            if pre_len > 0:
                self.req_to_token_pool.write(
                    (req.req_pool_idx, slice(0, pre_len)), req.prefix_indices
                )
            self.req_to_token_pool.write(
                (req.req_pool_idx, slice(pre_len, seq_len)),
                out_cache_loc[pt : pt + req.extend_input_len],
            )

            # Compute the relative logprob_start_len in an extend batch
            if req.logprob_start_len >= pre_len:
                extend_logprob_start_len = min(
                    req.logprob_start_len - pre_len, req.extend_input_len - 1
                )
            else:
                extend_logprob_start_len = req.extend_input_len - 1

            req.extend_logprob_start_len = extend_logprob_start_len
            pt += req.extend_input_len

        # Set fields
        self.input_ids = torch.tensor(sum(input_ids, []), dtype=torch.int32).to(
            self.device, non_blocking=True
        )
        self.req_pool_indices = torch.tensor(req_pool_indices, dtype=torch.int32).to(
            self.device, non_blocking=True
        )
        self.seq_lens = torch.tensor(seq_lens, dtype=torch.int32).to(
            self.device, non_blocking=True
        )

        self.out_cache_loc = out_cache_loc

        self.seq_lens_sum = sum(seq_lens)
        if self.return_logprob:
            self.top_logprobs_nums = [r.top_logprobs_num for r in reqs]
        self.extend_num_tokens = extend_num_tokens
        self.prefix_lens = [len(r.prefix_indices) for r in reqs]
        self.extend_lens = [r.extend_input_len for r in reqs]
        self.extend_logprob_start_lens = [r.extend_logprob_start_len for r in reqs]

        if self.model_config.is_encoder_decoder:
            self.prepare_encoder_info_extend(input_ids, seq_lens)

        self.sampling_info = SamplingBatchInfo.from_schedule_batch(
            self,
            self.model_config.vocab_size,
            global_server_args_dict["disable_penalizer"],
        )

    def mix_with_running(self, running_batch: "ScheduleBatch"):
        self.forward_mode = ForwardMode.MIXED
        running_bs = running_batch.batch_size()

        for req in running_batch.reqs:
            req.fill_ids = req.origin_input_ids + req.output_ids
            req.extend_input_len = 1

        input_ids = torch.cat([self.input_ids, running_batch.input_ids])
        out_cache_loc = torch.cat([self.out_cache_loc, running_batch.out_cache_loc])

        self.merge_batch(running_batch)
        self.input_ids = input_ids
        self.out_cache_loc = out_cache_loc
        self.extend_num_tokens += running_bs

        # NOTE: prefix_indices is what has been cached, but we don't cache each decode step
        self.prefix_lens.extend(
            [
                len(r.origin_input_ids) + len(r.output_ids) - 1
                for r in running_batch.reqs
            ]
        )
        self.extend_lens.extend([1] * running_bs)
        self.extend_logprob_start_lens.extend([0] * running_bs)

    def check_decode_mem(self):
        bs = len(self.reqs)
        if self.token_to_kv_pool.available_size() >= bs:
            return True

        self.tree_cache.evict(bs, self.token_to_kv_pool.free)

        if self.token_to_kv_pool.available_size() >= bs:
            return True

        return False

    def retract_decode(self):
        sorted_indices = [i for i in range(len(self.reqs))]

        # TODO(lsyin): improve retraction policy for radix cache
        sorted_indices.sort(
            key=lambda i: (
                len(self.reqs[i].output_ids),
                -len(self.reqs[i].origin_input_ids),
            ),
            reverse=True,
        )

        retracted_reqs = []
        seq_lens_cpu = self.seq_lens.cpu().numpy()
        first_iter = True
        while (
            self.token_to_kv_pool.available_size()
            < len(sorted_indices) * global_config.retract_decode_steps
            or first_iter
        ):
            if len(sorted_indices) == 1:
                # Corner case: only one request left
                assert (
                    self.token_to_kv_pool.available_size() > 0
                ), "No space left for only one request"
                break

            first_iter = False
            idx = sorted_indices.pop()
            req = self.reqs[idx]
            retracted_reqs.append(req)

            if isinstance(self.tree_cache, ChunkCache):
                # ChunkCache does not have eviction
                token_indices = self.req_to_token_pool.req_to_token[
                    req.req_pool_idx, : seq_lens_cpu[idx]
                ]
                self.token_to_kv_pool.free(token_indices)
                self.req_to_token_pool.free(req.req_pool_idx)
                del self.tree_cache.entries[req.rid]
            else:
                # TODO: apply more fine-grained retraction
                last_uncached_pos = len(req.prefix_indices)
                token_indices = self.req_to_token_pool.req_to_token[
                    req.req_pool_idx, last_uncached_pos : seq_lens_cpu[idx]
                ]
                self.token_to_kv_pool.free(token_indices)
                self.req_to_token_pool.free(req.req_pool_idx)

                # release the last node
                self.tree_cache.dec_lock_ref(req.last_node)

                # NOTE(lsyin): we should use the newly evictable memory instantly.
                residual_size = (
                    len(sorted_indices) * global_config.retract_decode_steps
                    - self.token_to_kv_pool.available_size()
                )
                residual_size = max(0, residual_size)
                self.tree_cache.evict(residual_size, self.token_to_kv_pool.free)

            req.prefix_indices = []
            req.last_node = None
            req.extend_input_len = 0

            # For incremental logprobs
            req.last_update_decode_tokens = 0
            req.logprob_start_len = 10**9

        self.filter_batch(keep_indices=sorted_indices)

        # Reqs in batch are filtered
        total_decoded_tokens = sum(len(r.output_ids) for r in self.reqs)
        total_max_new_tokens = sum(r.sampling_params.max_new_tokens for r in self.reqs)

        new_estimate_ratio = (
            total_decoded_tokens + global_config.retract_decode_steps * len(self.reqs)
        ) / total_max_new_tokens
        new_estimate_ratio = min(1.0, new_estimate_ratio)

        return retracted_reqs, new_estimate_ratio

    def check_for_jump_forward(self, pad_input_ids_func):
        jump_forward_reqs = []
        keep_indices = set(i for i in range(len(self.reqs)))

        for i, req in enumerate(self.reqs):
            if req.jump_forward_map is not None:
                jump_forward_bytes = req.jump_forward_map.jump_forward_byte(
                    req.regex_fsm_state
                )
                if jump_forward_bytes is not None and len(jump_forward_bytes) > 1:
                    suffix_bytes = []
                    continuation_range = range(0x80, 0xC0)
                    cur_state = req.regex_fsm_state
                    while (
                        len(jump_forward_bytes)
                        and jump_forward_bytes[0][0] in continuation_range
                    ):
                        # continuation bytes
                        byte_edge = jump_forward_bytes.pop(0)
                        suffix_bytes.append(byte_edge[0])
                        cur_state = byte_edge[1]

                    suffix_tokens = [f"<0x{hex(b)[2:].upper()}>" for b in suffix_bytes]
                    suffix_ids = req.tokenizer.convert_tokens_to_ids(suffix_tokens)

                    # Current ids, for cache and revert
                    cur_all_ids = tuple(req.origin_input_ids + req.output_ids)[:-1]
                    cur_output_ids = req.output_ids

                    req.output_ids.extend(suffix_ids)
                    decode_res, new_text = req.get_next_inc_detokenization()
                    if not decode_res:
                        req.output_ids = cur_output_ids
                        continue

                    (
                        jump_forward_str,
                        next_state,
                    ) = req.jump_forward_map.jump_forward_symbol(cur_state)

                    # Make the incrementally decoded text part of jump_forward_str
                    # so that the UTF-8 will not corrupt
                    jump_forward_str = new_text + jump_forward_str
                    if not req.jump_forward_and_retokenize(
                        jump_forward_str, next_state
                    ):
                        req.output_ids = cur_output_ids
                        continue

                    # The decode status has diverged from detokenizer_manager
                    req.vid += 1

                    # insert the old request into tree_cache
                    self.tree_cache.cache_finished_req(req, cur_all_ids)

                    # re-applying image padding
                    if req.image_inputs is not None:
                        req.origin_input_ids = pad_input_ids_func(
                            req.origin_input_ids_unpadded, req.image_inputs
                        )

                    jump_forward_reqs.append(req)
                    keep_indices.remove(i)

        self.filter_batch(keep_indices=list(keep_indices))

        return jump_forward_reqs

    def prepare_encoder_info_decode(self):
        # Reset the encoder cached status
        self.encoder_cached = [True] * len(self.reqs)

    def prepare_for_decode(self, enable_overlap: bool = False):
        self.forward_mode = ForwardMode.DECODE

        self.input_ids = self.output_ids
        self.output_ids = None
        if self.sampling_info.penalizer_orchestrator:
            self.sampling_info.penalizer_orchestrator.cumulate_output_tokens(
                self.input_ids
            )

        # Alloc mem
        bs = len(self.reqs)
        self.out_cache_loc = self.alloc_token_slots(bs)

        if self.model_config.is_encoder_decoder:
            locs = self.encoder_lens + self.seq_lens
            self.prepare_encoder_info_decode()
        else:
            locs = self.seq_lens

        if enable_overlap:
            # Do not use in-place operations in the overlap mode
            self.req_to_token_pool.write(
                (self.req_pool_indices, locs), self.out_cache_loc
            )
            self.seq_lens = self.seq_lens + 1
        else:
            # A faster in-place version
            self.req_to_token_pool.write(
                (self.req_pool_indices, locs), self.out_cache_loc
            )
            self.seq_lens.add_(1)
        self.seq_lens_sum += bs

    def filter_batch(
        self,
        current_inflight_req: Optional[Req] = None,
        keep_indices: Optional[List[int]] = None,
    ):
        if keep_indices is None:
            keep_indices = [
                i
                for i in range(len(self.reqs))
                if not self.reqs[i].finished()
                and self.reqs[i] is not current_inflight_req
            ]

        if keep_indices is None or len(keep_indices) == 0:
            # Filter out all requests
            self.reqs = []
            return

        if len(keep_indices) == len(self.reqs):
            # No need to filter
            return

        if self.model_config.is_encoder_decoder:
            self.encoder_lens = self.encoder_lens[keep_indices]
            self.encoder_lens_cpu = [self.encoder_lens_cpu[i] for i in keep_indices]

        self.reqs = [self.reqs[i] for i in keep_indices]
        new_indices = torch.tensor(keep_indices, dtype=torch.int32).to(
            self.device, non_blocking=True
        )
        self.req_pool_indices = self.req_pool_indices[new_indices]
        self.seq_lens = self.seq_lens[new_indices]
        self.out_cache_loc = None
        self.seq_lens_sum = self.seq_lens.sum().item()
        self.output_ids = self.output_ids[new_indices]
        self.return_logprob = any(req.return_logprob for req in self.reqs)
        if self.return_logprob:
            self.top_logprobs_nums = [self.top_logprobs_nums[i] for i in keep_indices]
        else:
            self.top_logprobs_nums = None

        self.has_stream = any(req.stream for req in self.reqs)
        self.has_regex = any(req.regex_fsm for req in self.reqs)

        self.sampling_info.filter_batch(keep_indices, new_indices)

    def merge_batch(self, other: "ScheduleBatch"):
        # Penalizer orchestrator must be merged before Batch.reqs is merged. This is because
        # orchestrator.merge() depends on Batch.reqs during preparation of each penalizers, so it
        # needs to be called with pre-merged Batch.reqs.
        self.sampling_info.merge_batch(other.sampling_info)

        # Encoder-decoder infos
        if self.model_config.is_encoder_decoder:
            self.encoder_lens = torch.cat([self.encoder_lens, other.encoder_lens])
            self.encoder_lens_cpu.extend(other.encoder_lens_cpu)

        self.req_pool_indices = torch.concat(
            [self.req_pool_indices, other.req_pool_indices]
        )
        self.seq_lens = torch.concat([self.seq_lens, other.seq_lens])
        self.out_cache_loc = None
        self.seq_lens_sum += other.seq_lens_sum
        if self.output_ids is not None:
            self.output_ids = torch.concat([self.output_ids, other.output_ids])
        if self.return_logprob and other.return_logprob:
            self.top_logprobs_nums.extend(other.top_logprobs_nums)
        elif self.return_logprob:
            self.top_logprobs_nums.extend([0] * len(other.reqs))
        elif other.return_logprob:
            self.top_logprobs_nums = [0] * len(self.reqs) + other.top_logprobs_nums
        self.reqs.extend(other.reqs)

        self.return_logprob = self.return_logprob or other.return_logprob
        self.has_stream = self.has_stream or other.has_stream
        self.has_regex = self.has_regex or other.has_regex

    def get_model_worker_batch(self):
        if self.forward_mode.is_decode():
            extend_seq_lens = extend_prefix_lens = extend_logprob_start_lens = None
        else:
            extend_seq_lens = self.extend_lens
            extend_prefix_lens = self.prefix_lens
            extend_logprob_start_lens = self.extend_logprob_start_lens

        if self.has_regex:
            self.sampling_info.regex_fsms = [req.regex_fsm for req in self.reqs]
            self.sampling_info.regex_fsm_states = [
                req.regex_fsm_state for req in self.reqs
            ]
        else:
            self.sampling_info.regex_fsms = None

        global bid
        bid += 1

        mrope_positions_delta = [req.mrope_position_delta for req in self.reqs]

        return ModelWorkerBatch(
            bid=bid,
            forward_mode=self.forward_mode,
            input_ids=self.input_ids,
            req_pool_indices=self.req_pool_indices,
            seq_lens=self.seq_lens,
            out_cache_loc=self.out_cache_loc,
            seq_lens_sum=self.seq_lens_sum,
            req_to_token_pool_records=self.req_to_token_pool.get_write_records(),
            return_logprob=self.return_logprob,
            top_logprobs_nums=self.top_logprobs_nums,
            extend_num_tokens=self.extend_num_tokens,
            extend_seq_lens=extend_seq_lens,
            extend_prefix_lens=extend_prefix_lens,
            extend_logprob_start_lens=extend_logprob_start_lens,
            image_inputs=[r.image_inputs for r in self.reqs],
            encoder_cached=self.encoder_cached,
            encoder_lens=self.encoder_lens,
            encoder_lens_cpu=self.encoder_lens_cpu,
            encoder_out_cache_loc=self.encoder_out_cache_loc,
            lora_paths=[req.lora_path for req in self.reqs],
            sampling_info=self.sampling_info,
            mrope_positions_delta=mrope_positions_delta,
        )

    def copy(self):
        # Only contain fields that will be used by process_batch_result
        return ScheduleBatch(
            reqs=self.reqs,
            model_config=self.model_config,
            forward_mode=self.forward_mode,
            out_cache_loc=self.out_cache_loc,
            return_logprob=self.return_logprob,
            decoding_reqs=self.decoding_reqs,
        )

    def __str__(self):
        return (
            f"ScheduleBatch(forward_mode={self.forward_mode.name}, "
            f"#req={(len(self.reqs))})"
        )


@dataclasses.dataclass
class ModelWorkerBatch:
    # The batch id
    bid: int
    # The forward mode
    forward_mode: ForwardMode
    # The input ids
    input_ids: torch.Tensor
    # The indices of requests in the req_to_token_pool
    req_pool_indices: torch.Tensor
    # The sequence length
    seq_lens: torch.Tensor
    # The indices of output tokens in the token_to_kv_pool
    out_cache_loc: torch.Tensor

    # The sum of all sequence lengths
    seq_lens_sum: int

    # The memory pool operation records
    req_to_token_pool_records: Optional[List[Tuple[Tuple, torch.Tensor]]]

    # For logprob
    return_logprob: bool
    top_logprobs_nums: Optional[List[int]]

    # For extend
    extend_num_tokens: Optional[int]
    extend_seq_lens: Optional[List[int]]
    extend_prefix_lens: Optional[List[int]]
    extend_logprob_start_lens: Optional[List[int]]

    # For multimodal
    image_inputs: Optional[List[ImageInputs]]

    # For encoder-decoder
    encoder_cached: Optional[List[bool]]
    encoder_lens: Optional[torch.Tensor]
    encoder_lens_cpu: Optional[List[int]]
    encoder_out_cache_loc: Optional[torch.Tensor]

    # For LoRA
    lora_paths: Optional[List[str]]

    # Sampling info
    sampling_info: SamplingBatchInfo

    # For Qwen2-VL
    mrope_positions_delta: List[List[int]]

    def copy(self):
        return dataclasses.replace(self, sampling_info=self.sampling_info.copy())

    def to(self, device: str):
        self.input_ids = self.input_ids.to(device, non_blocking=True)
        self.req_pool_indices = self.req_pool_indices.to(device, non_blocking=True)
        self.seq_lens = self.seq_lens.to(device, non_blocking=True)
        self.out_cache_loc = self.out_cache_loc.to(device, non_blocking=True)
        self.req_to_token_pool_records = [
            (x, y.to(device, non_blocking=True))
            for x, y in self.req_to_token_pool_records
        ]
        self.sampling_info.to(device)<|MERGE_RESOLUTION|>--- conflicted
+++ resolved
@@ -426,13 +426,10 @@
     req_to_token_pool: ReqToTokenPool = None
     token_to_kv_pool: BaseTokenToKVPool = None
     tree_cache: BasePrefixCache = None
-<<<<<<< HEAD
 
     # For utility
     model_config: ModelConfig = None
 
-=======
->>>>>>> 09603c6d
     forward_mode: ForwardMode = None
     sampling_info: SamplingBatchInfo = None
 
