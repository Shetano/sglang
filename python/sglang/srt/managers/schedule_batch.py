--- conflicted
+++ resolved
@@ -178,11 +178,8 @@
         origin_input_ids: Tuple[int],
         sampling_params: SamplingParams,
         lora_path: Optional[str] = None,
-<<<<<<< HEAD
         input_embeds: Optional[List[List[float]]] = None,
-=======
         session_id: Optional[str] = None,
->>>>>>> 254fd130
     ):
         # Input and output info
         self.rid = rid
@@ -637,12 +634,9 @@
         req_pool_indices = self.alloc_req_slots(bs)
         out_cache_loc = self.alloc_token_slots(extend_num_tokens)
 
-<<<<<<< HEAD
         input_embeds = []
 
         pt = 0
-=======
->>>>>>> 254fd130
         for i, req in enumerate(reqs):
             already_computed = (
                 req.extend_logprob_start_len + 1 + req.cached_tokens
@@ -688,14 +682,11 @@
         self.seq_lens = torch.tensor(seq_lens, dtype=torch.int32).to(
             self.device, non_blocking=True
         )
-<<<<<<< HEAD
 
         self.input_embeds = torch.tensor(input_embeds).to(
             self.device, non_blocking=True
         )
 
-=======
->>>>>>> 254fd130
         self.out_cache_loc = out_cache_loc
 
         self.seq_lens_sum = sum(seq_lens)
@@ -1149,7 +1140,6 @@
     # Sampling info
     sampling_info: SamplingBatchInfo
 
-<<<<<<< HEAD
     # The input Embeds
     input_embeds: Optional[torch.tensor] = None
 
@@ -1166,7 +1156,6 @@
             for x, y in self.req_to_token_pool_records
         ]
         self.sampling_info.to(device)
-=======
 
 @triton.jit
 def write_req_to_token_pool_triton(
@@ -1202,5 +1191,4 @@
             + pre_len,
             value,
             mask=mask,
-        )
->>>>>>> 254fd130
+        )