"""
Copyright 2023-2024 SGLang Team
Licensed under the Apache License, Version 2.0 (the "License");
you may not use this file except in compliance with the License.
You may obtain a copy of the License at

    http://www.apache.org/licenses/LICENSE-2.0

Unless required by applicable law or agreed to in writing, software
distributed under the License is distributed on an "AS IS" BASIS,
WITHOUT WARRANTIES OR CONDITIONS OF ANY KIND, either express or implied.
See the License for the specific language governing permissions and
limitations under the License.
"""

"""Meta data for requests and batches"""

import logging
import warnings
from dataclasses import dataclass
from typing import List, Union

import torch
from flashinfer.sampling import top_k_top_p_sampling_from_probs

from sglang.global_config import global_config
from sglang.srt.constrained import RegexGuide
from sglang.srt.constrained.jump_forward import JumpForwardMap
from sglang.srt.mem_cache.chunk_cache import ChunkCache
from sglang.srt.mem_cache.memory_pool import BaseTokenToKVPool, ReqToTokenPool
from sglang.srt.mem_cache.radix_cache import RadixCache

INIT_INCREMENTAL_DETOKENIZATION_OFFSET = 5

# Put some global args for easy access
global_server_args_dict = {
    "disable_flashinfer": False,
    "disable_flashinfer_sampling": False,
    "attention_reduce_in_fp32": False,
    "enable_mla": False,
}


logger = logging.getLogger(__name__)


class BaseFinishReason:
    def __init__(self, is_error: bool = False):
        self.is_error = is_error

    def __str__(self):
        raise NotImplementedError("Subclasses must implement this method")


class FINISH_MATCHED_TOKEN(BaseFinishReason):
    def __init__(self, matched: Union[int, List[int]]):
        super().__init__()
        self.matched = matched

    def __str__(self) -> str:
        return f"FINISH_MATCHED_TOKEN: {self.matched}"


class FINISH_LENGTH(BaseFinishReason):
    def __init__(self, length: int):
        super().__init__()
        self.length = length

    def __str__(self) -> str:
        return f"FINISH_LENGTH: {self.length}"


class FINISH_MATCHED_STR(BaseFinishReason):
    def __init__(self, matched: str):
        super().__init__()
        self.matched = matched

    def __str__(self) -> str:
        return f"FINISH_MATCHED_STR: {self.matched}"


class FINISH_ABORT(BaseFinishReason):
    def __init__(self):
        super().__init__(is_error=True)

    def __str__(self) -> str:
        return "FINISH_ABORT"


class Req:
    """Store all inforamtion of a request."""

    def __init__(self, rid, origin_input_text, origin_input_ids):
        # Input and output info
        self.rid = rid
        self.origin_input_text = origin_input_text
        self.origin_input_ids_unpadded = origin_input_ids  # Before image padding
        self.origin_input_ids = origin_input_ids
        self.output_ids = []  # Each decode stage's output ids
        self.input_ids = None  # input_ids = origin_input_ids + output_ids

        # Memory info
        self.req_pool_idx = None

        # For incremental decoding
        # ----- | --------- read_ids -------|
        # ----- |   surr_ids  |
        # xxxxx | xxxxxxxxxxx | xxxxxxxxxxx |
        # ----- ^ ----------- ^ ----------- ^
        # ----- 1 ----------- 2 ----------- 3
        # 1: surr_offset
        # 2: read_offset
        # 3: last token
        self.vid = 0  # version id to sync decode status with in detokenizer_manager
        self.decoded_text = ""
        self.surr_offset = None  # Surrounding offset to defeat the cleanup algorithm
        self.read_offset = None

        # The number of decoded tokens for token usage report. Note that
        # this does not include the jump forward tokens.
        self.completion_tokens_wo_jump_forward = 0

        # For vision input
        self.pixel_values = None
        self.image_size = None
        self.image_offset = None
        self.pad_value = None

        # Prefix info
        self.extend_input_len = 0
        self.prefix_indices = []
        self.last_node = None

        # Sampling parameters
        self.sampling_params = None
        self.stream = False

        # Check finish
        self.tokenizer = None
        self.finished_reason = None

        # Logprobs
        self.return_logprob = False
        self.logprob_start_len = 0
        self.top_logprobs_num = 0
        self.normalized_prompt_logprob = None
        self.input_token_logprobs = None
        self.input_top_logprobs = None
        self.output_token_logprobs = []
        self.output_top_logprobs = []
        # The tokens is prefilled but need to be considered as decode tokens
        # and should be updated for the decode logprobs
        self.last_update_decode_tokens = 0

        # Constrained decoding
        self.regex_fsm: RegexGuide = None
        self.regex_fsm_state: int = 0
        self.jump_forward_map: JumpForwardMap = None

    # whether request reached finished condition
    def finished(self) -> bool:
        return self.finished_reason is not None

    def adjust_input_len(self):
        if self.return_logprob:
            self.prefix_indices = self.prefix_indices[: self.logprob_start_len]
            self.extend_input_len = len(self.input_ids) - len(self.prefix_indices)

            if self.normalized_prompt_logprob is None and self.extend_input_len < 2:
                # Need at least two tokens to compute normalized logprob
                delta = 2 - self.extend_input_len
                self.extend_input_len += delta
                self.prefix_indices = self.prefix_indices[:-delta]
                if self.image_offset is not None:
                    self.image_offset += delta

        if self.extend_input_len == 0 and self.sampling_params.max_new_tokens > 0:
            # Need at least one token to compute logits
            self.extend_input_len = 1
            self.prefix_indices = self.prefix_indices[:-1]
            if self.image_offset is not None:
                self.image_offset += 1

    # Based on https://github.com/vllm-project/vllm/blob/7a64d24aad69e4d2548aa0bf528d9fe63428ab01/vllm/transformers_utils/detokenizer.py#L194-L313
    def init_incremental_detokenize(self):
        first_iter = self.surr_offset is None or self.read_offset is None

        if first_iter:
            self.read_offset = len(self.origin_input_ids_unpadded)
            self.surr_offset = max(
                self.read_offset - INIT_INCREMENTAL_DETOKENIZATION_OFFSET, 0
            )

        all_ids = self.origin_input_ids_unpadded + self.output_ids
        return all_ids[self.surr_offset :], self.read_offset - self.surr_offset

    def get_next_inc_detokenization(self):
        read_ids, read_offset = self.init_incremental_detokenize()
        surr_ids = read_ids[:read_offset]

        surr_text = self.tokenizer.decode(
            surr_ids,
            skip_special_tokens=self.sampling_params.skip_special_tokens,
            spaces_between_special_tokens=self.sampling_params.spaces_between_special_tokens,
        )
        new_text = self.tokenizer.decode(
            read_ids,
            skip_special_tokens=self.sampling_params.skip_special_tokens,
            spaces_between_special_tokens=self.sampling_params.spaces_between_special_tokens,
        )

        if len(new_text) > len(surr_text) and not new_text.endswith("�"):
            return True, new_text[len(surr_text) :]

        return False, ""

    def check_finished(self):
        if self.finished():
            return

        if len(self.output_ids) >= self.sampling_params.max_new_tokens:
            self.finished_reason = FINISH_LENGTH(len(self.output_ids))
            return

        if (
            self.output_ids[-1] == self.tokenizer.eos_token_id
            and not self.sampling_params.ignore_eos
        ):
            self.finished_reason = FINISH_MATCHED_TOKEN(
                matched=self.tokenizer.eos_token_id
            )
            return

        if len(self.sampling_params.stop_strs) > 0:
            tail_str = self.tokenizer.decode(
                self.output_ids[-(self.sampling_params.stop_str_max_len + 1) :]
            )

            for stop_str in self.sampling_params.stop_strs:
                if stop_str in tail_str or stop_str in self.decoded_text:
                    self.finished_reason = FINISH_MATCHED_STR(matched=stop_str)
                    return

    def jump_forward_and_retokenize(self, jump_forward_str, next_state):
        if self.origin_input_text is None:
            # Recovering text can only use unpadded ids
            self.origin_input_text = self.tokenizer.decode(
                self.origin_input_ids_unpadded
            )

        all_text = self.origin_input_text + self.decoded_text + jump_forward_str
        all_ids = self.tokenizer.encode(all_text)
        prompt_tokens = len(self.origin_input_ids_unpadded)

        if all_ids[prompt_tokens - 1] != self.origin_input_ids_unpadded[-1]:
            # TODO(lsyin): fix token fusion
            warnings.warn(
                "Token fusion between input and output, try to avoid this by removing the space at the end of the input."
            )
            return False

        old_output_ids = self.output_ids
        self.output_ids = all_ids[prompt_tokens:]
        self.decoded_text = self.decoded_text + jump_forward_str
        self.surr_offset = prompt_tokens
        self.read_offset = len(all_ids)

        # NOTE: A trick to reduce the surrouding tokens decoding overhead
        for i in range(0, INIT_INCREMENTAL_DETOKENIZATION_OFFSET):
            surr_text_ = self.tokenizer.decode(
                all_ids[self.read_offset - i : self.read_offset]
            )
            if not surr_text_.endswith("�"):
                self.surr_offset = self.read_offset - i
                break

        self.regex_fsm_state = next_state

        if self.return_logprob:
            # For fast-forward part's logprobs
            k = 0
            for i, old_id in enumerate(old_output_ids):
                if old_id == self.output_ids[i]:
                    k = k + 1
                else:
                    break
            self.output_token_logprobs = self.output_token_logprobs[:k]
            self.output_top_logprobs = self.output_top_logprobs[:k]
            self.logprob_start_len = prompt_tokens + k
            self.last_update_decode_tokens = len(self.output_ids) - k

        return True

    def __repr__(self):
        return f"rid(n={self.rid}, " f"input_ids={self.origin_input_ids}, "


@dataclass
class ScheduleBatch:
    """All schedule information for a batch."""

    # This class shold only stores GPU infos which are
    # 1) related to memory allocation: out_cache_loc, ...
    # 2) updated with each step: seq_len, ...
    # 3) can be filtered with just indices: position_ids_offsets, ...

    # Request, memory pool, and cache
    reqs: List[Req]
    req_to_token_pool: ReqToTokenPool
    token_to_kv_pool: BaseTokenToKVPool
    tree_cache: RadixCache

    # Batched arguments to model runner
    input_ids: torch.Tensor = None
    req_pool_indices: torch.Tensor = None
    seq_lens: torch.Tensor = None
    position_ids_offsets: torch.Tensor = None
    out_cache_loc: torch.Tensor = None

    # CPU data
    extend_lens_cpu: List[int] = None
    prefix_lens_cpu: List[int] = None
    extend_num_tokens: int = None
    total_num_tokens: int = None

    # For processing logprobs
    return_logprob: bool = False
    top_logprobs_nums: List[int] = None

    # Batched sampling params
    temperatures: torch.Tensor = None
    top_ps: torch.Tensor = None
    top_ks: torch.Tensor = None
    frequency_penalties: torch.Tensor = None
    presence_penalties: torch.Tensor = None
    logit_bias: torch.Tensor = None

    @classmethod
    def init_new(cls, reqs, req_to_token_pool, token_to_kv_pool, tree_cache):
        return_logprob = any(req.return_logprob for req in reqs)

        return cls(
            reqs=reqs,
            req_to_token_pool=req_to_token_pool,
            token_to_kv_pool=token_to_kv_pool,
            tree_cache=tree_cache,
            return_logprob=return_logprob,
        )

    def batch_size(self):
        return len(self.reqs) if self.reqs is not None else 0

    def is_empty(self):
        return len(self.reqs) == 0

    def has_stream(self) -> bool:
        # Return whether batch has at least 1 streaming request
        return any(r.stream for r in self.reqs)

    def alloc_req_slots(self, num_reqs):
        req_pool_indices = self.req_to_token_pool.alloc(num_reqs)
        if req_pool_indices is None:
            raise RuntimeError(
                "Out of memory. "
                "Please set a smaller number for `--max-running-requests`."
            )
        return req_pool_indices

    def alloc_token_slots(self, num_tokens: int):
        out_cache_loc = self.token_to_kv_pool.alloc(num_tokens)
<<<<<<< HEAD

        if out_cache_loc is None:
            if self.tree_cache is not None:
                self.tree_cache.evict(num_tokens, self.token_to_kv_pool.free)
                out_cache_loc = self.token_to_kv_pool.alloc(num_tokens)

            if out_cache_loc is None:
                logger.error("Prefill out of memory. Try to lower your batch size.")
                if self.tree_cache is not None:
                    self.tree_cache.pretty_print()
                exit(1)

        return out_cache_loc

    def batch_sampling_params(self, vocab_size, int_token_logit_bias):
        device = "cuda"
        bs, reqs = self.batch_size(), self.reqs
        self.temperatures = torch.tensor(
            [r.sampling_params.temperature for r in reqs],
            dtype=torch.float,
            device=device,
        ).view(-1, 1)
        self.top_ps = torch.tensor(
            [r.sampling_params.top_p for r in reqs], dtype=torch.float, device=device
        )
        self.top_ks = torch.tensor(
            [r.sampling_params.top_k for r in reqs], dtype=torch.int, device=device
        )
        self.frequency_penalties = torch.tensor(
            [r.sampling_params.frequency_penalty for r in reqs],
            dtype=torch.float,
            device=device,
        )
        self.presence_penalties = torch.tensor(
            [r.sampling_params.presence_penalty for r in reqs],
            dtype=torch.float,
            device=device,
        )

        # Handle logit bias but only allocate when needed
        self.logit_bias = None
        for i in range(bs):
            if reqs[i].sampling_params.dtype == "int":
                if self.logit_bias is None:
                    self.logit_bias = torch.zeros(
                        (bs, vocab_size), dtype=torch.float32, device=device
                    )
                self.logit_bias[i][: len(int_token_logit_bias)] = int_token_logit_bias

    def prepare_for_extend(self, vocab_size: int, int_token_logit_bias: torch.Tensor):
        bs = self.batch_size()
        reqs = self.reqs
        seq_lens = [len(r.input_ids) for r in reqs]
        input_ids = [r.input_ids[len(r.prefix_indices) :] for r in reqs]
        extend_num_tokens = sum(len(r.input_ids) - len(r.prefix_indices) for r in reqs)
        total_num_tokens = sum(len(r.input_ids) for r in reqs)
        prefix_indices = [r.prefix_indices for r in reqs]

        # Handle prefix
        extend_lens_cpu = []
        prefix_lens_cpu = []

        # Allocate memory
        req_pool_indices = self.alloc_req_slots(bs)
        out_cache_loc = self.alloc_token_slots(extend_num_tokens)

        # Resolve index mapping
        pt = 0
        for i, req in enumerate(reqs):
            req.req_pool_idx = req_pool_indices[i]
            extend_lens_cpu.append(len(input_ids[i]))
            prefix_lens_cpu.append(len(prefix_indices[i]))
            if len(prefix_indices[i]) > 0:
                self.req_to_token_pool.req_to_token[req.req_pool_idx][
                    : len(prefix_indices[i])
                ] = prefix_indices[i]
            self.req_to_token_pool.req_to_token[req.req_pool_idx][
                prefix_lens_cpu[i] : prefix_lens_cpu[i] + extend_lens_cpu[i]
            ] = out_cache_loc[pt : pt + extend_lens_cpu[i]]
            pt += extend_lens_cpu[i]

        self.extend_num_tokens = extend_num_tokens
        self.total_num_tokens = total_num_tokens
        self.top_logprobs_nums = [r.top_logprobs_num for r in reqs]
        self.prefix_lens_cpu = prefix_lens_cpu
        self.extend_lens_cpu = extend_lens_cpu
        self.out_cache_loc = out_cache_loc

        with torch.device("cuda"):
            # Batched tensors
            self.input_ids = torch.tensor(sum(input_ids, []), dtype=torch.int32)
            self.req_pool_indices = torch.tensor(
                [r.req_pool_idx for r in reqs], dtype=torch.int32
            )
            self.seq_lens = torch.tensor(seq_lens, dtype=torch.int32)
            self.position_ids_offsets = torch.zeros((bs,), dtype=torch.int32)

=======

        if out_cache_loc is None:
            if self.tree_cache is not None:
                self.tree_cache.evict(num_tokens, self.token_to_kv_pool.free)
                out_cache_loc = self.token_to_kv_pool.alloc(num_tokens)

            if out_cache_loc is None:
                logger.error("Prefill out of memory. Try to lower your batch size.")
                if self.tree_cache is not None:
                    self.tree_cache.pretty_print()
                exit(1)

        return out_cache_loc

    def batch_sampling_params(self, vocab_size, int_token_logit_bias):
        device = "cuda"
        bs, reqs = self.batch_size(), self.reqs
        self.temperatures = torch.tensor(
            [r.sampling_params.temperature for r in reqs],
            dtype=torch.float,
            device=device,
        ).view(-1, 1)
        self.top_ps = torch.tensor(
            [r.sampling_params.top_p for r in reqs], dtype=torch.float, device=device
        )
        self.top_ks = torch.tensor(
            [r.sampling_params.top_k for r in reqs], dtype=torch.int, device=device
        )
        self.frequency_penalties = torch.tensor(
            [r.sampling_params.frequency_penalty for r in reqs],
            dtype=torch.float,
            device=device,
        )
        self.presence_penalties = torch.tensor(
            [r.sampling_params.presence_penalty for r in reqs],
            dtype=torch.float,
            device=device,
        )

        # Handle logit bias but only allocate when needed
        self.logit_bias = None
        for i in range(bs):
            if reqs[i].sampling_params.dtype == "int":
                if self.logit_bias is None:
                    self.logit_bias = torch.zeros(
                        (bs, vocab_size), dtype=torch.float32, device=device
                    )
                self.logit_bias[i][: len(int_token_logit_bias)] = int_token_logit_bias

    def prepare_for_extend(self, vocab_size: int, int_token_logit_bias: torch.Tensor):
        device = "cuda"
        bs = self.batch_size()
        reqs = self.reqs
        input_ids = [r.input_ids[len(r.prefix_indices) :] for r in reqs]
        prefix_indices = [r.prefix_indices for r in reqs]

        # Handle prefix
        extend_lens = []
        prefix_lens = []
        seq_lens = []

        req_pool_indices_cpu = self.alloc_req_slots(bs)

        for i, req in enumerate(reqs):
            req.req_pool_idx = req_pool_indices_cpu[i]
            extend_lens.append(len(input_ids[i]))

            if len(prefix_indices[i]) == 0:
                prefix_lens.append(0)
            else:
                prefix_lens.append(len(prefix_indices[i]))
                self.req_to_token_pool.req_to_token[req.req_pool_idx][
                    : len(prefix_indices[i])
                ] = prefix_indices[i]

            seq_lens.append(prefix_lens[-1] + extend_lens[-1])

        # Allocate memory
        seq_lens, prefix_lens = np.array(seq_lens), np.array(prefix_lens)
        extend_num_tokens = seq_lens.sum() - prefix_lens.sum()
        out_cache_loc = self.alloc_token_slots(extend_num_tokens)

        pt = 0
        for i, req in enumerate(reqs):
            self.req_to_token_pool.req_to_token[req.req_pool_idx][
                prefix_lens[i] : prefix_lens[i] + extend_lens[i]
            ] = out_cache_loc[pt : pt + extend_lens[i]]
            pt += extend_lens[i]

        # Set fields
        with torch.device("cuda"):
            self.input_ids = torch.tensor(sum(input_ids, []), dtype=torch.int32)
            self.req_pool_indices = torch.tensor(req_pool_indices_cpu)
            self.seq_lens = torch.tensor(seq_lens, dtype=torch.int32)
            self.position_ids_offsets = torch.zeros((bs,), dtype=torch.int32)

        self.pixel_values = [r.pixel_values for r in reqs]
        self.image_sizes = [r.image_size for r in reqs]
        self.image_offsets = [
            r.image_offset - p_len for r, p_len in zip(reqs, prefix_lens)
        ]
        self.prefix_lens = torch.tensor(prefix_lens, dtype=torch.int32, device=device)
        self.extend_num_tokens = extend_num_tokens
        self.out_cache_loc = out_cache_loc
        self.top_logprobs_nums = [r.top_logprobs_num for r in reqs]

>>>>>>> 7fa54a1a
        self.batch_sampling_params(vocab_size, int_token_logit_bias)

    def check_decode_mem(self):
        bs = self.batch_size()
        if self.token_to_kv_pool.available_size() >= bs:
            return True

        self.tree_cache.evict(bs, self.token_to_kv_pool.free)

        if self.token_to_kv_pool.available_size() >= bs:
            return True

        return False

    def retract_decode(self):
        sorted_indices = [i for i in range(len(self.reqs))]

        # TODO(lsyin): improve retraction policy for radix cache
        sorted_indices.sort(
            key=lambda i: (
                len(self.reqs[i].output_ids),
                -len(self.reqs[i].origin_input_ids),
            ),
            reverse=True,
        )

        retracted_reqs = []
        seq_lens_cpu = self.seq_lens.cpu().numpy()
        while (
            self.token_to_kv_pool.available_size()
            < len(sorted_indices) * global_config.retract_decode_steps
        ):
            if len(sorted_indices) == 1:
                # Corner case: only one request left
                assert (
                    self.token_to_kv_pool.available_size() > 0
                ), "No space left for only one request"
                break

            idx = sorted_indices.pop()
            req = self.reqs[idx]
            retracted_reqs.append(req)

            if isinstance(self.tree_cache, ChunkCache):
                # ChunkCache does not have eviction
                token_indices = self.req_to_token_pool.req_to_token[req.req_pool_idx][
                    : seq_lens_cpu[idx]
                ]
                self.token_to_kv_pool.free(token_indices)
                self.req_to_token_pool.free(req.req_pool_idx)
                del self.tree_cache.entries[req.rid]
            else:
                # TODO: apply more fine-grained retraction
                last_uncached_pos = len(req.prefix_indices)
                token_indices = self.req_to_token_pool.req_to_token[req.req_pool_idx][
                    last_uncached_pos : seq_lens_cpu[idx]
                ]
                self.token_to_kv_pool.free(token_indices)
                self.req_to_token_pool.free(req.req_pool_idx)

                # release the last node
                self.tree_cache.dec_lock_ref(req.last_node)

                # NOTE(lsyin): we should use the newly evictable memory instantly.
                residual_size = (
                    len(sorted_indices) * global_config.retract_decode_steps
                    - self.token_to_kv_pool.available_size()
                )
                residual_size = max(0, residual_size)
                self.tree_cache.evict(residual_size, self.token_to_kv_pool.free)

            req.prefix_indices = None
            req.last_node = None
            req.extend_input_len = 0

            # For incremental logprobs
            req.last_update_decode_tokens = 0
            req.logprob_start_len = 10**9

        self.filter_batch(sorted_indices)

        # Reqs in batch are filtered
        total_decoded_tokens = sum(len(r.output_ids) for r in self.reqs)
        total_max_new_tokens = sum(r.sampling_params.max_new_tokens for r in self.reqs)

        new_estimate_ratio = (
            total_decoded_tokens + global_config.retract_decode_steps * len(self.reqs)
        ) / total_max_new_tokens
        new_estimate_ratio = min(1.0, new_estimate_ratio)

        return retracted_reqs, new_estimate_ratio

    def check_for_jump_forward(self, model_runner):
        jump_forward_reqs = []
        filter_indices = [i for i in range(len(self.reqs))]

        for i, req in enumerate(self.reqs):
            if req.jump_forward_map is not None:
                jump_forward_bytes = req.jump_forward_map.jump_forward_byte(
                    req.regex_fsm_state
                )
                if jump_forward_bytes is not None and len(jump_forward_bytes) > 1:
                    suffix_bytes = []
                    continuation_range = range(0x80, 0xC0)
                    cur_state = req.regex_fsm_state
                    while (
                        len(jump_forward_bytes)
                        and jump_forward_bytes[0][0] in continuation_range
                    ):
                        # continuation bytes
                        byte_edge = jump_forward_bytes.pop(0)
                        suffix_bytes.append(byte_edge[0])
                        cur_state = byte_edge[1]

                    suffix_tokens = [f"<0x{hex(b)[2:].upper()}>" for b in suffix_bytes]
                    suffix_ids = req.tokenizer.convert_tokens_to_ids(suffix_tokens)

                    # Current ids, for cache and revert
                    cur_all_ids = tuple(req.origin_input_ids + req.output_ids)[:-1]
                    cur_output_ids = req.output_ids

                    req.output_ids.extend(suffix_ids)
                    decode_res, new_text = req.get_next_inc_detokenization()
                    if not decode_res:
                        req.output_ids = cur_output_ids
                        continue

                    (
                        jump_forward_str,
                        next_state,
                    ) = req.jump_forward_map.jump_forward_symbol(cur_state)

                    # Make the incrementally decoded text part of jump_forward_str
                    # so that the UTF-8 will not corrupt
                    jump_forward_str = new_text + jump_forward_str
                    if not req.jump_forward_and_retokenize(
                        jump_forward_str, next_state
                    ):
                        req.output_ids = cur_output_ids
                        continue

                    # The decode status has diverged from detokenizer_manager
                    req.vid += 1

                    # insert the old request into tree_cache
<<<<<<< HEAD
                    self.tree_cache.cache_finished_req(req, token_ids=cur_all_ids)
=======
                    self.tree_cache.cache_req(
                        rid=req.rid,
                        token_ids=cur_all_ids,
                        last_uncached_pos=len(req.prefix_indices),
                        req_pool_idx=req.req_pool_idx,
                    )

                    # unlock the last node
                    self.tree_cache.dec_lock_ref(req.last_node)
>>>>>>> 7fa54a1a

                    # re-applying image padding
                    if req.pixel_values is not None:
                        (
                            req.origin_input_ids,
                            req.image_offset,
                        ) = model_runner.model.pad_input_ids(
                            req.origin_input_ids_unpadded,
                            req.pad_value,
                            req.pixel_values.shape,
                            req.image_size,
                        )

                    jump_forward_reqs.append(req)
                    filter_indices.remove(i)

        if len(filter_indices) < len(self.reqs):
            self.filter_batch(filter_indices)

        return jump_forward_reqs

    def prepare_for_decode(self, input_ids=None):
        if input_ids is None:
            input_ids = [
                r.output_ids[-1] if r.output_ids else r.input_ids[-1] for r in self.reqs
            ]
        self.input_ids = torch.tensor(input_ids, dtype=torch.int32, device="cuda")
        self.seq_lens.add_(1)
        self.total_num_tokens += self.batch_size()
        self.prefix_lens_cpu = None

        # Alloc mem
        bs = self.batch_size()
        self.out_cache_loc = self.alloc_token_slots(bs)
<<<<<<< HEAD

        if self.out_cache_loc is None:
            logger.error("Decode out of memory. Try to lower your batch size.")
            if self.tree_cache is not None:
                self.tree_cache.pretty_print()
            exit(1)
=======
>>>>>>> 7fa54a1a

        self.req_to_token_pool.req_to_token[
            self.req_pool_indices, self.seq_lens - 1
        ] = self.out_cache_loc

    def prune_batch(self):
        """Clear the infos which are 1) exclusive for extend, or 2) update every step"""
        # Exclusive for extend
        self.prefix_lens_cpu = None
        self.extend_num_tokens = None
        self.pixel_values = None
        self.image_offsets = None
        self.image_offsets = None

        # Update every step
        self.input_ids = None
        self.out_cache_loc = None

    def filter_batch(self, unfinished_indices: List[int]):
        """Filter out finished requests in the batch and ready for decode"""
        self.prune_batch()

        new_indices = torch.tensor(unfinished_indices, dtype=torch.int32, device="cuda")

        # Filter useful infos for decode
        self.reqs = [self.reqs[i] for i in unfinished_indices]
        self.seq_lens = self.seq_lens[new_indices]
        self.req_pool_indices = self.req_pool_indices[new_indices]
        self.position_ids_offsets = self.position_ids_offsets[new_indices]
        self.top_logprobs_nums = [self.top_logprobs_nums[i] for i in unfinished_indices]
        self.return_logprob = any(req.return_logprob for req in self.reqs)
        for item in [
            "temperatures",
            "top_ps",
            "top_ks",
            "frequency_penalties",
            "presence_penalties",
            "logit_bias",
        ]:
            self_val = getattr(self, item, None)
            if self_val is not None:  # logit_bias can be None
                setattr(self, item, self_val[new_indices])

    def merge(self, other: "ScheduleBatch"):
        """Merge two batches together and ready for decode"""
        self.prune_batch()
        other.prune_batch()

        # Merge useful infos
        self.reqs.extend(other.reqs)
        self.seq_lens = torch.concat([self.seq_lens, other.seq_lens])
        self.req_pool_indices = torch.concat(
            [self.req_pool_indices, other.req_pool_indices]
        )
        self.position_ids_offsets = torch.concat(
            [self.position_ids_offsets, other.position_ids_offsets]
        )
        self.top_logprobs_nums.extend(other.top_logprobs_nums)
        self.return_logprob = any(req.return_logprob for req in self.reqs)

        for item in [
            "temperatures",
            "top_ps",
            "top_ks",
            "frequency_penalties",
            "presence_penalties",
        ]:
            self_val = getattr(self, item, None)
            other_val = getattr(other, item, None)
            setattr(self, item, torch.concat([self_val, other_val]))

        # logit_bias can be None
        if self.logit_bias is not None or other.logit_bias is not None:
            vocab_size = (
                self.logit_bias.shape[1]
                if self.logit_bias is not None
                else other.logit_bias.shape[1]
            )
            if self.logit_bias is None:
                self.logit_bias = torch.zeros(
                    (len(self.reqs), vocab_size), dtype=torch.float32, device="cuda"
                )
            if other.logit_bias is None:
                other.logit_bias = torch.zeros(
                    (len(other.reqs), vocab_size), dtype=torch.float32, device="cuda"
                )
            self.logit_bias = torch.concat([self.logit_bias, other.logit_bias])

    def sample(self, logits: torch.Tensor):
        # TODO(lsyin): move this into a part of layer and run with CUDA Graph
        # Post process logits
        logits = logits.contiguous()
        logits.div_(self.temperatures)
        if self.logit_bias is not None:
            logits.add_(self.logit_bias)

        has_regex = any(req.regex_fsm is not None for req in self.reqs)
        if has_regex:
            allowed_mask = torch.empty_like(logits[0], dtype=torch.bool)
            for i, req in enumerate(self.reqs):
                if req.regex_fsm is not None:
                    allowed_mask.zero_()
                    allowed_mask[
                        req.regex_fsm.get_next_instruction(req.regex_fsm_state).tokens
                    ] = 1
                    logits[i].masked_fill_(~allowed_mask, float("-inf"))

        # TODO(lmzheng): apply penalty
        probs = torch.softmax(logits, dim=-1)

        if not global_server_args_dict["disable_flashinfer_sampling"]:
            max_top_k_round, batch_size = 32, probs.shape[0]
            uniform_samples = torch.rand(
                (max_top_k_round, batch_size), device=probs.device
            )
            batch_next_token_ids, success = top_k_top_p_sampling_from_probs(
                probs, uniform_samples, self.top_ks, self.top_ps
            )
        else:
            # Here we provide a slower fallback implementation.
            batch_next_token_ids, success = top_k_top_p_sampling_from_probs_torch(
                probs, self.top_ks, self.top_ps
            )

        if not torch.all(success):
            warnings.warn("Sampling failed, fallback to top_k=1 strategy")
            probs = probs.masked_fill(torch.isnan(probs), 0.0)
            argmax_ids = torch.argmax(probs, dim=-1)
            batch_next_token_ids = torch.where(
                success, batch_next_token_ids, argmax_ids
            )

        if has_regex:
            batch_next_token_ids_cpu = batch_next_token_ids.cpu().numpy()
            for i, req in enumerate(self.reqs):
                if req.regex_fsm is not None:
                    req.regex_fsm_state = req.regex_fsm.get_next_state(
                        req.regex_fsm_state, batch_next_token_ids_cpu[i]
                    )

        return batch_next_token_ids


def top_k_top_p_sampling_from_probs_torch(
    probs: torch.Tensor, top_ks: torch.Tensor, top_ps: torch.Tensor
):
    """A top-k and top-k sampling implementation with native pytorch operations."""
    probs_sort, probs_idx = probs.sort(dim=-1, descending=True)
    probs_sum = torch.cumsum(probs_sort, dim=-1)
    probs_sort[(probs_sum - probs_sort) > top_ps.view(-1, 1)] = 0.0
    probs_sort[
        torch.arange(0, probs.shape[-1], device=probs.device).view(1, -1)
        >= top_ks.view(-1, 1)
    ] = 0.0
    probs_sort.div_(probs_sort.max(dim=-1, keepdim=True)[0])
    try:
        sampled_index = torch.multinomial(probs_sort, num_samples=1)
    except RuntimeError:
        batch_next_token_ids = torch.zeros(
            (probs_sort.shape[0],), dtype=torch.int64, device=probs.device
        )
        success = torch.zeros(probs.shape[0], dtype=torch.bool, device=probs.device)
        return batch_next_token_ids, success

    batch_next_token_ids = torch.gather(probs_idx, dim=1, index=sampled_index).view(-1)
    success = torch.ones(probs.shape[0], dtype=torch.bool, device=probs.device)
    return batch_next_token_ids, success<|MERGE_RESOLUTION|>--- conflicted
+++ resolved
@@ -368,7 +368,6 @@
 
     def alloc_token_slots(self, num_tokens: int):
         out_cache_loc = self.token_to_kv_pool.alloc(num_tokens)
-<<<<<<< HEAD
 
         if out_cache_loc is None:
             if self.tree_cache is not None:
@@ -466,114 +465,6 @@
             self.seq_lens = torch.tensor(seq_lens, dtype=torch.int32)
             self.position_ids_offsets = torch.zeros((bs,), dtype=torch.int32)
 
-=======
-
-        if out_cache_loc is None:
-            if self.tree_cache is not None:
-                self.tree_cache.evict(num_tokens, self.token_to_kv_pool.free)
-                out_cache_loc = self.token_to_kv_pool.alloc(num_tokens)
-
-            if out_cache_loc is None:
-                logger.error("Prefill out of memory. Try to lower your batch size.")
-                if self.tree_cache is not None:
-                    self.tree_cache.pretty_print()
-                exit(1)
-
-        return out_cache_loc
-
-    def batch_sampling_params(self, vocab_size, int_token_logit_bias):
-        device = "cuda"
-        bs, reqs = self.batch_size(), self.reqs
-        self.temperatures = torch.tensor(
-            [r.sampling_params.temperature for r in reqs],
-            dtype=torch.float,
-            device=device,
-        ).view(-1, 1)
-        self.top_ps = torch.tensor(
-            [r.sampling_params.top_p for r in reqs], dtype=torch.float, device=device
-        )
-        self.top_ks = torch.tensor(
-            [r.sampling_params.top_k for r in reqs], dtype=torch.int, device=device
-        )
-        self.frequency_penalties = torch.tensor(
-            [r.sampling_params.frequency_penalty for r in reqs],
-            dtype=torch.float,
-            device=device,
-        )
-        self.presence_penalties = torch.tensor(
-            [r.sampling_params.presence_penalty for r in reqs],
-            dtype=torch.float,
-            device=device,
-        )
-
-        # Handle logit bias but only allocate when needed
-        self.logit_bias = None
-        for i in range(bs):
-            if reqs[i].sampling_params.dtype == "int":
-                if self.logit_bias is None:
-                    self.logit_bias = torch.zeros(
-                        (bs, vocab_size), dtype=torch.float32, device=device
-                    )
-                self.logit_bias[i][: len(int_token_logit_bias)] = int_token_logit_bias
-
-    def prepare_for_extend(self, vocab_size: int, int_token_logit_bias: torch.Tensor):
-        device = "cuda"
-        bs = self.batch_size()
-        reqs = self.reqs
-        input_ids = [r.input_ids[len(r.prefix_indices) :] for r in reqs]
-        prefix_indices = [r.prefix_indices for r in reqs]
-
-        # Handle prefix
-        extend_lens = []
-        prefix_lens = []
-        seq_lens = []
-
-        req_pool_indices_cpu = self.alloc_req_slots(bs)
-
-        for i, req in enumerate(reqs):
-            req.req_pool_idx = req_pool_indices_cpu[i]
-            extend_lens.append(len(input_ids[i]))
-
-            if len(prefix_indices[i]) == 0:
-                prefix_lens.append(0)
-            else:
-                prefix_lens.append(len(prefix_indices[i]))
-                self.req_to_token_pool.req_to_token[req.req_pool_idx][
-                    : len(prefix_indices[i])
-                ] = prefix_indices[i]
-
-            seq_lens.append(prefix_lens[-1] + extend_lens[-1])
-
-        # Allocate memory
-        seq_lens, prefix_lens = np.array(seq_lens), np.array(prefix_lens)
-        extend_num_tokens = seq_lens.sum() - prefix_lens.sum()
-        out_cache_loc = self.alloc_token_slots(extend_num_tokens)
-
-        pt = 0
-        for i, req in enumerate(reqs):
-            self.req_to_token_pool.req_to_token[req.req_pool_idx][
-                prefix_lens[i] : prefix_lens[i] + extend_lens[i]
-            ] = out_cache_loc[pt : pt + extend_lens[i]]
-            pt += extend_lens[i]
-
-        # Set fields
-        with torch.device("cuda"):
-            self.input_ids = torch.tensor(sum(input_ids, []), dtype=torch.int32)
-            self.req_pool_indices = torch.tensor(req_pool_indices_cpu)
-            self.seq_lens = torch.tensor(seq_lens, dtype=torch.int32)
-            self.position_ids_offsets = torch.zeros((bs,), dtype=torch.int32)
-
-        self.pixel_values = [r.pixel_values for r in reqs]
-        self.image_sizes = [r.image_size for r in reqs]
-        self.image_offsets = [
-            r.image_offset - p_len for r, p_len in zip(reqs, prefix_lens)
-        ]
-        self.prefix_lens = torch.tensor(prefix_lens, dtype=torch.int32, device=device)
-        self.extend_num_tokens = extend_num_tokens
-        self.out_cache_loc = out_cache_loc
-        self.top_logprobs_nums = [r.top_logprobs_num for r in reqs]
-
->>>>>>> 7fa54a1a
         self.batch_sampling_params(vocab_size, int_token_logit_bias)
 
     def check_decode_mem(self):
@@ -719,19 +610,7 @@
                     req.vid += 1
 
                     # insert the old request into tree_cache
-<<<<<<< HEAD
                     self.tree_cache.cache_finished_req(req, token_ids=cur_all_ids)
-=======
-                    self.tree_cache.cache_req(
-                        rid=req.rid,
-                        token_ids=cur_all_ids,
-                        last_uncached_pos=len(req.prefix_indices),
-                        req_pool_idx=req.req_pool_idx,
-                    )
-
-                    # unlock the last node
-                    self.tree_cache.dec_lock_ref(req.last_node)
->>>>>>> 7fa54a1a
 
                     # re-applying image padding
                     if req.pixel_values is not None:
@@ -766,15 +645,12 @@
         # Alloc mem
         bs = self.batch_size()
         self.out_cache_loc = self.alloc_token_slots(bs)
-<<<<<<< HEAD
 
         if self.out_cache_loc is None:
             logger.error("Decode out of memory. Try to lower your batch size.")
             if self.tree_cache is not None:
                 self.tree_cache.pretty_print()
             exit(1)
-=======
->>>>>>> 7fa54a1a
 
         self.req_to_token_pool.req_to_token[
             self.req_pool_indices, self.seq_lens - 1
