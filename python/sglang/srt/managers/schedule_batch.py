"""
Copyright 2023-2024 SGLang Team
Licensed under the Apache License, Version 2.0 (the "License");
you may not use this file except in compliance with the License.
You may obtain a copy of the License at

    http://www.apache.org/licenses/LICENSE-2.0

Unless required by applicable law or agreed to in writing, software
distributed under the License is distributed on an "AS IS" BASIS,
WITHOUT WARRANTIES OR CONDITIONS OF ANY KIND, either express or implied.
See the License for the specific language governing permissions and
limitations under the License.
"""

"""
Store information about requests and batches.

The following is the flow of data structures for a batch:

ScheduleBatch -> ModelWorkerBatch -> ForwardBatch

- ScheduleBatch is managed by `scheduler.py::Scheduler`.
  It contains high-level scheduling data. Most of the data is on the CPU.
- ModelWorkerBatch is managed by `tp_worker.py::TpModelWorker`.
  It is a subset of `ScheduleBatch` that only contains data related to the model forward on GPU.
  It will be transformed from CPU scheduler to GPU model runner.
- ForwardBatch is managed by `model_runner.py::ModelRunner`.
  It contains low-level tensor data. Most of the data consists of GPU tensors.
"""

import logging
from dataclasses import dataclass
from typing import List, Optional, Tuple, Union

import torch

from sglang.global_config import global_config
from sglang.srt.configs.model_config import ModelConfig
from sglang.srt.constrained import RegexGuide
from sglang.srt.constrained.jump_forward import JumpForwardMap
from sglang.srt.mem_cache.base_prefix_cache import BasePrefixCache
from sglang.srt.mem_cache.chunk_cache import ChunkCache
from sglang.srt.mem_cache.memory_pool import BaseTokenToKVPool, ReqToTokenPool
from sglang.srt.model_executor.forward_batch_info import ForwardMode
from sglang.srt.sampling.sampling_batch_info import SamplingBatchInfo
from sglang.srt.sampling.sampling_params import SamplingParams
from sglang.srt.server_args import ServerArgs

INIT_INCREMENTAL_DETOKENIZATION_OFFSET = 5

# Put some global args for easy access
global_server_args_dict = {
    "attention_backend": ServerArgs.attention_backend,
    "sampling_backend": ServerArgs.sampling_backend,
    "triton_attention_reduce_in_fp32": ServerArgs.triton_attention_reduce_in_fp32,
    "disable_mla": ServerArgs.disable_mla,
    "torchao_config": ServerArgs.torchao_config,
    "disable_nan_detection": ServerArgs.disable_nan_detection,
}


logger = logging.getLogger(__name__)


class BaseFinishReason:
    def __init__(self, is_error: bool = False):
        self.is_error = is_error

    def to_json(self):
        raise NotImplementedError()


class FINISH_MATCHED_TOKEN(BaseFinishReason):
    def __init__(self, matched: Union[int, List[int]]):
        super().__init__()
        self.matched = matched

    def to_json(self):
        return {
            "type": "stop",  # to match OpenAI API's return value
            "matched": self.matched,
        }


class FINISH_MATCHED_STR(BaseFinishReason):
    def __init__(self, matched: str):
        super().__init__()
        self.matched = matched

    def to_json(self):
        return {
            "type": "stop",  # to match OpenAI API's return value
            "matched": self.matched,
        }


class FINISH_LENGTH(BaseFinishReason):
    def __init__(self, length: int):
        super().__init__()
        self.length = length

    def to_json(self):
        return {
            "type": "length",  # to match OpenAI API's return value
            "length": self.length,
        }


class FINISH_ABORT(BaseFinishReason):
    def __init__(self):
        super().__init__(is_error=True)

    def to_json(self):
        return {
            "type": "abort",
        }


@dataclass
class ImageInputs:
    """The image related inputs."""

    pixel_values: torch.Tensor
    image_hashes: Optional[list] = None
    image_sizes: Optional[list] = None
    image_offsets: Optional[list] = None
    pad_values: Optional[list] = None
    modalities: Optional[list] = None
    num_image_tokens: Optional[int] = None

    image_embeds: Optional[List[torch.Tensor]] = None
    aspect_ratio_ids: Optional[List[torch.Tensor]] = None
    aspect_ratio_mask: Optional[List[torch.Tensor]] = None
    # QWen2-VL related
    image_grid_thws: List[Tuple[int, int, int]] = None

    @staticmethod
    def from_dict(obj, vocab_size):
        # Use image hash as fake token_ids, which is then used for prefix matching
        ret = ImageInputs(
            pixel_values=obj["pixel_values"],
<<<<<<< HEAD
            image_hashes=hash(tuple(obj["image_hashes"])),
=======
            image_hash=hash(tuple(obj["image_hashes"])),
            image_grid_thws=obj.get("image_grid_thws"),
>>>>>>> 554fbf93
        )
        image_hash = ret.image_hashes
        ret.pad_values = [
            (image_hash) % vocab_size,
            (image_hash >> 16) % vocab_size,
            (image_hash >> 32) % vocab_size,
            (image_hash >> 64) % vocab_size,
        ]

        optional_args = [
            "image_sizes",
            "modalities",
            "aspect_ratio_ids",
            "aspect_ratio_mask",
        ]
        for arg in optional_args:
            if arg in obj:
                setattr(ret, arg, obj[arg])

        return ret


class Req:
    """The input and output status of a request."""

    def __init__(
        self,
        rid: str,
        origin_input_text: str,
        origin_input_ids: Tuple[int],
        sampling_params: SamplingParams,
        lora_path: Optional[str] = None,
    ):
        # Input and output info
        self.rid = rid
        self.origin_input_text = origin_input_text
        self.origin_input_ids_unpadded = origin_input_ids  # Before image padding
        self.origin_input_ids = origin_input_ids
        self.output_ids = []  # Each decode stage's output ids
        self.fill_ids = None  # fill_ids = origin_input_ids + output_ids

        self.sampling_params = sampling_params
        self.lora_path = lora_path

        # Memory info
        self.req_pool_idx = None

        # Check finish
        self.tokenizer = None
        self.finished_reason = None
        self.stream = False

        # For incremental decoding
        # ----- | --------- read_ids -------|
        # ----- |   surr_ids  |
        # xxxxx | xxxxxxxxxxx | xxxxxxxxxxx |
        # ----- ^ ----------- ^ ----------- ^
        # ----- 1 ----------- 2 ----------- 3
        # 1: surr_offset
        # 2: read_offset
        # 3: last token
        self.vid = 0  # version id to sync decode status with in detokenizer_manager
        self.decoded_text = ""
        self.surr_offset = None  # Surrounding offset to defeat the cleanup algorithm
        self.read_offset = None

        # The number of decoded tokens for token usage report. Note that
        # this does not include the jump forward tokens.
        self.completion_tokens_wo_jump_forward = 0

        # The number of cached tokens, that were already cached in the KV store
        self.cached_tokens = 0

        # For vision inputs
        self.image_inputs: Optional[ImageInputs] = None

        # Prefix info
        self.prefix_indices = []
        self.extend_input_len = 0
        self.last_node = None
        self.is_inflight_req = 0

        # Logprobs (arguments)
        self.return_logprob = False
        self.logprob_start_len = 0
        self.top_logprobs_num = 0

        # Logprobs (return value)
        self.normalized_prompt_logprob = None
        self.input_token_logprobs = None
        self.input_top_logprobs = None
        self.output_token_logprobs = []
        self.output_top_logprobs = []

        # Logprobs (internal values)
        # The tokens is prefilled but need to be considered as decode tokens
        # and should be updated for the decode logprobs
        self.last_update_decode_tokens = 0
        # The relative logprob_start_len in an extend batch
        self.extend_logprob_start_len = 0

        # Embedding
        self.embedding = None

        # Constrained decoding
        self.regex_fsm: RegexGuide = None
        self.regex_fsm_state: int = 0
        self.jump_forward_map: JumpForwardMap = None

        # For Qwen2-VL
        self.mrope_position_delta = []  # use mutable object

    # whether request reached finished condition
    def finished(self) -> bool:
        return self.finished_reason is not None

    def init_next_round_input(self, tree_cache: Optional[BasePrefixCache] = None):
        self.fill_ids = self.origin_input_ids + self.output_ids
        if tree_cache is not None:
            self.prefix_indices, self.last_node = tree_cache.match_prefix(
                rid=self.rid, key=self.adjust_max_prefix_ids()
            )
        self.extend_input_len = len(self.fill_ids) - len(self.prefix_indices)

    def adjust_max_prefix_ids(self):
        self.fill_ids = self.origin_input_ids + self.output_ids
        input_len = len(self.fill_ids)

        # FIXME: To work around some bugs in logprob computation, we need to ensure each
        # request has at least one token. Later, we can relax this requirement and use `input_len`.
        max_prefix_len = input_len - 1

        if self.sampling_params.max_new_tokens > 0:
            # Need at least one token to compute logits
            max_prefix_len = min(max_prefix_len, input_len - 1)

        if self.return_logprob:
            if self.normalized_prompt_logprob is None:
                # Need at least two tokens to compute normalized logprob
                max_prefix_len = min(max_prefix_len, input_len - 2)
            max_prefix_len = min(max_prefix_len, self.logprob_start_len)

        max_prefix_len = max(max_prefix_len, 0)
        return self.fill_ids[:max_prefix_len]

    # Based on https://github.com/vllm-project/vllm/blob/7a64d24aad69e4d2548aa0bf528d9fe63428ab01/vllm/transformers_utils/detokenizer.py#L194-L313
    def init_incremental_detokenize(self):
        first_iter = self.surr_offset is None or self.read_offset is None

        if first_iter:
            self.read_offset = len(self.origin_input_ids_unpadded)
            self.surr_offset = max(
                self.read_offset - INIT_INCREMENTAL_DETOKENIZATION_OFFSET, 0
            )

        all_ids = self.origin_input_ids_unpadded + self.output_ids
        return all_ids[self.surr_offset :], self.read_offset - self.surr_offset

    def get_next_inc_detokenization(self):
        if self.tokenizer is None:
            return False, ""
        read_ids, read_offset = self.init_incremental_detokenize()
        surr_ids = read_ids[:read_offset]

        surr_text = self.tokenizer.decode(
            surr_ids,
            skip_special_tokens=self.sampling_params.skip_special_tokens,
            spaces_between_special_tokens=self.sampling_params.spaces_between_special_tokens,
        )
        new_text = self.tokenizer.decode(
            read_ids,
            skip_special_tokens=self.sampling_params.skip_special_tokens,
            spaces_between_special_tokens=self.sampling_params.spaces_between_special_tokens,
        )

        if len(new_text) > len(surr_text) and not new_text.endswith("�"):
            return True, new_text[len(surr_text) :]

        return False, ""

    def check_finished(self):
        if self.finished():
            return

        if len(self.output_ids) >= self.sampling_params.max_new_tokens:
            self.finished_reason = FINISH_LENGTH(
                length=self.sampling_params.max_new_tokens
            )
            return

        last_token_id = self.output_ids[-1]

        matched_eos = last_token_id in self.sampling_params.stop_token_ids

        if self.tokenizer is not None:
            matched_eos |= last_token_id == self.tokenizer.eos_token_id

        if matched_eos and not self.sampling_params.ignore_eos:
            self.finished_reason = FINISH_MATCHED_TOKEN(matched=last_token_id)
            return

        if len(self.sampling_params.stop_strs) > 0:
            tail_str = self.tokenizer.decode(
                self.output_ids[-(self.sampling_params.stop_str_max_len + 1) :]
            )

            for stop_str in self.sampling_params.stop_strs:
                if stop_str in tail_str or stop_str in self.decoded_text:
                    self.finished_reason = FINISH_MATCHED_STR(matched=stop_str)
                    return

    def jump_forward_and_retokenize(self, jump_forward_str, next_state):
        if self.origin_input_text is None:
            # Recovering text can only use unpadded ids
            self.origin_input_text = self.tokenizer.decode(
                self.origin_input_ids_unpadded
            )

        all_text = self.origin_input_text + self.decoded_text + jump_forward_str
        all_ids = self.tokenizer.encode(all_text)
        if not all_ids:
            logger.warning("Encoded all_text resulted in empty all_ids")
            return False

        prompt_tokens = len(self.origin_input_ids_unpadded)
        if prompt_tokens > len(all_ids):
            logger.warning("prompt_tokens is larger than encoded all_ids")
            return False

        if all_ids[prompt_tokens - 1] != self.origin_input_ids_unpadded[-1]:
            # TODO(lsyin): fix token fusion
            logger.warning(
                "Token fusion between input and output, try to avoid this by removing the space at the end of the input."
            )
            return False

        old_output_ids = self.output_ids
        self.output_ids = all_ids[prompt_tokens:]
        self.decoded_text = self.decoded_text + jump_forward_str
        self.surr_offset = prompt_tokens
        self.read_offset = len(all_ids)

        # NOTE: A trick to reduce the surrouding tokens decoding overhead
        for i in range(0, INIT_INCREMENTAL_DETOKENIZATION_OFFSET):
            surr_text_ = self.tokenizer.decode(
                all_ids[self.read_offset - i : self.read_offset]
            )
            if not surr_text_.endswith("�"):
                self.surr_offset = self.read_offset - i
                break

        self.regex_fsm_state = next_state

        if self.return_logprob:
            # For fast-forward part's logprobs
            k = 0
            for i, old_id in enumerate(old_output_ids):
                if old_id == self.output_ids[i]:
                    k = k + 1
                else:
                    break
            self.output_token_logprobs = self.output_token_logprobs[:k]
            self.output_top_logprobs = self.output_top_logprobs[:k]
            self.logprob_start_len = prompt_tokens + k
            self.last_update_decode_tokens = len(self.output_ids) - k

        return True

    def __repr__(self):
        return f"rid(n={self.rid}, " f"input_ids={self.origin_input_ids}, "


bid = 0


@dataclass
class ScheduleBatch:
    """Store all inforamtion of a batch."""

    # Request, memory pool, and cache
    reqs: List[Req]
    req_to_token_pool: ReqToTokenPool = None
    token_to_kv_pool: BaseTokenToKVPool = None
    tree_cache: BasePrefixCache = None

    # For utility
    model_config: ModelConfig = None

    forward_mode: ForwardMode = None
    sampling_info: SamplingBatchInfo = None

    # Batched arguments to model runner
    input_ids: torch.Tensor = None
    req_pool_indices: torch.Tensor = None
    seq_lens: torch.Tensor = None
    out_cache_loc: torch.Tensor = None

    output_ids: torch.Tensor = None

    # For processing logprobs
    return_logprob: bool = False
    top_logprobs_nums: Optional[List[int]] = None

    # For extend and mixed chunekd prefill
    prefix_lens: List[int] = None
    extend_lens: List[int] = None
    extend_num_tokens: int = None
    running_bs: int = None
    decoding_reqs: List[Req] = None

    # For encoder-decoder
    encoder_cached: Optional[List[bool]] = None
    encoder_lens: Optional[torch.Tensor] = None
    encoder_lens_cpu: Optional[List[int]] = None
    encoder_out_cache_loc: Optional[torch.Tensor] = None

    # Stream
    has_stream: bool = False

    # device
    device: str = "cuda"

    # Has regex
    has_regex: bool = False

    @classmethod
    def init_new(
        cls,
        reqs,
        req_to_token_pool,
        token_to_kv_pool,
        tree_cache,
        model_config,
    ):
        return_logprob = any(req.return_logprob for req in reqs)
        has_stream = any(req.stream for req in reqs)
        has_regex = any(req.regex_fsm for req in reqs)

        return cls(
            reqs=reqs,
            req_to_token_pool=req_to_token_pool,
            token_to_kv_pool=token_to_kv_pool,
            tree_cache=tree_cache,
            model_config=model_config,
            return_logprob=return_logprob,
            has_stream=has_stream,
            device=req_to_token_pool.device,
            has_regex=has_regex,
        )

    def batch_size(self):
        return len(self.reqs)

    def is_empty(self):
        return len(self.reqs) == 0

    def alloc_req_slots(self, num_reqs):
        req_pool_indices = self.req_to_token_pool.alloc(num_reqs)
        if req_pool_indices is None:
            raise RuntimeError(
                "Out of memory. "
                "Please set a smaller number for `--max-running-requests`."
            )
        return req_pool_indices

    def alloc_token_slots(self, num_tokens: int):
        out_cache_loc = self.token_to_kv_pool.alloc(num_tokens)

        if out_cache_loc is None:
            if self.tree_cache is not None:
                self.tree_cache.evict(num_tokens, self.token_to_kv_pool.free)
                out_cache_loc = self.token_to_kv_pool.alloc(num_tokens)

            if out_cache_loc is None:
                logger.error("Prefill out of memory. Try to lower your batch size.")
                if self.tree_cache is not None:
                    self.tree_cache.pretty_print()
                exit(1)

        return out_cache_loc

    def prepare_encoder_info_extend(self, input_ids: List[int], seq_lens: List[int]):
        self.encoder_lens_cpu = []
        self.encoder_cached = []

        for req in self.reqs:
            im = req.image_inputs
            if im is None or im.num_image_tokens is None:
                # No image input
                self.encoder_lens_cpu.append(0)
                self.encoder_cached.append(True)
            else:
                self.encoder_lens_cpu.append(im.num_image_tokens)
                self.encoder_cached.append(
                    self.forward_mode.is_decode()
                    or len(req.prefix_indices) >= im.num_image_tokens
                )

        self.encoder_lens = torch.tensor(self.encoder_lens_cpu, dtype=torch.int32).to(
            self.device, non_blocking=True
        )

        # Strip encoder infos
        pt = 0
        decoder_out_cache_loc = []
        encoder_out_cache_loc = []
        for i, req in enumerate(self.reqs):
            encoder_len = self.encoder_lens_cpu[i]
            seq_lens[i] -= encoder_len

            if len(req.prefix_indices) < encoder_len:
                # NOTE: the encoder part should considered as a whole
                assert len(req.prefix_indices) == 0
                input_ids[i] = input_ids[i][encoder_len:]
                encoder_out_cache_loc.append(self.out_cache_loc[pt : pt + encoder_len])
                decoder_out_cache_loc.append(
                    self.out_cache_loc[pt + encoder_len : pt + req.extend_input_len]
                )
                self.extend_lens[i] -= encoder_len
                self.extend_num_tokens -= encoder_len
            else:
                decoder_out_cache_loc.append(
                    self.out_cache_loc[pt : pt + req.extend_input_len]
                )
                self.prefix_lens[i] -= encoder_len

            pt += req.extend_input_len

        # Reassign
        self.input_ids = torch.tensor(sum(input_ids, []), dtype=torch.int32).to(
            self.device, non_blocking=True
        )
        self.seq_lens = torch.tensor(seq_lens, dtype=torch.int32).to(
            self.device, non_blocking=True
        )

        if not decoder_out_cache_loc:
            self.out_cache_loc = torch.empty(0, dtype=torch.int32).to(
                self.device, non_blocking=True
            )
        else:
            self.out_cache_loc = torch.cat(decoder_out_cache_loc)

        if not encoder_out_cache_loc:
            self.encoder_out_cache_loc = torch.empty(0, dtype=torch.int32).to(
                self.device, non_blocking=True
            )
        else:
            self.encoder_out_cache_loc = torch.cat(encoder_out_cache_loc)

        assert len(self.out_cache_loc) == self.extend_num_tokens

    def prepare_for_extend(self):
        self.forward_mode = ForwardMode.EXTEND

        bs = len(self.reqs)
        reqs = self.reqs
        input_ids = [r.fill_ids[len(r.prefix_indices) :] for r in reqs]
        extend_num_tokens = sum(len(ids) for ids in input_ids)
        seq_lens = []

        # Allocate memory
        req_pool_indices = self.alloc_req_slots(bs)
        out_cache_loc = self.alloc_token_slots(extend_num_tokens)

        pt = 0
        for i, req in enumerate(reqs):
            already_computed = (
                req.extend_logprob_start_len + 1 + req.cached_tokens
                if req.extend_logprob_start_len > 0
                else 0
            )
            req.cached_tokens += len(req.prefix_indices) - already_computed

            req.req_pool_idx = req_pool_indices[i]
            pre_len, seq_len = len(req.prefix_indices), len(req.fill_ids)
            seq_lens.append(seq_len)
            assert seq_len - pre_len == req.extend_input_len

            if pre_len > 0:
                self.req_to_token_pool.write(
                    (req.req_pool_idx, slice(0, pre_len)), req.prefix_indices
                )
            self.req_to_token_pool.write(
                (req.req_pool_idx, slice(pre_len, seq_len)),
                out_cache_loc[pt : pt + req.extend_input_len],
            )

            # Compute the relative logprob_start_len in an extend batch
            if req.logprob_start_len >= pre_len:
                extend_logprob_start_len = min(
                    req.logprob_start_len - pre_len, req.extend_input_len - 1
                )
            else:
                extend_logprob_start_len = req.extend_input_len - 1

            req.extend_logprob_start_len = extend_logprob_start_len
            pt += req.extend_input_len

        # Set fields
        self.input_ids = torch.tensor(sum(input_ids, []), dtype=torch.int32).to(
            self.device, non_blocking=True
        )
        self.req_pool_indices = torch.tensor(req_pool_indices, dtype=torch.int32).to(
            self.device, non_blocking=True
        )
        self.seq_lens = torch.tensor(seq_lens, dtype=torch.int32).to(
            self.device, non_blocking=True
        )

        self.extend_num_tokens = extend_num_tokens
        self.out_cache_loc = out_cache_loc
        if self.return_logprob:
            self.top_logprobs_nums = [r.top_logprobs_num for r in reqs]
        self.prefix_lens = [len(r.prefix_indices) for r in reqs]
        self.extend_lens = [r.extend_input_len for r in reqs]
        self.extend_logprob_start_lens = [r.extend_logprob_start_len for r in reqs]

        if self.model_config.is_encoder_decoder:
            self.prepare_encoder_info_extend(input_ids, seq_lens)

        self.sampling_info = SamplingBatchInfo.from_schedule_batch(
            self,
            self.model_config.vocab_size,
            global_server_args_dict["disable_penalizer"],
        )

    def mix_with_running(self, running_batch: "ScheduleBatch"):
        self.forward_mode = ForwardMode.MIXED
        running_bs = running_batch.batch_size()

        for req in running_batch.reqs:
            req.fill_ids = req.origin_input_ids + req.output_ids
            req.extend_input_len = 1

        input_ids = torch.cat([self.input_ids, running_batch.input_ids])
        out_cache_loc = torch.cat([self.out_cache_loc, running_batch.out_cache_loc])
        extend_num_tokens = self.extend_num_tokens + running_bs

        self.merge_batch(running_batch)
        self.input_ids = input_ids
        self.out_cache_loc = out_cache_loc
        self.extend_num_tokens = extend_num_tokens

        # NOTE: prefix_indices is what has been cached, but we don't cache each decode step
        self.prefix_lens.extend(
            [
                len(r.origin_input_ids) + len(r.output_ids) - 1
                for r in running_batch.reqs
            ]
        )
        self.extend_lens.extend([1] * running_bs)
        self.extend_logprob_start_lens.extend([0] * running_bs)

    def check_decode_mem(self):
        bs = len(self.reqs)
        if self.token_to_kv_pool.available_size() >= bs:
            return True

        self.tree_cache.evict(bs, self.token_to_kv_pool.free)

        if self.token_to_kv_pool.available_size() >= bs:
            return True

        return False

    def retract_decode(self):
        sorted_indices = [i for i in range(len(self.reqs))]

        # TODO(lsyin): improve retraction policy for radix cache
        sorted_indices.sort(
            key=lambda i: (
                len(self.reqs[i].output_ids),
                -len(self.reqs[i].origin_input_ids),
            ),
            reverse=True,
        )

        retracted_reqs = []
        seq_lens_cpu = self.seq_lens.cpu().numpy()
        first_iter = True
        while (
            self.token_to_kv_pool.available_size()
            < len(sorted_indices) * global_config.retract_decode_steps
            or first_iter
        ):
            if len(sorted_indices) == 1:
                # Corner case: only one request left
                assert (
                    self.token_to_kv_pool.available_size() > 0
                ), "No space left for only one request"
                break

            first_iter = False
            idx = sorted_indices.pop()
            req = self.reqs[idx]
            retracted_reqs.append(req)

            if isinstance(self.tree_cache, ChunkCache):
                # ChunkCache does not have eviction
                token_indices = self.req_to_token_pool.req_to_token[
                    req.req_pool_idx, : seq_lens_cpu[idx]
                ]
                self.token_to_kv_pool.free(token_indices)
                self.req_to_token_pool.free(req.req_pool_idx)
                del self.tree_cache.entries[req.rid]
            else:
                # TODO: apply more fine-grained retraction
                last_uncached_pos = len(req.prefix_indices)
                token_indices = self.req_to_token_pool.req_to_token[
                    req.req_pool_idx, last_uncached_pos : seq_lens_cpu[idx]
                ]
                self.token_to_kv_pool.free(token_indices)
                self.req_to_token_pool.free(req.req_pool_idx)

                # release the last node
                self.tree_cache.dec_lock_ref(req.last_node)

                # NOTE(lsyin): we should use the newly evictable memory instantly.
                residual_size = (
                    len(sorted_indices) * global_config.retract_decode_steps
                    - self.token_to_kv_pool.available_size()
                )
                residual_size = max(0, residual_size)
                self.tree_cache.evict(residual_size, self.token_to_kv_pool.free)

            req.prefix_indices = []
            req.last_node = None
            req.extend_input_len = 0

            # For incremental logprobs
            req.last_update_decode_tokens = 0
            req.logprob_start_len = 10**9

        self.filter_batch(keep_indices=sorted_indices)

        # Reqs in batch are filtered
        total_decoded_tokens = sum(len(r.output_ids) for r in self.reqs)
        total_max_new_tokens = sum(r.sampling_params.max_new_tokens for r in self.reqs)

        new_estimate_ratio = (
            total_decoded_tokens + global_config.retract_decode_steps * len(self.reqs)
        ) / total_max_new_tokens
        new_estimate_ratio = min(1.0, new_estimate_ratio)

        return retracted_reqs, new_estimate_ratio

    def check_for_jump_forward(self, pad_input_ids_func):
        jump_forward_reqs = []
        keep_indices = set(i for i in range(len(self.reqs)))

        for i, req in enumerate(self.reqs):
            if req.jump_forward_map is not None:
                jump_forward_bytes = req.jump_forward_map.jump_forward_byte(
                    req.regex_fsm_state
                )
                if jump_forward_bytes is not None and len(jump_forward_bytes) > 1:
                    suffix_bytes = []
                    continuation_range = range(0x80, 0xC0)
                    cur_state = req.regex_fsm_state
                    while (
                        len(jump_forward_bytes)
                        and jump_forward_bytes[0][0] in continuation_range
                    ):
                        # continuation bytes
                        byte_edge = jump_forward_bytes.pop(0)
                        suffix_bytes.append(byte_edge[0])
                        cur_state = byte_edge[1]

                    suffix_tokens = [f"<0x{hex(b)[2:].upper()}>" for b in suffix_bytes]
                    suffix_ids = req.tokenizer.convert_tokens_to_ids(suffix_tokens)

                    # Current ids, for cache and revert
                    cur_all_ids = tuple(req.origin_input_ids + req.output_ids)[:-1]
                    cur_output_ids = req.output_ids

                    req.output_ids.extend(suffix_ids)
                    decode_res, new_text = req.get_next_inc_detokenization()
                    if not decode_res:
                        req.output_ids = cur_output_ids
                        continue

                    (
                        jump_forward_str,
                        next_state,
                    ) = req.jump_forward_map.jump_forward_symbol(cur_state)

                    # Make the incrementally decoded text part of jump_forward_str
                    # so that the UTF-8 will not corrupt
                    jump_forward_str = new_text + jump_forward_str
                    if not req.jump_forward_and_retokenize(
                        jump_forward_str, next_state
                    ):
                        req.output_ids = cur_output_ids
                        continue

                    # The decode status has diverged from detokenizer_manager
                    req.vid += 1

                    # insert the old request into tree_cache
                    self.tree_cache.cache_finished_req(req, cur_all_ids)

                    # re-applying image padding
                    if req.image_inputs is not None:
                        req.origin_input_ids = pad_input_ids_func(
                            req.origin_input_ids_unpadded, req.image_inputs
                        )

                    jump_forward_reqs.append(req)
                    keep_indices.remove(i)

        self.filter_batch(keep_indices=list(keep_indices))

        return jump_forward_reqs

    def prepare_encoder_info_decode(self):
        # Reset the encoder cached status
        self.encoder_cached = [True] * len(self.reqs)

    def prepare_for_decode(self):
        self.forward_mode = ForwardMode.DECODE

        self.input_ids = self.output_ids
        self.output_ids = None
        if self.sampling_info.penalizer_orchestrator:
            self.sampling_info.penalizer_orchestrator.cumulate_output_tokens(
                self.input_ids
            )

        # Alloc mem
        bs = len(self.reqs)
        self.out_cache_loc = self.alloc_token_slots(bs)
<<<<<<< HEAD

        if self.model_config.is_encoder_decoder:
            locs = self.encoder_lens + self.seq_lens
            self.prepare_encoder_info_decode()
        else:
            locs = self.seq_lens

        self.req_to_token_pool.req_to_token[self.req_pool_indices, locs] = (
            self.out_cache_loc
=======
        self.req_to_token_pool.write(
            (self.req_pool_indices, self.seq_lens), self.out_cache_loc
>>>>>>> 554fbf93
        )
        self.seq_lens.add_(1)

    def filter_batch(
        self,
        current_inflight_req: Optional[Req] = None,
        keep_indices: Optional[List[int]] = None,
    ):
        if keep_indices is None:
            keep_indices = [
                i
                for i in range(len(self.reqs))
                if not self.reqs[i].finished()
                and self.reqs[i] is not current_inflight_req
            ]

        if keep_indices is None or len(keep_indices) == 0:
            # Filter out all requests
            self.reqs = []
            return

        if len(keep_indices) == len(self.reqs):
            # No need to filter
            return

        self.reqs = [self.reqs[i] for i in keep_indices]
        new_indices = torch.tensor(keep_indices, dtype=torch.int32).to(
            self.device, non_blocking=True
        )
        self.req_pool_indices = self.req_pool_indices[new_indices]
        self.seq_lens = self.seq_lens[new_indices]
        self.out_cache_loc = None
        self.output_ids = self.output_ids[new_indices]
        self.return_logprob = any(req.return_logprob for req in self.reqs)
        if self.return_logprob:
            self.top_logprobs_nums = [self.top_logprobs_nums[i] for i in keep_indices]
        else:
            self.top_logprobs_nums = None

        self.has_stream = any(req.stream for req in self.reqs)
        self.has_regex = any(req.regex_fsm for req in self.reqs)

        self.sampling_info.filter_batch(keep_indices, new_indices)

    def merge_batch(self, other: "ScheduleBatch"):
        # Penalizer orchestrator must be merged before Batch.reqs is merged. This is because
        # orchestrator.merge() depends on Batch.reqs during preparation of each penalizers, so it
        # needs to be called with pre-merged Batch.reqs.
        self.sampling_info.merge_batch(other.sampling_info)

        self.req_pool_indices = torch.concat(
            [self.req_pool_indices, other.req_pool_indices]
        )
        self.seq_lens = torch.concat([self.seq_lens, other.seq_lens])
        self.out_cache_loc = None
        if self.output_ids is not None:
            self.output_ids = torch.concat([self.output_ids, other.output_ids])
        if self.return_logprob and other.return_logprob:
            self.top_logprobs_nums.extend(other.top_logprobs_nums)
        elif self.return_logprob:
            self.top_logprobs_nums.extend([0] * len(other.reqs))
        elif other.return_logprob:
            self.top_logprobs_nums = [0] * len(self.reqs) + other.top_logprobs_nums
        self.reqs.extend(other.reqs)

        self.return_logprob = self.return_logprob or other.return_logprob
        self.has_stream = self.has_stream or other.has_stream
        self.has_regex = self.has_regex or other.has_regex

    def get_model_worker_batch(self):
        if self.forward_mode.is_decode():
            extend_seq_lens = extend_prefix_lens = extend_logprob_start_lens = None
        else:
            extend_seq_lens = self.extend_lens
            extend_prefix_lens = self.prefix_lens
            extend_logprob_start_lens = self.extend_logprob_start_lens

<<<<<<< HEAD
        # NOTE: decode also has image_inputs
        image_inputs = [r.image_inputs for r in self.reqs]
        lora_paths = [req.lora_path for req in self.reqs]
=======
>>>>>>> 554fbf93
        if self.has_regex:
            self.sampling_info.regex_fsms = [req.regex_fsm for req in self.reqs]
            self.sampling_info.regex_fsm_states = [
                req.regex_fsm_state for req in self.reqs
            ]
        else:
            self.sampling_info.regex_fsms = None

        global bid
        bid += 1

        mrope_positions_delta = [req.mrope_position_delta for req in self.reqs]

        return ModelWorkerBatch(
            bid=bid,
            forward_mode=self.forward_mode,
            input_ids=self.input_ids,
            req_pool_indices=self.req_pool_indices,
            seq_lens=self.seq_lens,
            out_cache_loc=self.out_cache_loc,
            req_to_token_pool_records=self.req_to_token_pool.get_write_records(),
            return_logprob=self.return_logprob,
            top_logprobs_nums=self.top_logprobs_nums,
            extend_seq_lens=extend_seq_lens,
            extend_prefix_lens=extend_prefix_lens,
            extend_logprob_start_lens=extend_logprob_start_lens,
            image_inputs=image_inputs,
<<<<<<< HEAD
            encoder_cached=self.encoder_cached,
            encoder_lens=self.encoder_lens,
            encoder_lens_cpu=self.encoder_lens_cpu,
            encoder_out_cache_loc=self.encoder_out_cache_loc,
            lora_paths=lora_paths,
=======
            lora_paths=[req.lora_path for req in self.reqs],
>>>>>>> 554fbf93
            sampling_info=self.sampling_info,
            mrope_positions_delta=mrope_positions_delta,
        )

    def copy(self):
        return ScheduleBatch(
            reqs=self.reqs,
            model_config=self.model_config,
            forward_mode=self.forward_mode,
            out_cache_loc=self.out_cache_loc,
            return_logprob=self.return_logprob,
            decoding_reqs=self.decoding_reqs,
        )

    def __str__(self):
        return (
            f"ScheduleBatch(forward_mode={self.forward_mode.name}, "
            f"#req={(len(self.reqs))})"
        )


@dataclass
class ModelWorkerBatch:
    # The batch id
    bid: int
    # The forward mode
    forward_mode: ForwardMode
    # The input ids
    input_ids: torch.Tensor
    # The indices of requests in the req_to_token_pool
    req_pool_indices: torch.Tensor
    # The sequence length
    seq_lens: torch.Tensor
    # The indices of output tokens in the token_to_kv_pool
    out_cache_loc: torch.Tensor

    # The memory pool operation records
    req_to_token_pool_records: Optional[List[Tuple[Tuple, torch.Tensor]]]

    # For logprob
    return_logprob: bool
    top_logprobs_nums: Optional[List[int]]

    # For extend
    extend_seq_lens: Optional[List[int]]
    extend_prefix_lens: Optional[List[int]]
    extend_logprob_start_lens: Optional[List[int]]

    # For multimodal
    image_inputs: Optional[List[ImageInputs]]

    # For encoder-decoder
    encoder_cached: Optional[List[bool]]
    encoder_lens: Optional[torch.Tensor]
    encoder_lens_cpu: Optional[List[int]]
    encoder_out_cache_loc: Optional[torch.Tensor]

    # For LoRA
    lora_paths: Optional[List[str]]

    # Sampling info
    sampling_info: SamplingBatchInfo

    # For Qwen2-VL
    mrope_positions_delta: List[List[int]]

    def copy(self):
        return ModelWorkerBatch(
            bid=self.bid,
            forward_mode=self.forward_mode,
            input_ids=self.input_ids.clone(),
            req_pool_indices=self.req_pool_indices,
            seq_lens=self.seq_lens.clone(),
            out_cache_loc=self.out_cache_loc,
            req_to_token_pool_records=self.req_to_token_pool_records,
            return_logprob=self.return_logprob,
            top_logprobs_nums=self.top_logprobs_nums,
            extend_seq_lens=self.extend_seq_lens,
            extend_prefix_lens=self.extend_prefix_lens,
            extend_logprob_start_lens=self.extend_logprob_start_lens,
            image_inputs=self.image_inputs,
            encoder_cached=self.encoder_cached,
            encoder_lens=self.encoder_lens.clone(),
            encoder_lens_cpu=self.encoder_lens_cpu,
            encoder_out_cache_loc=self.encoder_out_cache_loc,
            lora_paths=self.lora_paths,
            sampling_info=self.sampling_info.copy(),
            mrope_positions_delta=self.mrope_positions_delta,
        )

    def to(self, device: str):
        self.input_ids = self.input_ids.to(device, non_blocking=True)
        self.req_pool_indices = self.req_pool_indices.to(device, non_blocking=True)
        self.seq_lens = self.seq_lens.to(device, non_blocking=True)
        self.out_cache_loc = self.out_cache_loc.to(device, non_blocking=True)
        self.req_to_token_pool_records = [
            (x, y.to(device, non_blocking=True))
            for x, y in self.req_to_token_pool_records
        ]
        self.sampling_info.to(device)<|MERGE_RESOLUTION|>--- conflicted
+++ resolved
@@ -140,12 +140,7 @@
         # Use image hash as fake token_ids, which is then used for prefix matching
         ret = ImageInputs(
             pixel_values=obj["pixel_values"],
-<<<<<<< HEAD
             image_hashes=hash(tuple(obj["image_hashes"])),
-=======
-            image_hash=hash(tuple(obj["image_hashes"])),
-            image_grid_thws=obj.get("image_grid_thws"),
->>>>>>> 554fbf93
         )
         image_hash = ret.image_hashes
         ret.pad_values = [
@@ -160,6 +155,7 @@
             "modalities",
             "aspect_ratio_ids",
             "aspect_ratio_mask",
+            "image_grid_thws",
         ]
         for arg in optional_args:
             if arg in obj:
@@ -878,7 +874,6 @@
         # Alloc mem
         bs = len(self.reqs)
         self.out_cache_loc = self.alloc_token_slots(bs)
-<<<<<<< HEAD
 
         if self.model_config.is_encoder_decoder:
             locs = self.encoder_lens + self.seq_lens
@@ -886,13 +881,7 @@
         else:
             locs = self.seq_lens
 
-        self.req_to_token_pool.req_to_token[self.req_pool_indices, locs] = (
-            self.out_cache_loc
-=======
-        self.req_to_token_pool.write(
-            (self.req_pool_indices, self.seq_lens), self.out_cache_loc
->>>>>>> 554fbf93
-        )
+        self.req_to_token_pool.write((self.req_pool_indices, locs), self.out_cache_loc)
         self.seq_lens.add_(1)
 
     def filter_batch(
@@ -969,12 +958,6 @@
             extend_prefix_lens = self.prefix_lens
             extend_logprob_start_lens = self.extend_logprob_start_lens
 
-<<<<<<< HEAD
-        # NOTE: decode also has image_inputs
-        image_inputs = [r.image_inputs for r in self.reqs]
-        lora_paths = [req.lora_path for req in self.reqs]
-=======
->>>>>>> 554fbf93
         if self.has_regex:
             self.sampling_info.regex_fsms = [req.regex_fsm for req in self.reqs]
             self.sampling_info.regex_fsm_states = [
@@ -1001,16 +984,12 @@
             extend_seq_lens=extend_seq_lens,
             extend_prefix_lens=extend_prefix_lens,
             extend_logprob_start_lens=extend_logprob_start_lens,
-            image_inputs=image_inputs,
-<<<<<<< HEAD
+            image_inputs=[r.image_inputs for r in self.reqs],
             encoder_cached=self.encoder_cached,
             encoder_lens=self.encoder_lens,
             encoder_lens_cpu=self.encoder_lens_cpu,
             encoder_out_cache_loc=self.encoder_out_cache_loc,
-            lora_paths=lora_paths,
-=======
             lora_paths=[req.lora_path for req in self.reqs],
->>>>>>> 554fbf93
             sampling_info=self.sampling_info,
             mrope_positions_delta=mrope_positions_delta,
         )
