--- conflicted
+++ resolved
@@ -352,22 +352,12 @@
     return_logprob: bool = False
     top_logprobs_nums: List[int] = None
 
-<<<<<<< HEAD
-    # Batched sampling params
-    temperatures: torch.Tensor = None
-    top_ps: torch.Tensor = None
-    top_ks: torch.Tensor = None
-    penalizer_orchestrator: penaltylib.BatchedPenalizerOrchestrator = None
-    logit_bias: torch.Tensor = None
-
     # Sequence Parallel params
     sp_size: int = None
     sp_rank: int = None
     prefill_extend_lens: np.ndarray = None
     sp_decode_local_lens: np.ndarray = None
 
-=======
->>>>>>> 2561ed01
     @classmethod
     def init_new(
         cls,
@@ -682,12 +672,10 @@
                 for r in self.reqs
             ]
         else:
-<<<<<<< HEAD
-            self.penalizer_orchestrator.cumulate_input_tokens(input_ids)
+            self.sampling_info.penalizer_orchestrator.cumulate_input_tokens(input_ids)
+
+        self.input_ids = torch.tensor(input_ids, dtype=torch.int32, device="cuda")
         self.seq_lens.add_(1)
-=======
-            self.sampling_info.penalizer_orchestrator.cumulate_input_tokens(input_ids)
->>>>>>> 2561ed01
 
         if self.sp_size > 1:
             seq_lens_cpu = self.seq_lens.cpu().numpy()
@@ -784,18 +772,7 @@
             sample_output.probs = probs
             sample_output.batch_next_token_ids = batch_next_token_ids
 
-<<<<<<< HEAD
-        if has_regex:
-            batch_next_token_ids_cpu = batch_next_token_ids.cpu().numpy()
-            for i, req in enumerate(self.reqs):
-                if req.regex_fsm is not None:
-                    req.regex_fsm_state = req.regex_fsm.get_next_state(
-                        req.regex_fsm_state, batch_next_token_ids_cpu[i]
-                    )
-
-        self.penalizer_orchestrator.cumulate_output_tokens(batch_next_token_ids)
-
-        return batch_next_token_ids
+        return sample_output.batch_next_token_ids
 
     def _sp_decode_local_len(self, local_req_indices: np.ndarray):
         """
@@ -828,33 +805,4 @@
         decode_extra_tok_offset = (self.sp_rank - extend_lens - 1) % sp_size
         decode_extra_tok = decode_extra_tok_offset < (decode_lens % sp_size)
         decode_size = decode_lens // sp_size + decode_extra_tok
-        return extend_size + decode_size
-
-
-def top_k_top_p_sampling_from_probs_torch(
-    probs: torch.Tensor, top_ks: torch.Tensor, top_ps: torch.Tensor
-):
-    """A top-k and top-k sampling implementation with native pytorch operations."""
-    probs_sort, probs_idx = probs.sort(dim=-1, descending=True)
-    probs_sum = torch.cumsum(probs_sort, dim=-1)
-    probs_sort[(probs_sum - probs_sort) > top_ps.view(-1, 1)] = 0.0
-    probs_sort[
-        torch.arange(0, probs.shape[-1], device=probs.device).view(1, -1)
-        >= top_ks.view(-1, 1)
-    ] = 0.0
-    probs_sort.div_(probs_sort.max(dim=-1, keepdim=True)[0])
-    try:
-        sampled_index = torch.multinomial(probs_sort, num_samples=1)
-    except RuntimeError:
-        batch_next_token_ids = torch.zeros(
-            (probs_sort.shape[0],), dtype=torch.int32, device=probs.device
-        )
-        success = torch.zeros(probs.shape[0], dtype=torch.bool, device=probs.device)
-        return batch_next_token_ids, success
-
-    batch_next_token_ids = torch.gather(probs_idx, dim=1, index=sampled_index).view(-1)
-    success = torch.ones(probs.shape[0], dtype=torch.bool, device=probs.device)
-    return batch_next_token_ids, success
-=======
-        return sample_output.batch_next_token_ids
->>>>>>> 2561ed01
+        return extend_size + decode_size