--- conflicted
+++ resolved
@@ -365,14 +365,9 @@
         out_cache_loc = self.token_to_kv_pool.alloc(num_tokens)
 
         if out_cache_loc is None:
-<<<<<<< HEAD
-            self.tree_cache.evict(num_tokens, self.token_to_kv_pool.free)
-            out_cache_loc = self.token_to_kv_pool.alloc(num_tokens)
-=======
             if self.tree_cache is not None:
-                self.tree_cache.evict(extend_num_tokens, self.token_to_kv_pool.free)
-                out_cache_loc = self.token_to_kv_pool.alloc(extend_num_tokens)
->>>>>>> 70cc0749
+                self.tree_cache.evict(num_tokens, self.token_to_kv_pool.free)
+                out_cache_loc = self.token_to_kv_pool.alloc(num_tokens)
 
             if out_cache_loc is None:
                 logger.error("Prefill out of memory. Try to lower your batch size.")
