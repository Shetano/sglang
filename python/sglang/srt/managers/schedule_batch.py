from __future__ import annotations

# Copyright 2023-2024 SGLang Team
# Licensed under the Apache License, Version 2.0 (the "License");
# you may not use this file except in compliance with the License.
# You may obtain a copy of the License at
#
#     http://www.apache.org/licenses/LICENSE-2.0
#
# Unless required by applicable law or agreed to in writing, software
# distributed under the License is distributed on an "AS IS" BASIS,
# WITHOUT WARRANTIES OR CONDITIONS OF ANY KIND, either express or implied.
# See the License for the specific language governing permissions and
# limitations under the License.
# ==============================================================================
"""
Store information about requests and batches.

The following is the flow of data structures for a batch:

ScheduleBatch -> ModelWorkerBatch -> ForwardBatch

- ScheduleBatch is managed by `scheduler.py::Scheduler`.
  It contains high-level scheduling data. Most of the data is on the CPU.
- ModelWorkerBatch is managed by `tp_worker.py::TpModelWorker`.
  It is a subset of `ScheduleBatch` that only contains data related to the model forward on GPU.
  It will be transformed from CPU scheduler to GPU model runner.
- ForwardBatch is managed by `model_runner.py::ModelRunner`.
  It contains low-level tensor data. Most of the data consists of GPU tensors.

TODO(lmzheng): ModelWorkerBatch seems a bit redundant and we consider removing it in the future.
"""

import copy
import dataclasses
import hashlib
import logging
import threading
from enum import Enum, auto
from typing import TYPE_CHECKING, List, Optional, Set, Tuple, Union

import numpy as np
import torch
import triton
import triton.language as tl

from sglang.global_config import global_config
from sglang.srt.configs.model_config import ModelConfig
from sglang.srt.constrained.base_grammar_backend import BaseGrammarObject
from sglang.srt.disaggregation.base import BaseKVSender
from sglang.srt.disaggregation.decode import ScheduleBatchDisaggregationDecodeMixin
from sglang.srt.managers.env_vars import CLIP_MAX_NEW_TOKENS_ESTIMATION
from sglang.srt.mem_cache.base_prefix_cache import BasePrefixCache
from sglang.srt.mem_cache.chunk_cache import ChunkCache
from sglang.srt.mem_cache.memory_pool import ReqToTokenPool, TokenToKVPoolAllocator
from sglang.srt.model_executor.forward_batch_info import CaptureHiddenMode, ForwardMode
from sglang.srt.sampling.sampling_batch_info import SamplingBatchInfo
from sglang.srt.sampling.sampling_params import SamplingParams
from sglang.srt.server_args import ServerArgs
from sglang.srt.utils import flatten_nested_list, get_compiler_backend

if TYPE_CHECKING:
    from sglang.srt.speculative.eagle_utils import EagleDraftInput, EagleVerifyInput
    from sglang.srt.speculative.spec_info import SpeculativeAlgorithm

INIT_INCREMENTAL_DETOKENIZATION_OFFSET = 5

# Put some global args for easy access
global_server_args_dict = {
    "attention_backend": ServerArgs.attention_backend,
    "chunked_prefill_size": ServerArgs.chunked_prefill_size,
    "deepep_mode": ServerArgs.deepep_mode,
    "device": ServerArgs.device,
    "disable_chunked_prefix_cache": ServerArgs.disable_chunked_prefix_cache,
    "disable_radix_cache": ServerArgs.disable_radix_cache,
    "enable_deepep_moe": ServerArgs.enable_deepep_moe,
    "enable_dp_attention": ServerArgs.enable_dp_attention,
    "enable_ep_moe": ServerArgs.enable_ep_moe,
    "enable_nan_detection": ServerArgs.enable_nan_detection,
    "flashinfer_mla_disable_ragged": ServerArgs.flashinfer_mla_disable_ragged,
    "max_micro_batch_size": ServerArgs.max_micro_batch_size,
    "moe_dense_tp_size": ServerArgs.moe_dense_tp_size,
    "n_share_experts_fusion": ServerArgs.n_share_experts_fusion,
    "sampling_backend": ServerArgs.sampling_backend,
    "speculative_accept_threshold_acc": ServerArgs.speculative_accept_threshold_acc,
    "speculative_accept_threshold_single": ServerArgs.speculative_accept_threshold_single,
    "torchao_config": ServerArgs.torchao_config,
    "triton_attention_reduce_in_fp32": ServerArgs.triton_attention_reduce_in_fp32,
}

logger = logging.getLogger(__name__)


class BaseFinishReason:
    def __init__(self, is_error: bool = False):
        self.is_error = is_error

    def to_json(self):
        raise NotImplementedError()


class FINISH_MATCHED_TOKEN(BaseFinishReason):
    def __init__(self, matched: Union[int, List[int]]):
        super().__init__()
        self.matched = matched

    def to_json(self):
        return {
            "type": "stop",  # to match OpenAI API's return value
            "matched": self.matched,
        }


class FINISH_MATCHED_STR(BaseFinishReason):
    def __init__(self, matched: str):
        super().__init__()
        self.matched = matched

    def to_json(self):
        return {
            "type": "stop",  # to match OpenAI API's return value
            "matched": self.matched,
        }


class FINISH_LENGTH(BaseFinishReason):
    def __init__(self, length: int):
        super().__init__()
        self.length = length

    def to_json(self):
        return {
            "type": "length",  # to match OpenAI API's return value
            "length": self.length,
        }


class FINISH_ABORT(BaseFinishReason):
    def __init__(self, message=None, status_code=None, err_type=None):
        super().__init__(is_error=True)
        self.message = message or "Aborted"
        self.status_code = status_code
        self.err_type = err_type

    def to_json(self):
        return {
            "type": "abort",
            "message": self.message,
            "status_code": self.status_code,
            "err_type": self.err_type,
        }


class Modality(Enum):
    IMAGE = auto()
    MULTI_IMAGES = auto()
    VIDEO = auto()
    AUDIO = auto()


@dataclasses.dataclass
class MultimodalDataItem:
    """
    A single multimodal data, from a single image/video/audio or others
    """

    modality: Modality

    hash: int = None
    pad_value: int = None

    aspect_ratio_id: Optional[List[torch.Tensor]] = None
    aspect_ratio_mask: Optional[List[torch.Tensor]] = None

    image_sizes: Tuple[int, int] = None
    image_offsets: Optional[list] = None

    # the real data, pixel_values or audio_features
    # data: Union[List[torch.Tensor], List[np.array]]
    pixel_values: Union[torch.Tensor, np.array] = None
    image_grid_thws: Union[torch.Tensor, np.array] = None
    video_grid_thws: Union[torch.Tensor, np.array] = None

    image_emb_mask: Optional[torch.Tensor] = None
    image_spatial_crop: Optional[torch.Tensor] = None
    second_per_grid_ts: Optional[List[torch.Tensor]] = None

    # [num_images, (n, w, h)]
    tgt_size: Tuple[int, int] = None

    audio_features: Union[torch.Tensor, np.array] = None
    audio_feature_lens: Optional[List[torch.Tensor]] = None

    @staticmethod
    def is_empty_list(l):
        if l is None:
            return True
        return len([item for item in flatten_nested_list(l) if item is not None]) == 0

    def set_pad_value(self):
        """
        Set the pad value after first hashing the data
        """

        def data_hash(data) -> int:
            hash_bytes = hashlib.sha256(data).digest()[:8]
            return int.from_bytes(hash_bytes, byteorder="big", signed=False)

        def tensor_hash(tensor_list) -> int:
            """
            hash a tensor or a tensor list
            """
            tensor = tensor_list
            if isinstance(tensor_list, list):
                tensor_list = flatten_nested_list(tensor_list)
                tensor_list = [
                    x.flatten() if isinstance(x, torch.Tensor) else x
                    for x in tensor_list
                ]
                tensor = torch.concat(tensor_list)

            tensor = tensor.detach().contiguous()

            if tensor.dtype == torch.bfloat16:
                # memoryview() doesn't support PyTorch's BFloat16 dtype
                tensor = tensor.float()

            assert isinstance(tensor, torch.Tensor)
            if tensor.is_cuda:
                # TODO: improve this
                tensor_cpu = tensor.cpu()
            else:
                tensor_cpu = tensor

            mv = memoryview(tensor_cpu.numpy())
            return data_hash(mv.tobytes())

        def hash_feature(f):
            if isinstance(f, list):
                if isinstance(f[0], torch.Tensor):
                    return tensor_hash(f)
                return data_hash(tuple(flatten_nested_list(f)))
            elif isinstance(f, np.ndarray):
                arr = np.ascontiguousarray(f)
                arr_bytes = arr.tobytes()
                return data_hash(arr_bytes)
            elif isinstance(f, torch.Tensor):
                return tensor_hash([f])
            return data_hash(f)

        if self.is_audio():
            self.hash = hash_feature(self.audio_features)
        else:
            self.hash = hash_feature(self.pixel_values)

        assert self.hash is not None
        self.pad_value = self.hash % (1 << 30)

    def is_audio(self):
        return (
            self.modality == Modality.AUDIO
        ) and not MultimodalDataItem.is_empty_list(self.audio_features)

    def is_image(self):
        return (
            self.modality == Modality.IMAGE or self.modality == Modality.MULTI_IMAGES
        ) and not MultimodalDataItem.is_empty_list(self.pixel_values)

    def is_video(self):
        return (
            self.modality == Modality.VIDEO
        ) and not MultimodalDataItem.is_empty_list(self.pixel_values)

    def is_valid(self) -> bool:
        return self.is_image() or self.is_video() or self.is_audio()

    def validate(self):
        ...
        # TODO


@dataclasses.dataclass
class MultimodalInputs:
    """The multimodal data related inputs."""

    # items of data
    mm_items: List[MultimodalDataItem]
    image_pad_len: Optional[list] = None
    num_image_tokens: Optional[int] = None

    # QWen2-VL related
    mrope_positions: Optional[torch.Tensor] = None
    mrope_position_delta: Optional[torch.Tensor] = None

    # image
    im_token_id: Optional[int] = None
    im_start_id: Optional[int] = None
    im_end_id: Optional[int] = None
    slice_start_id: Optional[int] = None
    slice_end_id: Optional[int] = None

    # video
    video_token_id: Optional[int] = None

    # audio
    audio_start_id: Optional[torch.Tensor] = None
    audio_end_id: Optional[torch.Tensor] = None

    @staticmethod
    def from_dict(obj: dict):
        ret = MultimodalInputs(
            mm_items=obj["mm_items"],
        )

        assert isinstance(ret.mm_items, list)
        ret.mm_items = [item for item in ret.mm_items if item.is_valid()]

        for item in ret.mm_items:
            item.set_pad_value()

        optional_args = [
            "mrope_positions",
            "mrope_position_delta",
            "im_token_id",
            "im_start_id",
            "im_end_id",
            "slice_start_id",
            "slice_end_id",
            "audio_start_id",
            "audio_end_id",
        ]
        for arg in optional_args:
            if arg in obj:
                setattr(ret, arg, obj[arg])

        return ret

    def contains_image_inputs(self) -> bool:
        """ """
        return any(item.is_image() for item in self.mm_items)

    def contains_audio_inputs(self) -> bool:
        """ """
        return any(item.is_audio() for item in self.mm_items)

    def contains_mm_input(self) -> bool:
        return any(True for item in self.mm_items if item.is_valid())

    def merge(self, other: MultimodalInputs):
        """
        merge image inputs when requests are being merged
        """

        # args needed to be merged
        optional_args = [
            "mm_items",
            "image_pad_len",
        ]
        for arg in optional_args:
            self_arg = getattr(self, arg, None)
            if self_arg is not None:
                setattr(self, arg, self_arg + getattr(other, arg))

        mrope_positions = self.mrope_positions
        if mrope_positions is not None:
            if other.mrope_positions is None:
                self.mrope_positions = mrope_positions
            else:
                self.mrope_positions = torch.cat(
                    [self.mrope_positions, other.mrope_positions], dim=1
                )

        mrope_position_delta = self.mrope_position_delta
        if mrope_position_delta is not None:
            if other.mrope_position_delta is None:
                self.mrope_position_delta = mrope_position_delta
            else:
                self.mrope_position_delta = torch.cat(
                    [self.mrope_position_delta, other.mrope_position_delta], dim=0
                )

        for key, val in other.__dict__.items():
            if "_id" in key:
                # set token_ids
                if getattr(self, key, None) is None:
                    setattr(self, key, getattr(other, key, None))
        # other args would be kept intact


class Req:
    """The input and output status of a request."""

    def __init__(
        self,
        rid: str,
        origin_input_text: str,
        origin_input_ids: Tuple[int],
        sampling_params: SamplingParams,
        return_logprob: bool = False,
        top_logprobs_num: int = 0,
        token_ids_logprob: List[int] = None,
        stream: bool = False,
        origin_input_ids_unpadded: Optional[Tuple[int]] = None,
        lora_path: Optional[str] = None,
        input_embeds: Optional[List[List[float]]] = None,
        session_id: Optional[str] = None,
        custom_logit_processor: Optional[str] = None,
        return_hidden_states: bool = False,
        eos_token_ids: Optional[Set[int]] = None,
        bootstrap_host: Optional[str] = None,
        bootstrap_port: Optional[int] = None,
        bootstrap_room: Optional[int] = None,
    ):
        # Input and output info
        self.rid = rid
        self.origin_input_text = origin_input_text
        self.origin_input_ids_unpadded = (
            origin_input_ids_unpadded
            if origin_input_ids_unpadded
            else origin_input_ids  # Before image padding
        )
        self.origin_input_ids = origin_input_ids
        # Each decode stage's output ids
        self.output_ids = []
        # fill_ids = origin_input_ids + output_ids. Updated if chunked.
        self.fill_ids = None
        self.session_id = session_id
        self.input_embeds = input_embeds

        # Sampling info
        if isinstance(sampling_params.custom_params, dict):
            sampling_params = copy.copy(sampling_params)
            sampling_params.custom_params = sampling_params.custom_params | {
                "__req__": self
            }
        self.sampling_params = sampling_params
        self.custom_logit_processor = custom_logit_processor
        self.return_hidden_states = return_hidden_states

        # Memory pool info
        self.req_pool_idx: Optional[int] = None

        # Check finish
        self.tokenizer = None
        self.finished_reason = None
        # Whether this request has finished output
        self.finished_output = None
        # If we want to abort the request in the middle of the event loop, set this to true
        # Note: We should never set finished_reason in the middle, the req will get filtered and never respond
        self.to_abort = False
        # This carries the error message for `.to_abort` and will be attached to the finished_reason at the end of the event loop
        self.to_abort_message: str = None
        self.stream = stream
        self.eos_token_ids = eos_token_ids

        # For incremental decoding
        # ----- | --------- read_ids -------|
        # ----- |   surr_ids  |
        # xxxxx | xxxxxxxxxxx | xxxxxxxxxxx |
        # ----- ^ ----------- ^ ----------- ^
        # ----- 1 ----------- 2 ----------- 3
        # 1: surr_offset
        # 2: read_offset
        # 3: last token
        self.surr_offset = None  # Surrounding offset to defeat the cleanup algorithm
        self.read_offset = None
        self.decoded_text = ""

        # For multimodal inputs
        self.multimodal_inputs: Optional[MultimodalInputs] = None

        # Prefix info
        # The indices to kv cache for the shared prefix.
        self.prefix_indices = []
        # Number of tokens to run prefill.
        self.extend_input_len = 0
        # The relative logprob_start_len in an extend batch
        self.extend_logprob_start_len = 0
        self.last_node = None
        self.last_node_global = None

        # Whether or not if it is chunked. It increments whenever
        # it is chunked, and decrement whenever chunked request is
        # processed.
        self.is_chunked = 0

        # For retraction
        self.is_retracted = False

        # Logprobs (arguments)
        self.return_logprob = return_logprob
        # Start index to compute logprob from.
        self.logprob_start_len = 0
        self.top_logprobs_num = top_logprobs_num
        self.token_ids_logprob = token_ids_logprob
        self.temp_scaled_logprobs = False
        self.top_p_normalized_logprobs = False

        # Latency Breakdown
        self.queue_time_start = None
        self.queue_time_end = None

        # Logprobs (return values)
        self.input_token_logprobs_val: Optional[List[float]] = None
        self.input_token_logprobs_idx: Optional[List[int]] = None
        self.input_top_logprobs_val: Optional[List[float]] = None
        self.input_top_logprobs_idx: Optional[List[int]] = None
        self.input_token_ids_logprobs_val: Optional[List[float]] = None
        self.input_token_ids_logprobs_idx: Optional[List[int]] = None
        # Temporary holder to store input_token_logprobs.
        self.input_token_logprobs: Optional[List[Tuple[int]]] = None
        self.temp_input_top_logprobs_val: Optional[List[torch.Tensor]] = None
        self.temp_input_top_logprobs_idx: Optional[List[int]] = None
        self.temp_input_token_ids_logprobs_val: Optional[List[float]] = None
        self.temp_input_token_ids_logprobs_idx: Optional[List[int]] = None

        if return_logprob:
            self.output_token_logprobs_val = []
            self.output_token_logprobs_idx = []
            self.output_top_logprobs_val = []
            self.output_top_logprobs_idx = []
            self.output_token_ids_logprobs_val = []
            self.output_token_ids_logprobs_idx = []
        else:
            self.output_token_logprobs_val = self.output_token_logprobs_idx = (
                self.output_top_logprobs_val
            ) = self.output_top_logprobs_idx = self.output_token_ids_logprobs_val = (
                self.output_token_ids_logprobs_idx
            ) = None
        self.hidden_states: List[List[float]] = []

        # Embedding (return values)
        self.embedding = None

        # Constrained decoding
        self.grammar: Optional[BaseGrammarObject] = None

        # The number of cached tokens that were already cached in the KV cache
        self.cached_tokens = 0
        self.already_computed = 0

        # The number of verification forward passes in the speculative decoding.
        # This is used to compute the average acceptance length per request.
        self.spec_verify_ct = 0
        self.lora_path = lora_path

        # For disaggregation
        self.bootstrap_host: str = bootstrap_host
        self.bootstrap_port: Optional[int] = bootstrap_port
        self.bootstrap_room: Optional[int] = bootstrap_room
        self.disagg_kv_sender: Optional[BaseKVSender] = None

        # the start index of the sent kv cache
        # We want to send it chunk by chunk for chunked prefill.
        # After every chunk forward, we do the following:
        # kv_send(req.input_ids[req.start_send_idx:len(req.fill_ids)])
        # start_send_idx = len(req.fill_ids)
        self.start_send_idx: int = 0

        # For overlap schedule, we delay the kv transfer until `process_batch_result_disagg_prefill` rather than `process_prefill_chunk` in non-overlap
        # This is because kv is not ready in `process_prefill_chunk`.
        # We use `tmp_end_idx` to store the end index of the kv cache to send.
        self.tmp_end_idx: int = -1

<<<<<<< HEAD
        max_new_tokens = (
            self.sampling_params.max_new_tokens
            if self.sampling_params.max_new_tokens is not None
            else 0
        )
        self.prefill_need_tokens: int = len(self.origin_input_ids) + min(
            max_new_tokens, CLIP_MAX_NEW_TOKENS_ESTIMATION
        )
=======
        self.metadata_buffer_index: int = -1
        # The first output_id transferred from prefill instance.
        self.transferred_output_id: Optional[int] = None
>>>>>>> a823c6e8

    @property
    def seqlen(self):
        return len(self.origin_input_ids) + len(self.output_ids)

    def extend_image_inputs(self, image_inputs):
        if self.multimodal_inputs is None:
            self.multimodal_inputs = image_inputs
        else:
            self.multimodal_inputs.merge(image_inputs)

    def finished(self) -> bool:
        # Whether request reached finished condition
        return self.finished_reason is not None

    def init_next_round_input(
        self,
        tree_cache: Optional[BasePrefixCache] = None,
        enable_hierarchical_cache=False,
    ):
        self.fill_ids = self.origin_input_ids + self.output_ids
        if tree_cache is not None:
            # tree cache is None if the prefix is not computed with tree cache.
            if enable_hierarchical_cache:
                self.prefix_indices, self.last_node, self.last_node_global = (
                    tree_cache.match_prefix(
                        key=self.adjust_max_prefix_ids(), include_evicted=True
                    )
                )
            else:
                self.prefix_indices, self.last_node = tree_cache.match_prefix(
                    rid=self.rid, key=self.adjust_max_prefix_ids()
                )
        elif enable_hierarchical_cache:
            # in case last_node is evicted during scheduling, we need to update the prefix_indices
            while self.last_node.evicted:
                self.prefix_indices = self.prefix_indices[
                    : -len(self.last_node.host_value)
                ]
                self.last_node = self.last_node.parent

        self.extend_input_len = len(self.fill_ids) - len(self.prefix_indices)

    def adjust_max_prefix_ids(self):
        self.fill_ids = self.origin_input_ids + self.output_ids
        input_len = len(self.fill_ids)

        # FIXME: To work around some bugs in logprob computation, we need to ensure each
        # request has at least one token. Later, we can relax this requirement and use `input_len`.
        max_prefix_len = input_len - 1

        if self.sampling_params.max_new_tokens > 0:
            # Need at least one token to compute logits
            max_prefix_len = min(max_prefix_len, input_len - 1)

        if self.return_logprob:
            max_prefix_len = min(max_prefix_len, self.logprob_start_len)

        max_prefix_len = max(max_prefix_len, 0)
        return self.fill_ids[:max_prefix_len]

    # Based on https://github.com/vllm-project/vllm/blob/7a64d24aad69e4d2548aa0bf528d9fe63428ab01/vllm/transformers_utils/detokenizer.py#L194-L313
    def init_incremental_detokenize(self):
        first_iter = self.surr_offset is None or self.read_offset is None

        if first_iter:
            self.read_offset = len(self.origin_input_ids_unpadded)
            self.surr_offset = max(
                self.read_offset - INIT_INCREMENTAL_DETOKENIZATION_OFFSET, 0
            )

        all_ids = self.origin_input_ids_unpadded + self.output_ids
        return all_ids[self.surr_offset :], self.read_offset - self.surr_offset

    def check_finished(self):
        if self.finished():
            return

        if self.to_abort:
            self.finished_reason = FINISH_ABORT(
                message=self.to_abort_message,
            )
            return

        if len(self.output_ids) >= self.sampling_params.max_new_tokens:
            self.finished_reason = FINISH_LENGTH(
                length=self.sampling_params.max_new_tokens
            )
            return

        last_token_id = self.output_ids[-1]

        if not self.sampling_params.ignore_eos:
            matched_eos = False

            # Check stop token ids
            if self.sampling_params.stop_token_ids:
                matched_eos = last_token_id in self.sampling_params.stop_token_ids
            if self.eos_token_ids:
                matched_eos |= last_token_id in self.eos_token_ids
            if self.tokenizer is not None:
                matched_eos |= last_token_id == self.tokenizer.eos_token_id
                if self.tokenizer.additional_stop_token_ids:
                    matched_eos |= (
                        last_token_id in self.tokenizer.additional_stop_token_ids
                    )
            if matched_eos:
                self.finished_reason = FINISH_MATCHED_TOKEN(matched=last_token_id)
                return

        # Check stop strings
        if len(self.sampling_params.stop_strs) > 0:
            tail_str = self.tokenizer.decode(
                self.output_ids[-(self.sampling_params.stop_str_max_len + 1) :]
            )

            for stop_str in self.sampling_params.stop_strs:
                if stop_str in tail_str or stop_str in self.decoded_text:
                    self.finished_reason = FINISH_MATCHED_STR(matched=stop_str)
                    return

    def reset_for_retract(self):
        self.prefix_indices = []
        self.last_node = None
        self.extend_input_len = 0
        self.is_retracted = True
        self.input_token_logprobs = None
        self.temp_input_top_logprobs_val = None
        self.temp_input_top_logprobs_idx = None
        self.extend_logprob_start_len = 0
        self.is_chunked = 0
        self.req_pool_idx = None
        self.already_computed = 0

    def offload_kv_cache(self, req_to_token_pool, token_to_kv_pool_allocator):
        token_indices = req_to_token_pool.req_to_token[
            self.req_pool_idx, : self.seqlen - 1
        ]
        self.kv_cache_cpu = token_to_kv_pool_allocator.get_cpu_copy(token_indices)

    def load_kv_cache(self, req_to_token_pool, token_to_kv_pool_allocator):
        token_indices = req_to_token_pool.req_to_token[
            self.req_pool_idx, : self.seqlen - 1
        ]
        token_to_kv_pool_allocator.load_cpu_copy(self.kv_cache_cpu, token_indices)
        del self.kv_cache_cpu

    def __repr__(self):
        return (
            f"Req(rid={self.rid}, "
            f"input_ids={self.origin_input_ids}, output_ids={self.output_ids}, "
            f"{self.grammar=}, "
            f"{self.sampling_params=})"
        )


# Batch id
bid = 0


@dataclasses.dataclass
class ScheduleBatch(ScheduleBatchDisaggregationDecodeMixin):
    """Store all information of a batch on the scheduler."""

    # Request, memory pool, and cache
    reqs: List[Req]
    req_to_token_pool: ReqToTokenPool = None
    token_to_kv_pool_allocator: TokenToKVPoolAllocator = None
    tree_cache: BasePrefixCache = None

    # Batch configs
    model_config: ModelConfig = None
    forward_mode: ForwardMode = None
    enable_overlap: bool = False
    # Tell whether the current running batch is full so that we can skip
    # the check of whether to prefill new requests.
    # This is an optimization to reduce the overhead of the prefill check.
    batch_is_full: bool = False

    # Events
    launch_done: Optional[threading.Event] = None

    # For chunked prefill in PP
    chunked_req: Optional[Req] = None

    # Sampling info
    sampling_info: SamplingBatchInfo = None
    next_batch_sampling_info: SamplingBatchInfo = None

    # Batched arguments to model runner
    input_ids: torch.Tensor = None  # shape: [b], int64
    input_embeds: torch.Tensor = None  # shape: [b, hidden_size], float32
    req_pool_indices: torch.Tensor = None  # shape: [b], int64
    seq_lens: torch.Tensor = None  # shape: [b], int64
    # The output locations of the KV cache
    out_cache_loc: torch.Tensor = None  # shape: [b], int64
    output_ids: torch.Tensor = None  # shape: [b], int64

    # For multimodal inputs
    multimodal_inputs: Optional[List] = None

    # The sum of all sequence lengths
    seq_lens_sum: int = None

    # For DP attention
    global_num_tokens: Optional[List[int]] = None
    global_num_tokens_for_logprob: Optional[List[int]] = None
    can_run_dp_cuda_graph: bool = False

    # For processing logprobs
    return_logprob: bool = False
    top_logprobs_nums: Optional[List[int]] = None
    token_ids_logprobs: Optional[List[List[int]]] = None

    # For logits and logprob post processing
    temp_scaled_logprobs: bool = False
    top_p_normalized_logprobs: bool = False

    # For extend and mixed chunekd prefill
    prefix_lens: List[int] = None
    extend_lens: List[int] = None
    extend_num_tokens: Optional[int] = None
    decoding_reqs: List[Req] = None
    extend_logprob_start_lens: List[int] = None
    # It comes empty list if logprob is not required.
    extend_input_logprob_token_ids: Optional[torch.Tensor] = None

    # For encoder-decoder architectures
    encoder_cached: Optional[List[bool]] = None
    encoder_lens: Optional[torch.Tensor] = None
    encoder_lens_cpu: Optional[List[int]] = None
    encoder_out_cache_loc: Optional[torch.Tensor] = None

    # Stream
    has_stream: bool = False

    # Has grammar
    has_grammar: bool = False

    # Device
    device: str = "cuda"

    # Speculative decoding
    spec_algorithm: SpeculativeAlgorithm = None
    spec_info: Optional[Union[EagleDraftInput, EagleVerifyInput]] = None

    # Enable custom logit processor
    enable_custom_logit_processor: bool = False

    # Whether to return hidden states
    return_hidden_states: bool = False

    @classmethod
    def init_new(
        cls,
        reqs: List[Req],
        req_to_token_pool: ReqToTokenPool,
        token_to_kv_pool_allocator: TokenToKVPoolAllocator,
        tree_cache: BasePrefixCache,
        model_config: ModelConfig,
        enable_overlap: bool,
        spec_algorithm: SpeculativeAlgorithm,
        enable_custom_logit_processor: bool,
        chunked_req: Optional[Req] = None,
    ):
        return_logprob = any(req.return_logprob for req in reqs)

        return cls(
            reqs=reqs,
            req_to_token_pool=req_to_token_pool,
            token_to_kv_pool_allocator=token_to_kv_pool_allocator,
            tree_cache=tree_cache,
            model_config=model_config,
            enable_overlap=enable_overlap,
            return_logprob=return_logprob,
            has_stream=any(req.stream for req in reqs),
            has_grammar=any(req.grammar for req in reqs),
            device=req_to_token_pool.device,
            spec_algorithm=spec_algorithm,
            enable_custom_logit_processor=enable_custom_logit_processor,
            return_hidden_states=any(req.return_hidden_states for req in reqs),
            chunked_req=chunked_req,
        )

    def batch_size(self):
        return len(self.reqs)

    def is_empty(self):
        return len(self.reqs) == 0

    def alloc_req_slots(self, num_reqs: int):
        req_pool_indices = self.req_to_token_pool.alloc(num_reqs)
        if req_pool_indices is None:
            raise RuntimeError(
                "alloc_req_slots runs out of memory. "
                "Please set a smaller number for `--max-running-requests`. "
                f"{self.req_to_token_pool.available_size()=}, "
                f"{num_reqs=}, "
            )
        return req_pool_indices

    def alloc_token_slots(self, num_tokens: int, backup_state: bool = False):
        if self.token_to_kv_pool_allocator.available_size() < num_tokens:
            if self.tree_cache is not None:
                self.tree_cache.evict(num_tokens)

        if backup_state:
            state = self.token_to_kv_pool_allocator.backup_state()

        out_cache_loc = self.token_to_kv_pool_allocator.alloc(num_tokens)
        if out_cache_loc is None:
            phase_str = "Prefill" if self.forward_mode.is_extend() else "Decode"
            error_msg = (
                f"{phase_str} out of memory. Try to lower your batch size.\n"
                f"Try to allocate {num_tokens} tokens.\n"
                f"Available tokens: {self.token_to_kv_pool_allocator.available_size() + self.tree_cache.evictable_size()}\n"
            )
            logger.error(error_msg)
            if self.tree_cache is not None:
                self.tree_cache.pretty_print()
            raise RuntimeError(error_msg)

        if backup_state:
            return out_cache_loc, state
        else:
            return out_cache_loc

    def alloc_paged_token_slots_extend(
        self,
        prefix_lens: torch.Tensor,
        seq_lens: torch.Tensor,
        last_loc: torch.Tensor,
        extend_num_tokens: int,
        backup_state: bool = False,
    ):
        if (
            self.token_to_kv_pool_allocator.available_size()
            < extend_num_tokens
            + len(seq_lens) * self.token_to_kv_pool_allocator.page_size
        ):
            if self.tree_cache is not None:
                self.tree_cache.evict(
                    extend_num_tokens
                    + len(seq_lens) * self.token_to_kv_pool_allocator.page_size,
                )

        if backup_state:
            state = self.token_to_kv_pool_allocator.backup_state()

        out_cache_loc = self.token_to_kv_pool_allocator.alloc_extend(
            prefix_lens, seq_lens, last_loc, extend_num_tokens
        )
        if out_cache_loc is None:
            error_msg = (
                f"Prefill out of memory. Try to lower your batch size.\n"
                f"Try to allocate {extend_num_tokens} tokens.\n"
                f"Available tokens: {self.token_to_kv_pool_allocator.available_size() + self.tree_cache.evictable_size()}\n"
                f"{self.token_to_kv_pool_allocator.available_size()=}\n"
                f"{self.tree_cache.evictable_size()=}\n"
            )
            logger.error(error_msg)
            raise RuntimeError(error_msg)

        if backup_state:
            return out_cache_loc, state
        else:
            return out_cache_loc

    def alloc_paged_token_slots_decode(
        self,
        seq_lens: torch.Tensor,
        last_loc: torch.Tensor,
        backup_state: bool = False,
    ):
        if self.tree_cache is not None:
            if (
                self.token_to_kv_pool_allocator.available_size()
                < len(seq_lens) * self.token_to_kv_pool_allocator.page_size
            ):
                self.tree_cache.evict(
                    len(seq_lens) * self.token_to_kv_pool_allocator.page_size,
                )

        if backup_state:
            state = self.token_to_kv_pool_allocator.backup_state()

        out_cache_loc = self.token_to_kv_pool_allocator.alloc_decode(seq_lens, last_loc)
        if out_cache_loc is None:
            error_msg = (
                f"Decode out of memory. Try to lower your batch size.\n"
                f"Try to allocate {len(seq_lens)} tokens.\n"
                f"Available tokens: {self.token_to_kv_pool_allocator.available_size() + self.tree_cache.evictable_size()}\n"
                f"{self.token_to_kv_pool_allocator.available_size()=}\n"
                f"{self.tree_cache.evictable_size()=}\n"
            )
            logger.error(error_msg)
            raise RuntimeError(error_msg)

        if backup_state:
            return out_cache_loc, state
        else:
            return out_cache_loc

    def prepare_encoder_info_extend(self, input_ids: List[int], seq_lens: List[int]):
        self.encoder_lens_cpu = []
        self.encoder_cached = []

        for req in self.reqs:
            im = req.multimodal_inputs
            if im is None or im.num_image_tokens is None:
                # No image input
                self.encoder_lens_cpu.append(0)
                self.encoder_cached.append(True)
            else:
                self.encoder_lens_cpu.append(im.num_image_tokens)
                self.encoder_cached.append(
                    self.forward_mode.is_decode()
                    or len(req.prefix_indices) >= im.num_image_tokens
                )

        self.encoder_lens = torch.tensor(self.encoder_lens_cpu, dtype=torch.int64).to(
            self.device, non_blocking=True
        )

        # Strip encoder infos
        pt = 0
        decoder_out_cache_loc = []
        encoder_out_cache_loc = []
        for i, req in enumerate(self.reqs):
            encoder_len = self.encoder_lens_cpu[i]
            seq_lens[i] -= encoder_len

            if len(req.prefix_indices) < encoder_len:
                # NOTE: the encoder part should be considered as a whole
                assert len(req.prefix_indices) == 0
                input_ids[i] = input_ids[i][encoder_len:]
                encoder_out_cache_loc.append(self.out_cache_loc[pt : pt + encoder_len])
                decoder_out_cache_loc.append(
                    self.out_cache_loc[pt + encoder_len : pt + req.extend_input_len]
                )
                self.extend_lens[i] -= encoder_len
                self.extend_num_tokens -= encoder_len
            else:
                decoder_out_cache_loc.append(
                    self.out_cache_loc[pt : pt + req.extend_input_len]
                )
                self.prefix_lens[i] -= encoder_len

            pt += req.extend_input_len

        # Reassign
        self.input_ids = torch.tensor(sum(input_ids, []), dtype=torch.int64).to(
            self.device, non_blocking=True
        )
        self.seq_lens = torch.tensor(seq_lens, dtype=torch.int64).to(
            self.device, non_blocking=True
        )

        if not decoder_out_cache_loc:
            self.out_cache_loc = torch.zeros(0, dtype=torch.int64).to(
                self.device, non_blocking=True
            )
        else:
            self.out_cache_loc = torch.cat(decoder_out_cache_loc)

        if not encoder_out_cache_loc:
            self.encoder_out_cache_loc = torch.zeros(0, dtype=torch.int64).to(
                self.device, non_blocking=True
            )
        else:
            self.encoder_out_cache_loc = torch.cat(encoder_out_cache_loc)

        assert len(self.out_cache_loc) == self.extend_num_tokens

    def prepare_for_extend(self):
        self.forward_mode = ForwardMode.EXTEND

        # Allocate req slots
        bs = len(self.reqs)
        req_pool_indices = self.alloc_req_slots(bs)

        # Init tensors
        reqs = self.reqs
        input_ids = [r.fill_ids[len(r.prefix_indices) :] for r in reqs]
        extend_num_tokens = sum(len(ids) for ids in input_ids)
        seq_lens = [len(r.fill_ids) for r in reqs]
        prefix_lens = [len(r.prefix_indices) for r in reqs]
        extend_lens = [r.extend_input_len for r in reqs]

        req_pool_indices_tensor = torch.tensor(req_pool_indices, dtype=torch.int64).to(
            self.device, non_blocking=True
        )
        input_ids_tensor = torch.tensor(sum(input_ids, []), dtype=torch.int64).to(
            self.device, non_blocking=True
        )
        seq_lens_tensor = torch.tensor(seq_lens, dtype=torch.int64).to(
            self.device, non_blocking=True
        )
        prefix_lens_tensor = torch.tensor(
            prefix_lens, dtype=torch.int64, device=self.device
        )
        extend_lens_tensor = seq_lens_tensor - prefix_lens_tensor

        # Copy prefix and do some basic check
        input_embeds = []
        extend_input_logprob_token_ids = []
        multimodal_inputs = []

        for i, (req, seq_len, pre_len) in enumerate(zip(reqs, seq_lens, prefix_lens)):
            req.req_pool_idx = req_pool_indices[i]
            assert seq_len - pre_len == req.extend_input_len

            if pre_len > 0:
                self.req_to_token_pool.write(
                    (req.req_pool_idx, slice(0, pre_len)), req.prefix_indices
                )

            # If input_embeds are available, store them
            if req.input_embeds is not None:
                # If req.input_embeds is already a list, append its content directly
                input_embeds.extend(req.input_embeds)  # Use extend to avoid nesting

            multimodal_inputs.append(req.multimodal_inputs)

            req.cached_tokens += pre_len - req.already_computed
            req.already_computed = seq_len
            req.is_retracted = False

            # Compute the relative logprob_start_len in an extend batch
            if req.logprob_start_len >= pre_len:
                req.extend_logprob_start_len = min(
                    req.logprob_start_len - pre_len,
                    req.extend_input_len,
                    req.seqlen - 1,
                )
            else:
                req.extend_logprob_start_len = 0

            if self.return_logprob:
                # Find input logprob token ids.
                # First, find a global index within origin_input_ids and slide it by 1
                # to compute input logprobs. It is because you need the next token
                # to compute input logprobs. E.g., (chunk size 2)
                #
                # input_logprobs = [1, 2, 3, 4]
                # fill_ids = [1, 2]
                # extend_input_logprob_token_id = [2, 3]
                #
                # Note that it can also overflow. In this case, we pad it with 0.
                # input_logprobs = [1, 2, 3, 4]
                # fill_ids = [3, 4]
                # extend_input_logprob_token_id = [4, 0]
                global_start_idx, global_end_idx = (
                    len(req.prefix_indices),
                    len(req.fill_ids),
                )
                # Apply logprob_start_len
                if global_start_idx < req.logprob_start_len:
                    global_start_idx = req.logprob_start_len

                logprob_token_ids = req.origin_input_ids[
                    global_start_idx + 1 : global_end_idx + 1
                ]
                extend_input_logprob_token_ids.extend(logprob_token_ids)

                # We will need req.extend_input_len - req.extend_logprob_start_len number of
                # tokens, and logprob_token_ids is for input logprob, so pad the rest of them by 0.
                extend_input_logprob_token_ids.extend(
                    [0]
                    * (
                        req.extend_input_len
                        - req.extend_logprob_start_len
                        - len(logprob_token_ids)
                    )
                )

        if self.return_logprob:
            extend_input_logprob_token_ids = torch.tensor(
                extend_input_logprob_token_ids
            )
        else:
            extend_input_logprob_token_ids = None

        # Allocate memory
        if self.token_to_kv_pool_allocator.page_size == 1:
            out_cache_loc = self.alloc_token_slots(extend_num_tokens)
        else:
            last_loc = get_last_loc(
                self.req_to_token_pool.req_to_token,
                req_pool_indices_tensor,
                prefix_lens_tensor,
            )
            out_cache_loc = self.alloc_paged_token_slots_extend(
                prefix_lens_tensor, seq_lens_tensor, last_loc, extend_num_tokens
            )

        # Set fields
        self.input_ids = input_ids_tensor
        self.req_pool_indices = req_pool_indices_tensor
        self.seq_lens = seq_lens_tensor
        self.out_cache_loc = out_cache_loc
        self.input_embeds = (
            torch.tensor(input_embeds).to(self.device, non_blocking=True)
            if input_embeds
            else None
        )
        for mm_input in multimodal_inputs:
            if mm_input is None:
                continue
            for mm_item in mm_input.mm_items:
                pixel_values = getattr(mm_item, "pixel_values", None)
                if isinstance(pixel_values, torch.Tensor):
                    mm_item.pixel_values = pixel_values.to(
                        self.device, non_blocking=True
                    )
        self.multimodal_inputs = multimodal_inputs
        self.seq_lens_sum = sum(seq_lens)

        if self.return_logprob:
            self.top_logprobs_nums = [r.top_logprobs_num for r in reqs]
            self.token_ids_logprobs = [r.token_ids_logprob for r in reqs]

        self.extend_logprob_start_lens = [r.extend_logprob_start_len for r in reqs]
        self.extend_num_tokens = extend_num_tokens
        self.prefix_lens = prefix_lens
        self.extend_lens = extend_lens
        self.extend_input_logprob_token_ids = extend_input_logprob_token_ids

        # Write to req_to_token_pool
        if global_server_args_dict["attention_backend"] != "torch_native":
            # TODO: some tensors can be reused for ForwardBatchInfo (e.g., extend_lens, cumsum_start)

            write_req_to_token_pool_triton[(bs,)](
                self.req_to_token_pool.req_to_token,
                req_pool_indices_tensor,
                prefix_lens_tensor,
                seq_lens_tensor,
                extend_lens_tensor,
                out_cache_loc,
                self.req_to_token_pool.req_to_token.shape[1],
            )
        else:
            pt = 0
            for i in range(bs):
                self.req_to_token_pool.write(
                    (req_pool_indices[i], slice(prefix_lens[i], seq_lens[i])),
                    out_cache_loc[pt : pt + extend_lens[i]],
                )
                pt += extend_lens[i]

        if self.model_config.is_encoder_decoder:
            self.prepare_encoder_info_extend(input_ids, seq_lens)

        # Build sampling info
        self.sampling_info = SamplingBatchInfo.from_schedule_batch(
            self,
            self.model_config.vocab_size,
        )

    def mix_with_running(self, running_batch: "ScheduleBatch"):
        self.forward_mode = ForwardMode.MIXED
        running_bs = running_batch.batch_size()

        for req in running_batch.reqs:
            req.fill_ids = req.origin_input_ids + req.output_ids
            req.extend_input_len = 1

        input_ids = torch.cat([self.input_ids, running_batch.input_ids])
        out_cache_loc = torch.cat([self.out_cache_loc, running_batch.out_cache_loc])

        self.merge_batch(running_batch)
        self.input_ids = input_ids
        self.out_cache_loc = out_cache_loc

        # For overlap scheduler, the output_ids has one step delay
        delta = 0 if self.enable_overlap else -1

        # NOTE: prefix_indices is what has been cached, but we don't cache each decode step
        self.prefix_lens.extend(
            [
                len(r.origin_input_ids) + len(r.output_ids) + delta
                for r in running_batch.reqs
            ]
        )
        self.extend_lens.extend([1] * running_bs)
        self.extend_num_tokens += running_bs
        # TODO (lianmin): Revisit this. It should be seq_len - 1
        self.extend_logprob_start_lens.extend([0] * running_bs)

    def new_page_count_next_decode(self):
        page_size = self.token_to_kv_pool_allocator.page_size
        if page_size == 1:
            return len(self.reqs)
        return sum(1 for req in self.reqs if req.seqlen % page_size == 0)

    def check_decode_mem(self, buf_multiplier=1):
        tokens_required = (
            self.new_page_count_next_decode()
            * buf_multiplier
            * self.token_to_kv_pool_allocator.page_size
        )

        if self.token_to_kv_pool_allocator.available_size() >= tokens_required:
            return True

        self.tree_cache.evict(tokens_required)

        return self.token_to_kv_pool_allocator.available_size() >= tokens_required

    def retract_decode(self, server_args: ServerArgs):
        """Retract the decoding requests when there is not enough memory."""
        sorted_indices = list(range(len(self.reqs)))

        # TODO(lsyin): improve retraction policy for radix cache
        # For spec decoding, filter_batch API can only filter
        # requests from the back, so we can only retract from the back.
        # TODO(sang): Clean up finish path and support better retract
        # policy.
        if not server_args.speculative_algorithm:
            sorted_indices.sort(
                key=lambda i: (
                    len(self.reqs[i].output_ids),
                    -len(self.reqs[i].origin_input_ids),
                ),
                reverse=True,
            )

        def get_required_tokens(num_reqs: int):
            headroom_for_spec_decode = 0
            if server_args.speculative_algorithm:
                headroom_for_spec_decode += (
                    num_reqs
                    * server_args.speculative_eagle_topk
                    * server_args.speculative_num_steps
                    + num_reqs * server_args.speculative_num_draft_tokens
                )
            return (
                num_reqs * global_config.retract_decode_steps + headroom_for_spec_decode
            )

        retracted_reqs = []
        seq_lens_cpu = self.seq_lens.cpu().numpy()
        first_iter = True
        while (
            self.token_to_kv_pool_allocator.available_size()
            < get_required_tokens(len(sorted_indices))
            or first_iter
        ):
            if len(sorted_indices) == 1:
                # Corner case: only one request left
                assert (
                    self.token_to_kv_pool_allocator.available_size() > 0
                ), "No space left for only one request"
                break

            first_iter = False
            idx = sorted_indices.pop()
            req = self.reqs[idx]
            retracted_reqs.append(req)

            if isinstance(self.tree_cache, ChunkCache):
                # ChunkCache does not have eviction
                token_indices = self.req_to_token_pool.req_to_token[
                    req.req_pool_idx, : seq_lens_cpu[idx]
                ]
                self.token_to_kv_pool_allocator.free(token_indices)
                self.req_to_token_pool.free(req.req_pool_idx)
            else:
                # TODO: apply more fine-grained retraction
                last_uncached_pos = (
                    len(req.prefix_indices) // server_args.page_size
                ) * server_args.page_size
                token_indices = self.req_to_token_pool.req_to_token[
                    req.req_pool_idx, last_uncached_pos : seq_lens_cpu[idx]
                ]
                self.token_to_kv_pool_allocator.free(token_indices)
                self.req_to_token_pool.free(req.req_pool_idx)

                # release the last node
                self.tree_cache.dec_lock_ref(req.last_node)

                # NOTE(lsyin): we should use the newly evictable memory instantly.
                residual_size = (
                    len(sorted_indices) * global_config.retract_decode_steps
                    - self.token_to_kv_pool_allocator.available_size()
                )
                residual_size = max(0, residual_size)
                self.tree_cache.evict(residual_size)

            req.reset_for_retract()

        self.filter_batch(keep_indices=sorted_indices)

        # Reqs in batch are filtered
        total_decoded_tokens = sum(len(r.output_ids) for r in self.reqs)
        total_max_new_tokens = sum(r.sampling_params.max_new_tokens for r in self.reqs)

        new_estimate_ratio = (
            total_decoded_tokens + global_config.retract_decode_steps * len(self.reqs)
        ) / total_max_new_tokens
        new_estimate_ratio = min(1.0, new_estimate_ratio)

        return retracted_reqs, new_estimate_ratio

    def prepare_encoder_info_decode(self):
        # Reset the encoder cached status
        self.encoder_cached = [True] * len(self.reqs)

    def prepare_for_idle(self):
        self.forward_mode = ForwardMode.IDLE
        self.input_ids = torch.empty(0, dtype=torch.int64, device=self.device)
        self.seq_lens = torch.empty(0, dtype=torch.int64, device=self.device)
        self.out_cache_loc = torch.empty(0, dtype=torch.int64, device=self.device)
        self.req_pool_indices = torch.empty(0, dtype=torch.int32, device=self.device)
        self.seq_lens_sum = 0
        self.extend_num_tokens = 0
        self.sampling_info = SamplingBatchInfo.from_schedule_batch(
            self,
            self.model_config.vocab_size,
        )

    def prepare_for_decode(self):
        self.forward_mode = ForwardMode.DECODE
        bs = len(self.reqs)

        if self.spec_algorithm.is_eagle():
            # if spec decoding is used, the decode batch is prepared inside
            # `forward_batch_speculative_generation` after running draft models.
            return

        if self.sampling_info.penalizer_orchestrator.is_required:
            if self.enable_overlap:
                # TODO: this can be slow, optimize this.
                delayed_output_ids = torch.tensor(
                    [
                        (
                            req.output_ids[-1]
                            if len(req.output_ids)
                            else req.origin_input_ids[-1]
                        )
                        for req in self.reqs
                    ],
                    dtype=torch.int64,
                    device=self.device,
                )
                self.sampling_info.penalizer_orchestrator.cumulate_output_tokens(
                    delayed_output_ids
                )
            else:
                self.sampling_info.penalizer_orchestrator.cumulate_output_tokens(
                    self.output_ids.to(torch.int64)
                )

        # Update fields
        self.input_ids = self.output_ids
        self.output_ids = None

        if self.model_config.is_encoder_decoder:
            locs = self.encoder_lens + self.seq_lens
            self.prepare_encoder_info_decode()
        else:
            locs = self.seq_lens.clone()

        if self.enable_overlap:
            # Do not use in-place operations in the overlap mode
            self.seq_lens = self.seq_lens + 1
        else:
            # A faster in-place version
            self.seq_lens.add_(1)
        self.seq_lens_sum += bs

        # Allocate memory
        if self.token_to_kv_pool_allocator.page_size == 1:
            self.out_cache_loc = self.alloc_token_slots(bs)
        else:
            last_loc = self.req_to_token_pool.req_to_token[
                self.req_pool_indices, self.seq_lens - 2
            ]
            self.out_cache_loc = self.alloc_paged_token_slots_decode(
                self.seq_lens, last_loc
            )

        self.req_to_token_pool.write(
            (self.req_pool_indices, locs), self.out_cache_loc.to(torch.int32)
        )

    def rem_total_tokens_offset(self, new_token_ratio: float, enable_mixed: bool):
        rem_total_token_offset = 0
        if enable_mixed:
            rem_total_token_offset += len(self.reqs)
        rem_total_token_offset += sum(
            [
                min(
                    (r.sampling_params.max_new_tokens - len(r.output_ids)),
                    CLIP_MAX_NEW_TOKENS_ESTIMATION,
                )
                * new_token_ratio
                for r in self.reqs
            ]
        )
        return rem_total_token_offset

    def filter_batch(
        self,
        chunked_req_to_exclude: Optional[Union[Req, List[Req]]] = None,
        keep_indices: Optional[List[int]] = None,
    ):
        if keep_indices is None:
            if isinstance(chunked_req_to_exclude, Req):
                chunked_req_to_exclude = [chunked_req_to_exclude]
            elif chunked_req_to_exclude is None:
                chunked_req_to_exclude = []
            keep_indices = [
                i
                for i in range(len(self.reqs))
                if not self.reqs[i].finished()
                and self.reqs[i] not in chunked_req_to_exclude
            ]

        if keep_indices is None or len(keep_indices) == 0:
            # Filter out all requests
            self.reqs = []
            return

        if len(keep_indices) == len(self.reqs):
            # No need to filter
            return

        keep_indices_device = torch.tensor(keep_indices, dtype=torch.int64).to(
            self.device, non_blocking=True
        )

        if self.model_config.is_encoder_decoder:
            self.encoder_lens = self.encoder_lens[keep_indices_device]
            self.encoder_lens_cpu = [self.encoder_lens_cpu[i] for i in keep_indices]

        self.reqs = [self.reqs[i] for i in keep_indices]
        self.multimodal_inputs = [self.multimodal_inputs[i] for i in keep_indices]
        self.req_pool_indices = self.req_pool_indices[keep_indices_device]
        self.seq_lens = self.seq_lens[keep_indices_device]
        self.out_cache_loc = None
        self.seq_lens_sum = self.seq_lens.sum().item()
        self.output_ids = self.output_ids[keep_indices_device]
        self.return_logprob = any(req.return_logprob for req in self.reqs)
        if self.return_logprob:
            self.top_logprobs_nums = [self.top_logprobs_nums[i] for i in keep_indices]
            self.token_ids_logprobs = [self.token_ids_logprobs[i] for i in keep_indices]
        else:
            self.top_logprobs_nums = None
            self.token_ids_logprobs = None

        self.has_stream = any(req.stream for req in self.reqs)
        self.has_grammar = any(req.grammar for req in self.reqs)

        self.sampling_info.filter_batch(keep_indices, keep_indices_device)
        if self.spec_info:
            self.spec_info.filter_batch(keep_indices_device)

    def merge_batch(self, other: "ScheduleBatch"):
        # Penalizer orchestrator must be merged before Batch.reqs is merged. This is because
        # orchestrator.merge() depends on Batch.reqs during preparation of each penalizers, so it
        # needs to be called with pre-merged Batch.reqs.
        self.sampling_info.merge_batch(other.sampling_info)

        # Encoder-decoder infos
        if self.model_config.is_encoder_decoder:
            self.encoder_lens = torch.cat([self.encoder_lens, other.encoder_lens])
            self.encoder_lens_cpu.extend(other.encoder_lens_cpu)
        self.req_pool_indices = torch.cat(
            [self.req_pool_indices, other.req_pool_indices]
        )
        self.seq_lens = torch.cat([self.seq_lens, other.seq_lens])
        self.out_cache_loc = None
        self.seq_lens_sum += other.seq_lens_sum
        if self.output_ids is not None:
            self.output_ids = torch.cat([self.output_ids, other.output_ids])
        if self.return_logprob and other.return_logprob:
            self.top_logprobs_nums.extend(other.top_logprobs_nums)
            self.token_ids_logprobs.extend(other.token_ids_logprobs)
        elif self.return_logprob:
            self.top_logprobs_nums.extend([0] * len(other.reqs))
            self.token_ids_logprobs.extend([None] * len(other.reqs))
        elif other.return_logprob:
            self.top_logprobs_nums = [0] * len(self.reqs) + other.top_logprobs_nums
            self.token_ids_logprobs = [None] * len(self.reqs) + other.token_ids_logprobs
        self.reqs.extend(other.reqs)
        self.multimodal_inputs.extend(other.multimodal_inputs)

        self.return_logprob |= other.return_logprob
        self.has_stream |= other.has_stream
        self.has_grammar |= other.has_grammar
        self.return_hidden_states |= other.return_hidden_states

        if self.spec_info:
            self.spec_info.merge_batch(other.spec_info)

    def get_model_worker_batch(self) -> ModelWorkerBatch:
        if self.forward_mode.is_decode_or_idle():
            extend_seq_lens = extend_prefix_lens = extend_logprob_start_lens = None
        else:
            extend_seq_lens = self.extend_lens
            extend_prefix_lens = self.prefix_lens
            extend_logprob_start_lens = self.extend_logprob_start_lens

        # Create seq_lens_cpu when needed
        if (
            (
                global_server_args_dict["use_mla_backend"]
                and global_server_args_dict["attention_backend"] == "flashinfer"
            )
            or global_server_args_dict["attention_backend"] == "flashmla"
            or global_server_args_dict["attention_backend"] == "fa3"
            or global_server_args_dict["attention_backend"] == "cutlass_mla"
        ):
            seq_lens_cpu = self.seq_lens.cpu()
        else:
            seq_lens_cpu = None

        if self.sampling_info:
            if self.has_grammar:
                self.sampling_info.grammars = [req.grammar for req in self.reqs]
            else:
                self.sampling_info.grammars = None

        global bid
        bid += 1
        return ModelWorkerBatch(
            bid=bid,
            forward_mode=self.forward_mode,
            input_ids=self.input_ids,
            req_pool_indices=self.req_pool_indices,
            seq_lens=self.seq_lens,
            out_cache_loc=self.out_cache_loc,
            seq_lens_sum=self.seq_lens_sum,
            return_logprob=self.return_logprob,
            top_logprobs_nums=self.top_logprobs_nums,
            token_ids_logprobs=self.token_ids_logprobs,
            global_num_tokens=self.global_num_tokens,
            global_num_tokens_for_logprob=self.global_num_tokens_for_logprob,
            can_run_dp_cuda_graph=self.can_run_dp_cuda_graph,
            seq_lens_cpu=seq_lens_cpu,
            extend_num_tokens=self.extend_num_tokens,
            extend_seq_lens=extend_seq_lens,
            extend_prefix_lens=extend_prefix_lens,
            extend_logprob_start_lens=extend_logprob_start_lens,
            multimodal_inputs=self.multimodal_inputs,
            encoder_cached=self.encoder_cached,
            encoder_lens=self.encoder_lens,
            encoder_lens_cpu=self.encoder_lens_cpu,
            encoder_out_cache_loc=self.encoder_out_cache_loc,
            lora_paths=[req.lora_path for req in self.reqs],
            sampling_info=self.sampling_info,
            input_embeds=self.input_embeds,
            spec_algorithm=self.spec_algorithm,
            spec_info=self.spec_info,
            capture_hidden_mode=(
                CaptureHiddenMode.FULL
                if self.return_hidden_states
                else (
                    getattr(
                        self.spec_info, "capture_hidden_mode", CaptureHiddenMode.NULL
                    )
                    if self.spec_info
                    else CaptureHiddenMode.NULL
                )
            ),
            extend_input_logprob_token_ids=self.extend_input_logprob_token_ids,
            launch_done=self.launch_done,
        )

    def copy(self):
        # Only contain fields that will be used by process_batch_result
        return ScheduleBatch(
            reqs=self.reqs,
            model_config=self.model_config,
            forward_mode=self.forward_mode,
            out_cache_loc=self.out_cache_loc,
            return_logprob=self.return_logprob,
            decoding_reqs=self.decoding_reqs,
            spec_algorithm=self.spec_algorithm,
            enable_custom_logit_processor=self.enable_custom_logit_processor,
        )

    def __str__(self):
        return (
            f"ScheduleBatch(forward_mode={self.forward_mode.name}, "
            f"#req={(len(self.reqs))})"
        )


@dataclasses.dataclass
class ModelWorkerBatch:
    # The batch id
    bid: int
    # The forward mode
    forward_mode: ForwardMode
    # The input ids
    input_ids: torch.Tensor
    # The indices of requests in the req_to_token_pool
    req_pool_indices: torch.Tensor
    # The sequence length
    seq_lens: torch.Tensor
    seq_lens_cpu: Optional[torch.Tensor]
    # The indices of output tokens in the token_to_kv_pool_allocator
    out_cache_loc: torch.Tensor

    # The sum of all sequence lengths
    seq_lens_sum: int

    # For logprob
    return_logprob: bool
    top_logprobs_nums: Optional[List[int]]
    token_ids_logprobs: Optional[List[List[int]]]

    # For DP attention
    global_num_tokens: Optional[List[int]]
    global_num_tokens_for_logprob: Optional[List[int]]
    can_run_dp_cuda_graph: bool

    # For extend
    extend_num_tokens: Optional[int]
    extend_seq_lens: Optional[List[int]]
    extend_prefix_lens: Optional[List[int]]
    extend_logprob_start_lens: Optional[List[int]]
    extend_input_logprob_token_ids: Optional[torch.Tensor]

    # For multimodal
    multimodal_inputs: Optional[List[MultimodalInputs]]

    # For encoder-decoder
    encoder_cached: Optional[List[bool]]
    encoder_lens: Optional[torch.Tensor]
    encoder_lens_cpu: Optional[List[int]]
    encoder_out_cache_loc: Optional[torch.Tensor]

    # For LoRA
    lora_paths: Optional[List[str]]

    # Sampling info
    sampling_info: SamplingBatchInfo

    # The input Embeds
    input_embeds: Optional[torch.tensor] = None

    # Speculative decoding
    spec_algorithm: SpeculativeAlgorithm = None
    spec_info: Optional[Union[EagleVerifyInput, EagleDraftInput]] = None
    # If set, the output of the batch contains the hidden states of the run.
    capture_hidden_mode: CaptureHiddenMode = None

    # Overlap event
    launch_done: Optional[threading.Event] = None


@triton.jit
def write_req_to_token_pool_triton(
    req_to_token_ptr,  # [max_batch, max_context_len]
    req_pool_indices,
    pre_lens,
    seq_lens,
    extend_lens,
    out_cache_loc,
    req_to_token_ptr_stride: tl.constexpr,
):
    BLOCK_SIZE: tl.constexpr = 512
    pid = tl.program_id(0)

    req_pool_index = tl.load(req_pool_indices + pid)
    pre_len = tl.load(pre_lens + pid)
    seq_len = tl.load(seq_lens + pid)

    # NOTE: This can be slow for large bs
    cumsum_start = tl.cast(0, tl.int64)
    for i in range(pid):
        cumsum_start += tl.load(extend_lens + i)

    num_loop = tl.cdiv(seq_len - pre_len, BLOCK_SIZE)
    for i in range(num_loop):
        offset = tl.arange(0, BLOCK_SIZE) + i * BLOCK_SIZE
        mask = offset < (seq_len - pre_len)
        value = tl.load(out_cache_loc + cumsum_start + offset, mask=mask)
        tl.store(
            req_to_token_ptr
            + req_pool_index * req_to_token_ptr_stride
            + offset
            + pre_len,
            value,
            mask=mask,
        )


@torch.compile(dynamic=True, backend=get_compiler_backend())
def get_last_loc(req_to_token, req_pool_indices_tensor, prefix_lens_tensor):
    return torch.where(
        prefix_lens_tensor > 0,
        req_to_token[req_pool_indices_tensor, prefix_lens_tensor - 1],
        torch.full_like(prefix_lens_tensor, -1),
    )<|MERGE_RESOLUTION|>--- conflicted
+++ resolved
@@ -562,7 +562,6 @@
         # We use `tmp_end_idx` to store the end index of the kv cache to send.
         self.tmp_end_idx: int = -1
 
-<<<<<<< HEAD
         max_new_tokens = (
             self.sampling_params.max_new_tokens
             if self.sampling_params.max_new_tokens is not None
@@ -571,11 +570,9 @@
         self.prefill_need_tokens: int = len(self.origin_input_ids) + min(
             max_new_tokens, CLIP_MAX_NEW_TOKENS_ESTIMATION
         )
-=======
         self.metadata_buffer_index: int = -1
         # The first output_id transferred from prefill instance.
         self.transferred_output_id: Optional[int] = None
->>>>>>> a823c6e8
 
     @property
     def seqlen(self):
