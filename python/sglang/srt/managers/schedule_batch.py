--- conflicted
+++ resolved
@@ -523,16 +523,12 @@
         self.lora_path = lora_path
 
         # For disaggregation
-<<<<<<< HEAD
         self.prefill_host: Optional[str] =  None
         self.prefill_tpworker0_bootstrap_port: Optional[int] = None
         self.bootstrap_room: Optional[int] = None
-        self.disagg_kv_sender: Optional[KVSender] = None
-=======
         self.bootstrap_host: str = bootstrap_host
         self.bootstrap_room: Optional[int] = bootstrap_room
         self.disagg_kv_sender: Optional[BaseKVSender] = None
->>>>>>> 44afde82
 
         # used for warmup because we don't have a pair yet when init
         self.skip_kv_transfer: bool = False
