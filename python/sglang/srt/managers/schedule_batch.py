"""
Copyright 2023-2024 SGLang Team
Licensed under the Apache License, Version 2.0 (the "License");
you may not use this file except in compliance with the License.
You may obtain a copy of the License at

    http://www.apache.org/licenses/LICENSE-2.0

Unless required by applicable law or agreed to in writing, software
distributed under the License is distributed on an "AS IS" BASIS,
WITHOUT WARRANTIES OR CONDITIONS OF ANY KIND, either express or implied.
See the License for the specific language governing permissions and
limitations under the License.
"""

"""
Store information about requests and batches.

The following is the flow of data structures for a batch:

ScheduleBatch -> ModelWorkerBatch -> ForwardBatch

- ScheduleBatch is managed by `scheduler.py::Scheduler`.
  It contains high-level scheduling data. Most of the data is on the CPU.
- ModelWorkerBatch is managed by `tp_worker.py::TpModelWorker`.
- ForwardBatch is managed by `model_runner.py::ModelRunner`.
  It contains low-level tensor data. Most of the data consists of GPU tensors.
"""

import logging
from dataclasses import dataclass
from typing import List, Optional, Tuple, Union

import torch

from sglang.global_config import global_config
from sglang.srt.constrained import RegexGuide
from sglang.srt.constrained.jump_forward import JumpForwardMap
from sglang.srt.mem_cache.base_prefix_cache import BasePrefixCache
from sglang.srt.mem_cache.chunk_cache import ChunkCache
from sglang.srt.mem_cache.memory_pool import BaseTokenToKVPool, ReqToTokenPool
from sglang.srt.model_executor.forward_batch_info import ForwardMode
from sglang.srt.sampling.sampling_batch_info import SamplingBatchInfo
from sglang.srt.sampling.sampling_params import SamplingParams
from sglang.srt.server_args import ServerArgs

INIT_INCREMENTAL_DETOKENIZATION_OFFSET = 5

# Put some global args for easy access
global_server_args_dict = {
    "attention_backend": ServerArgs.attention_backend,
    "sampling_backend": ServerArgs.sampling_backend,
    "triton_attention_reduce_in_fp32": ServerArgs.triton_attention_reduce_in_fp32,
    "disable_mla": ServerArgs.disable_mla,
    "torchao_config": ServerArgs.torchao_config,
}


logger = logging.getLogger(__name__)


class BaseFinishReason:
    def __init__(self, is_error: bool = False):
        self.is_error = is_error

    def to_json(self):
        raise NotImplementedError()


class FINISH_MATCHED_TOKEN(BaseFinishReason):
    def __init__(self, matched: Union[int, List[int]]):
        super().__init__()
        self.matched = matched

    def to_json(self):
        return {
            "type": "stop",  # to match OpenAI API's return value
            "matched": self.matched,
        }


class FINISH_MATCHED_STR(BaseFinishReason):
    def __init__(self, matched: str):
        super().__init__()
        self.matched = matched

    def to_json(self):
        return {
            "type": "stop",  # to match OpenAI API's return value
            "matched": self.matched,
        }


class FINISH_LENGTH(BaseFinishReason):
    def __init__(self, length: int):
        super().__init__()
        self.length = length

    def to_json(self):
        return {
            "type": "length",  # to match OpenAI API's return value
            "length": self.length,
        }


class FINISH_ABORT(BaseFinishReason):
    def __init__(self):
        super().__init__(is_error=True)

    def to_json(self):
        return {
            "type": "abort",
        }


@dataclass
class ImageInputs:
    """The image related inputs."""

    pixel_values: torch.Tensor
    image_hash: int
    image_sizes: Optional[list] = None
    image_offsets: Optional[list] = None
    pad_values: Optional[list] = None
    modalities: Optional[list] = None

    image_embeds: Optional[List[torch.Tensor]] = None
    aspect_ratio_ids: Optional[List[torch.Tensor]] = None
    aspect_ratio_mask: Optional[List[torch.Tensor]] = None

    input_ids: Optional[List[torch.Tensor]] = None
    image_input_idx: Optional[List[torch.Tensor]] = None
    image_masks: Optional[List[torch.Tensor]] = None

    @staticmethod
    def from_dict(obj, vocab_size):
        # Use image hash as fake token_ids, which is then used for prefix matching
        ret = ImageInputs(
            pixel_values=obj["pixel_values"],
            image_hash=hash(tuple(obj["image_hashes"])),
        )
        image_hash = ret.image_hash
        ret.pad_values = [
            (image_hash) % vocab_size,
            (image_hash >> 16) % vocab_size,
            (image_hash >> 32) % vocab_size,
            (image_hash >> 64) % vocab_size,
        ]
        ret.image_sizes = obj["image_sizes"]
        # Only when pixel values is not None we have modalities
<<<<<<< HEAD
        ret.modalities = obj["modalities"]
        ret.input_ids = obj["input_ids"]
        ret.image_input_idx = obj["image_input_idx"]
        ret.image_masks = obj["image_masks"]
=======
        ret.modalities = obj["modalities"] or ["image"]
>>>>>>> 7b69d91b
        return ret


class Req:
    """The input and output status of a request."""

    def __init__(
        self,
        rid: str,
        origin_input_text: str,
        origin_input_ids: Tuple[int],
        sampling_params: SamplingParams,
        lora_path: Optional[str] = None,
    ):
        # Input and output info
        self.rid = rid
        self.origin_input_text = origin_input_text
        self.origin_input_ids_unpadded = origin_input_ids  # Before image padding
        self.origin_input_ids = origin_input_ids
        self.output_ids = []  # Each decode stage's output ids
        self.fill_ids = None  # fill_ids = origin_input_ids + output_ids

        self.sampling_params = sampling_params
        self.lora_path = lora_path

        # Memory info
        self.req_pool_idx = None

        # Check finish
        self.tokenizer = None
        self.finished_reason = None
        self.stream = False

        # For incremental decoding
        # ----- | --------- read_ids -------|
        # ----- |   surr_ids  |
        # xxxxx | xxxxxxxxxxx | xxxxxxxxxxx |
        # ----- ^ ----------- ^ ----------- ^
        # ----- 1 ----------- 2 ----------- 3
        # 1: surr_offset
        # 2: read_offset
        # 3: last token
        self.vid = 0  # version id to sync decode status with in detokenizer_manager
        self.decoded_text = ""
        self.surr_offset = None  # Surrounding offset to defeat the cleanup algorithm
        self.read_offset = None

        # The number of decoded tokens for token usage report. Note that
        # this does not include the jump forward tokens.
        self.completion_tokens_wo_jump_forward = 0

        # For vision inputs
        self.image_inputs: Optional[ImageInputs] = None

        # Prefix info
        self.prefix_indices = []
        self.extend_input_len = 0
        self.last_node = None

        # Logprobs (arguments)
        self.return_logprob = False
        self.logprob_start_len = 0
        self.top_logprobs_num = 0

        # Logprobs (return value)
        self.normalized_prompt_logprob = None
        self.input_token_logprobs = None
        self.input_top_logprobs = None
        self.output_token_logprobs = []
        self.output_top_logprobs = []

        # Logprobs (internal values)
        # The tokens is prefilled but need to be considered as decode tokens
        # and should be updated for the decode logprobs
        self.last_update_decode_tokens = 0
        # The relative logprob_start_len in an extend batch
        self.extend_logprob_start_len = 0

        # Embedding
        self.embedding = None

        # Constrained decoding
        self.regex_fsm: RegexGuide = None
        self.regex_fsm_state: int = 0
        self.jump_forward_map: JumpForwardMap = None

    # whether request reached finished condition
    def finished(self) -> bool:
        return self.finished_reason is not None

    def init_next_round_input(self, tree_cache: Optional[BasePrefixCache] = None):
        self.fill_ids = self.origin_input_ids + self.output_ids
        if tree_cache is not None:
            self.prefix_indices, self.last_node = tree_cache.match_prefix(
                rid=self.rid, key=self.adjust_max_prefix_ids()
            )
        self.extend_input_len = len(self.fill_ids) - len(self.prefix_indices)

    def adjust_max_prefix_ids(self):
        self.fill_ids = self.origin_input_ids + self.output_ids
        input_len = len(self.fill_ids)

        # FIXME: To work around some bugs in logprob computation, we need to ensure each
        # request has at least one token. Later, we can relax this requirement and use `input_len`.
        max_prefix_len = input_len - 1

        if self.sampling_params.max_new_tokens > 0:
            # Need at least one token to compute logits
            max_prefix_len = min(max_prefix_len, input_len - 1)

        if self.return_logprob:
            if self.normalized_prompt_logprob is None:
                # Need at least two tokens to compute normalized logprob
                max_prefix_len = min(max_prefix_len, input_len - 2)
            max_prefix_len = min(max_prefix_len, self.logprob_start_len)

        max_prefix_len = max(max_prefix_len, 0)
        return self.fill_ids[:max_prefix_len]

    # Based on https://github.com/vllm-project/vllm/blob/7a64d24aad69e4d2548aa0bf528d9fe63428ab01/vllm/transformers_utils/detokenizer.py#L194-L313
    def init_incremental_detokenize(self):
        first_iter = self.surr_offset is None or self.read_offset is None

        if first_iter:
            self.read_offset = len(self.origin_input_ids_unpadded)
            self.surr_offset = max(
                self.read_offset - INIT_INCREMENTAL_DETOKENIZATION_OFFSET, 0
            )

        all_ids = self.origin_input_ids_unpadded + self.output_ids
        return all_ids[self.surr_offset :], self.read_offset - self.surr_offset

    def get_next_inc_detokenization(self):
        if self.tokenizer is None:
            return False, ""
        read_ids, read_offset = self.init_incremental_detokenize()
        surr_ids = read_ids[:read_offset]

        surr_text = self.tokenizer.decode(
            surr_ids,
            skip_special_tokens=self.sampling_params.skip_special_tokens,
            spaces_between_special_tokens=self.sampling_params.spaces_between_special_tokens,
        )
        new_text = self.tokenizer.decode(
            read_ids,
            skip_special_tokens=self.sampling_params.skip_special_tokens,
            spaces_between_special_tokens=self.sampling_params.spaces_between_special_tokens,
        )

        if len(new_text) > len(surr_text) and not new_text.endswith("�"):
            return True, new_text[len(surr_text) :]

        return False, ""

    def check_finished(self):
        if self.finished():
            return

        if len(self.output_ids) >= self.sampling_params.max_new_tokens:
            self.finished_reason = FINISH_LENGTH(
                length=self.sampling_params.max_new_tokens
            )
            return

        last_token_id = self.output_ids[-1]

        matched_eos = last_token_id in self.sampling_params.stop_token_ids

        if self.tokenizer is not None:
            matched_eos |= last_token_id == self.tokenizer.eos_token_id

        if matched_eos and not self.sampling_params.ignore_eos:
            self.finished_reason = FINISH_MATCHED_TOKEN(matched=last_token_id)
            return

        if len(self.sampling_params.stop_strs) > 0:
            tail_str = self.tokenizer.decode(
                self.output_ids[-(self.sampling_params.stop_str_max_len + 1) :]
            )

            for stop_str in self.sampling_params.stop_strs:
                if stop_str in tail_str or stop_str in self.decoded_text:
                    self.finished_reason = FINISH_MATCHED_STR(matched=stop_str)
                    return

    def jump_forward_and_retokenize(self, jump_forward_str, next_state):
        if self.origin_input_text is None:
            # Recovering text can only use unpadded ids
            self.origin_input_text = self.tokenizer.decode(
                self.origin_input_ids_unpadded
            )

        all_text = self.origin_input_text + self.decoded_text + jump_forward_str
        all_ids = self.tokenizer.encode(all_text)
        if not all_ids:
            logger.warning("Encoded all_text resulted in empty all_ids")
            return False

        prompt_tokens = len(self.origin_input_ids_unpadded)
        if prompt_tokens > len(all_ids):
            logger.warning("prompt_tokens is larger than encoded all_ids")
            return False

        if all_ids[prompt_tokens - 1] != self.origin_input_ids_unpadded[-1]:
            # TODO(lsyin): fix token fusion
            logger.warning(
                "Token fusion between input and output, try to avoid this by removing the space at the end of the input."
            )
            return False

        old_output_ids = self.output_ids
        self.output_ids = all_ids[prompt_tokens:]
        self.decoded_text = self.decoded_text + jump_forward_str
        self.surr_offset = prompt_tokens
        self.read_offset = len(all_ids)

        # NOTE: A trick to reduce the surrouding tokens decoding overhead
        for i in range(0, INIT_INCREMENTAL_DETOKENIZATION_OFFSET):
            surr_text_ = self.tokenizer.decode(
                all_ids[self.read_offset - i : self.read_offset]
            )
            if not surr_text_.endswith("�"):
                self.surr_offset = self.read_offset - i
                break

        self.regex_fsm_state = next_state

        if self.return_logprob:
            # For fast-forward part's logprobs
            k = 0
            for i, old_id in enumerate(old_output_ids):
                if old_id == self.output_ids[i]:
                    k = k + 1
                else:
                    break
            self.output_token_logprobs = self.output_token_logprobs[:k]
            self.output_top_logprobs = self.output_top_logprobs[:k]
            self.logprob_start_len = prompt_tokens + k
            self.last_update_decode_tokens = len(self.output_ids) - k

        return True

    def __repr__(self):
        return f"rid(n={self.rid}, " f"input_ids={self.origin_input_ids}, "


@dataclass
class ScheduleBatch:
    """Store all inforamtion of a batch."""

    # Request, memory pool, and cache
    reqs: List[Req]
    req_to_token_pool: ReqToTokenPool
    token_to_kv_pool: BaseTokenToKVPool
    tree_cache: BasePrefixCache

    forward_mode: ForwardMode = None
    sampling_info: SamplingBatchInfo = None

    # Batched arguments to model runner
    input_ids: List[int] = None
    req_pool_indices: List[int] = None
    seq_lens: List[int] = None
    out_cache_loc: torch.Tensor = None

    # For processing logprobs
    return_logprob: bool = False
    top_logprobs_nums: Optional[List[int]] = None

    # For extend and mixed chunekd prefill
    prefix_lens: List[int] = None
    extend_lens: List[int] = None
    extend_num_tokens: int = None
    running_bs: int = None

    # Stream
    has_stream: bool = False

    # Has regex
    has_regex: bool = False

    @classmethod
    def init_new(cls, reqs, req_to_token_pool, token_to_kv_pool, tree_cache):
        return_logprob = any(req.return_logprob for req in reqs)
        has_stream = any(req.stream for req in reqs)
        has_regex = any(req.regex_fsm for req in reqs)

        return cls(
            reqs=reqs,
            req_to_token_pool=req_to_token_pool,
            token_to_kv_pool=token_to_kv_pool,
            tree_cache=tree_cache,
            return_logprob=return_logprob,
            has_stream=has_stream,
            has_regex=has_regex,
        )

    def batch_size(self):
        return len(self.reqs)

    def is_empty(self):
        return len(self.reqs) == 0

    def alloc_req_slots(self, num_reqs):
        req_pool_indices = self.req_to_token_pool.alloc(num_reqs)
        if req_pool_indices is None:
            raise RuntimeError(
                "Out of memory. "
                "Please set a smaller number for `--max-running-requests`."
            )
        return req_pool_indices

    def alloc_token_slots(self, num_tokens: int):
        out_cache_loc = self.token_to_kv_pool.alloc(num_tokens)

        if out_cache_loc is None:
            if self.tree_cache is not None:
                self.tree_cache.evict(num_tokens, self.token_to_kv_pool.free)
                out_cache_loc = self.token_to_kv_pool.alloc(num_tokens)

            if out_cache_loc is None:
                logger.error("Prefill out of memory. Try to lower your batch size.")
                if self.tree_cache is not None:
                    self.tree_cache.pretty_print()
                exit(1)

        return out_cache_loc

    def prepare_for_extend(self, vocab_size: int):
        self.forward_mode = ForwardMode.EXTEND

        bs = len(self.reqs)
        reqs = self.reqs
        input_ids = [r.fill_ids[len(r.prefix_indices) :] for r in reqs]
        extend_num_tokens = sum(len(ids) for ids in input_ids)
        seq_lens = []

        # Allocate memory
        req_pool_indices = self.alloc_req_slots(bs)
        out_cache_loc = self.alloc_token_slots(extend_num_tokens)

        pt = 0
        for i, req in enumerate(reqs):
            req.req_pool_idx = req_pool_indices[i]
            pre_len, seq_len = len(req.prefix_indices), len(req.fill_ids)
            seq_lens.append(seq_len)
            assert seq_len - pre_len == req.extend_input_len

            if pre_len > 0:
                self.req_to_token_pool.req_to_token[req.req_pool_idx][
                    :pre_len
                ] = req.prefix_indices

            self.req_to_token_pool.req_to_token[req.req_pool_idx][pre_len:seq_len] = (
                out_cache_loc[pt : pt + req.extend_input_len]
            )

            # Compute the relative logprob_start_len in an extend batch
            if req.logprob_start_len >= pre_len:
                extend_logprob_start_len = min(
                    req.logprob_start_len - pre_len, req.extend_input_len - 1
                )
            else:
                extend_logprob_start_len = req.extend_input_len - 1

            req.extend_logprob_start_len = extend_logprob_start_len
            pt += req.extend_input_len

        # Set fields
        with out_cache_loc.device:
            self.input_ids = torch.tensor(sum(input_ids, []), dtype=torch.int32)
            self.req_pool_indices = torch.tensor(req_pool_indices)
            self.seq_lens = torch.tensor(seq_lens)

        self.extend_num_tokens = extend_num_tokens
        self.out_cache_loc = out_cache_loc
        if self.return_logprob:
            self.top_logprobs_nums = [r.top_logprobs_num for r in reqs]
        self.prefix_lens = [len(r.prefix_indices) for r in reqs]
        self.extend_lens = [r.extend_input_len for r in reqs]
        self.extend_logprob_start_lens = [r.extend_logprob_start_len for r in reqs]

        self.sampling_info = SamplingBatchInfo.from_schedule_batch(self, vocab_size)

    def mix_with_running(self, running_batch: "ScheduleBatch"):
        self.forward_mode = ForwardMode.MIXED
        running_bs = running_batch.batch_size()

        for req in running_batch.reqs:
            req.fill_ids = req.origin_input_ids + req.output_ids
            req.extend_input_len = 1

        input_ids = torch.cat([self.input_ids, running_batch.input_ids])
        out_cache_loc = torch.cat([self.out_cache_loc, running_batch.out_cache_loc])
        extend_num_tokens = self.extend_num_tokens + running_bs

        self.merge_batch(running_batch)
        self.input_ids = input_ids
        self.out_cache_loc = out_cache_loc
        self.extend_num_tokens = extend_num_tokens

        # NOTE: prefix_indices is what has been cached, but we don't cache each decode step
        self.prefix_lens.extend(
            [
                len(r.origin_input_ids) + len(r.output_ids) - 1
                for r in running_batch.reqs
            ]
        )
        self.extend_lens.extend([1] * running_bs)
        self.extend_logprob_start_lens.extend([0] * running_bs)

    def check_decode_mem(self):
        bs = len(self.reqs)
        if self.token_to_kv_pool.available_size() >= bs:
            return True

        self.tree_cache.evict(bs, self.token_to_kv_pool.free)

        if self.token_to_kv_pool.available_size() >= bs:
            return True

        return False

    def retract_decode(self):
        sorted_indices = [i for i in range(len(self.reqs))]

        # TODO(lsyin): improve retraction policy for radix cache
        sorted_indices.sort(
            key=lambda i: (
                len(self.reqs[i].output_ids),
                -len(self.reqs[i].origin_input_ids),
            ),
            reverse=True,
        )

        retracted_reqs = []
        seq_lens_cpu = self.seq_lens.cpu().numpy()
        while (
            self.token_to_kv_pool.available_size()
            < len(sorted_indices) * global_config.retract_decode_steps
        ):
            if len(sorted_indices) == 1:
                # Corner case: only one request left
                assert (
                    self.token_to_kv_pool.available_size() > 0
                ), "No space left for only one request"
                break

            idx = sorted_indices.pop()
            req = self.reqs[idx]
            retracted_reqs.append(req)

            if isinstance(self.tree_cache, ChunkCache):
                # ChunkCache does not have eviction
                token_indices = self.req_to_token_pool.req_to_token[req.req_pool_idx][
                    : seq_lens_cpu[idx]
                ]
                self.token_to_kv_pool.free(token_indices)
                self.req_to_token_pool.free(req.req_pool_idx)
                del self.tree_cache.entries[req.rid]
            else:
                # TODO: apply more fine-grained retraction
                last_uncached_pos = len(req.prefix_indices)
                token_indices = self.req_to_token_pool.req_to_token[req.req_pool_idx][
                    last_uncached_pos : seq_lens_cpu[idx]
                ]
                self.token_to_kv_pool.free(token_indices)
                self.req_to_token_pool.free(req.req_pool_idx)

                # release the last node
                self.tree_cache.dec_lock_ref(req.last_node)

                # NOTE(lsyin): we should use the newly evictable memory instantly.
                residual_size = (
                    len(sorted_indices) * global_config.retract_decode_steps
                    - self.token_to_kv_pool.available_size()
                )
                residual_size = max(0, residual_size)
                self.tree_cache.evict(residual_size, self.token_to_kv_pool.free)

            req.prefix_indices = []
            req.last_node = None
            req.extend_input_len = 0

            # For incremental logprobs
            req.last_update_decode_tokens = 0
            req.logprob_start_len = 10**9

        self.filter_batch(sorted_indices)

        # Reqs in batch are filtered
        total_decoded_tokens = sum(len(r.output_ids) for r in self.reqs)
        total_max_new_tokens = sum(r.sampling_params.max_new_tokens for r in self.reqs)

        new_estimate_ratio = (
            total_decoded_tokens + global_config.retract_decode_steps * len(self.reqs)
        ) / total_max_new_tokens
        new_estimate_ratio = min(1.0, new_estimate_ratio)

        return retracted_reqs, new_estimate_ratio

    def check_for_jump_forward(self, pad_input_ids_func):
        jump_forward_reqs = []
        filter_indices = [i for i in range(len(self.reqs))]

        for i, req in enumerate(self.reqs):
            if req.jump_forward_map is not None:
                jump_forward_bytes = req.jump_forward_map.jump_forward_byte(
                    req.regex_fsm_state
                )
                if jump_forward_bytes is not None and len(jump_forward_bytes) > 1:
                    suffix_bytes = []
                    continuation_range = range(0x80, 0xC0)
                    cur_state = req.regex_fsm_state
                    while (
                        len(jump_forward_bytes)
                        and jump_forward_bytes[0][0] in continuation_range
                    ):
                        # continuation bytes
                        byte_edge = jump_forward_bytes.pop(0)
                        suffix_bytes.append(byte_edge[0])
                        cur_state = byte_edge[1]

                    suffix_tokens = [f"<0x{hex(b)[2:].upper()}>" for b in suffix_bytes]
                    suffix_ids = req.tokenizer.convert_tokens_to_ids(suffix_tokens)

                    # Current ids, for cache and revert
                    cur_all_ids = tuple(req.origin_input_ids + req.output_ids)[:-1]
                    cur_output_ids = req.output_ids

                    req.output_ids.extend(suffix_ids)
                    decode_res, new_text = req.get_next_inc_detokenization()
                    if not decode_res:
                        req.output_ids = cur_output_ids
                        continue

                    (
                        jump_forward_str,
                        next_state,
                    ) = req.jump_forward_map.jump_forward_symbol(cur_state)

                    # Make the incrementally decoded text part of jump_forward_str
                    # so that the UTF-8 will not corrupt
                    jump_forward_str = new_text + jump_forward_str
                    if not req.jump_forward_and_retokenize(
                        jump_forward_str, next_state
                    ):
                        req.output_ids = cur_output_ids
                        continue

                    # The decode status has diverged from detokenizer_manager
                    req.vid += 1

                    # insert the old request into tree_cache
                    self.tree_cache.cache_finished_req(req, cur_all_ids)

                    # re-applying image padding
                    if req.image_inputs is not None:
                        req.origin_input_ids = pad_input_ids_func(
                            req.origin_input_ids_unpadded, req.image_inputs
                        )

                    jump_forward_reqs.append(req)
                    filter_indices.remove(i)

        self.filter_batch(filter_indices)

        return jump_forward_reqs

    def prepare_for_decode(self, input_ids=None):
        self.forward_mode = ForwardMode.DECODE

        if input_ids is None:
            input_ids = [
                r.output_ids[-1] if r.output_ids else r.origin_input_ids[-1]
                for r in self.reqs
            ]

        self.input_ids = torch.tensor(
            input_ids, dtype=torch.int32, device=self.seq_lens.device
        )
        self.seq_lens.add_(1)

        # Alloc mem
        bs = len(self.reqs)
        self.out_cache_loc = self.alloc_token_slots(bs)

        self.req_to_token_pool.req_to_token[
            self.req_pool_indices, self.seq_lens - 1
        ] = self.out_cache_loc

    def filter_batch(self, unfinished_indices: List[int]):
        if unfinished_indices is None or len(unfinished_indices) == 0:
            # Filter out all requests
            self.reqs = []
            return

        if len(unfinished_indices) == len(self.reqs):
            # No need to filter
            return

        self.reqs = [self.reqs[i] for i in unfinished_indices]
        new_indices = torch.tensor(
            unfinished_indices, dtype=torch.int32, device=self.seq_lens.device
        )
        self.req_pool_indices = self.req_pool_indices[new_indices]
        self.seq_lens = self.seq_lens[new_indices]
        self.out_cache_loc = None
        self.return_logprob = any(req.return_logprob for req in self.reqs)
        if self.return_logprob:
            self.top_logprobs_nums = [
                self.top_logprobs_nums[i] for i in unfinished_indices
            ]
        else:
            self.top_logprobs_nums = None

        self.has_stream = any(req.stream for req in self.reqs)
        self.has_regex = any(req.regex_fsm for req in self.reqs)

        self.sampling_info.filter_batch(unfinished_indices, new_indices)

    def merge_batch(self, other: "ScheduleBatch"):
        # Penalizer orchestrator must be merged before Batch.reqs is merged. This is because
        # orchestrator.merge() depends on Batch.reqs during preparation of each penalizers, so it
        # needs to be called with pre-merged Batch.reqs.
        self.sampling_info.merge_batch(other.sampling_info)

        self.req_pool_indices = torch.concat(
            [self.req_pool_indices, other.req_pool_indices]
        )
        self.seq_lens = torch.concat([self.seq_lens, other.seq_lens])
        self.out_cache_loc = None
        if self.return_logprob and other.return_logprob:
            self.top_logprobs_nums.extend(other.top_logprobs_nums)
        elif self.return_logprob:
            self.top_logprobs_nums.extend([0] * len(other.reqs))
        elif other.return_logprob:
            self.top_logprobs_nums = [0] * len(self.reqs) + other.top_logprobs_nums
        self.reqs.extend(other.reqs)

        self.return_logprob = self.return_logprob or other.return_logprob
        self.has_stream = self.has_stream or other.has_stream
        self.has_regex = self.has_regex or other.has_regex

    def get_model_worker_batch(self):
        if self.forward_mode.is_decode():
            extend_seq_lens = extend_prefix_lens = extend_logprob_start_lens = (
                image_inputs
            ) = None
        else:
            extend_seq_lens = self.extend_lens
            extend_prefix_lens = self.prefix_lens
            extend_logprob_start_lens = self.extend_logprob_start_lens
            image_inputs = [r.image_inputs for r in self.reqs]

        lora_paths = [req.lora_path for req in self.reqs]
        if self.has_regex:
            self.sampling_info.regex_fsms = [req.regex_fsm for req in self.reqs]
            self.sampling_info.regex_fsm_states = [
                req.regex_fsm_state for req in self.reqs
            ]

        return ModelWorkerBatch(
            forward_mode=self.forward_mode,
            input_ids=self.input_ids,
            req_pool_indices=self.req_pool_indices,
            seq_lens=self.seq_lens,
            out_cache_loc=self.out_cache_loc,
            return_logprob=self.return_logprob,
            top_logprobs_nums=self.top_logprobs_nums,
            extend_seq_lens=extend_seq_lens,
            extend_prefix_lens=extend_prefix_lens,
            extend_logprob_start_lens=extend_logprob_start_lens,
            image_inputs=image_inputs,
            lora_paths=lora_paths,
            sampling_info=self.sampling_info,
        )


@dataclass
class ModelWorkerBatch:
    # The forward mode
    forward_mode: ForwardMode
    # The input ids
    input_ids: torch.Tensor
    # The indices of requests in the req_to_token_pool
    req_pool_indices: torch.Tensor
    # The sequence length
    seq_lens: torch.Tensor
    # The indices of output tokens in the token_to_kv_pool
    out_cache_loc: torch.Tensor

    # For logprob
    return_logprob: bool
    top_logprobs_nums: Optional[List[int]]

    # For extend
    extend_seq_lens: Optional[List[int]]
    extend_prefix_lens: Optional[List[int]]
    extend_logprob_start_lens: Optional[List[int]]

    # For multimodal
    image_inputs: Optional[List[ImageInputs]]

    # For LoRA
    lora_paths: Optional[List[str]]

    # Sampling info
    sampling_info: SamplingBatchInfo<|MERGE_RESOLUTION|>--- conflicted
+++ resolved
@@ -148,14 +148,10 @@
         ]
         ret.image_sizes = obj["image_sizes"]
         # Only when pixel values is not None we have modalities
-<<<<<<< HEAD
-        ret.modalities = obj["modalities"]
         ret.input_ids = obj["input_ids"]
         ret.image_input_idx = obj["image_input_idx"]
         ret.image_masks = obj["image_masks"]
-=======
         ret.modalities = obj["modalities"] or ["image"]
->>>>>>> 7b69d91b
         return ret
 
 
