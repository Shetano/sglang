--- conflicted
+++ resolved
@@ -107,7 +107,8 @@
         set_random_seed(server_args.random_seed)
 
         # Print info
-        logger.info(f"[rank={self.tp_rank}] "
+        logger.info(
+            f"[rank={self.tp_rank}] "
             f"max_total_num_token={self.max_total_num_token}, "
             f"max_prefill_num_token={self.max_prefill_num_token}, "
             f"context_len={self.model_config.context_len}, "
@@ -291,13 +292,8 @@
                     req.sampling_params.regex
                 )
 
-<<<<<<< HEAD
-        # Truncate long prompts
+        # Truncate prompts that are too long
         req.origin_input_ids = req.origin_input_ids[: self.model_config.context_len - 1]
-=======
-        # Truncate prompts that are too long
-        req.input_ids = req.input_ids[: self.model_config.context_len - 1]
->>>>>>> 2cea6146
         req.sampling_params.max_new_tokens = min(
             req.sampling_params.max_new_tokens,
             self.model_config.context_len - 1 - len(req.origin_input_ids),
