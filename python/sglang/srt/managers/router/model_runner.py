import importlib
import importlib.resources
import inspect
import logging
from dataclasses import dataclass
from functools import lru_cache
from pathlib import Path

import numpy as np
import torch
from sglang.srt.managers.router.infer_batch import Batch, ForwardMode
from sglang.srt.memory_pool import ReqToTokenPool, TokenToKVPool
from sglang.srt.utils import is_multimodal_model
from sglang.utils import get_available_gpu_memory
from vllm.model_executor.layers.quantization.awq import AWQConfig
from vllm.model_executor.layers.quantization.gptq import GPTQConfig
from vllm.model_executor.layers.quantization.marlin import MarlinConfig
from vllm.model_executor.model_loader import _set_default_torch_dtype
from vllm.model_executor.parallel_utils.parallel_state import initialize_model_parallel

<<<<<<< HEAD
=======
import importlib
import pkgutil

import sglang

>>>>>>> 64ee9c03
QUANTIONCONFIG_MAPPING = {"awq": AWQConfig, "gptq": GPTQConfig, "marlin": MarlinConfig}

logger = logging.getLogger("model_runner")


# for server args in model endpoints
global_server_args_dict: dict = None


@lru_cache()
def import_model_classes():
    model_arch_name_to_cls = {}
<<<<<<< HEAD
    for f in importlib.resources.files("sglang.srt.models").iterdir():
        if f.name.endswith(".py"):
            module_name = Path(f.name).with_suffix("")
            module = importlib.import_module(f"sglang.srt.models.{module_name}")
=======
    package_name = "sglang.srt.models"
    package = importlib.import_module(package_name)
    for finder, name, ispkg in pkgutil.iter_modules(package.__path__, package_name + '.'):
        if not ispkg:
            module = importlib.import_module(name)
>>>>>>> 64ee9c03
            if hasattr(module, "EntryClass"):
                model_arch_name_to_cls[module.EntryClass.__name__] = module.EntryClass
    return model_arch_name_to_cls


def get_model_cls_by_arch_name(model_arch_names):
    model_arch_name_to_cls = import_model_classes()

    model_class = None
    for arch in model_arch_names:
        if arch in model_arch_name_to_cls:
            model_class = model_arch_name_to_cls[arch]
            break
    else:
        raise ValueError(
            f"Unsupported architectures: {arch}. "
            f"Supported list: {list(model_arch_name_to_cls.keys())}"
        )
    return model_class


@dataclass
class InputMetadata:
    model_runner: "ModelRunner"
    forward_mode: ForwardMode
    batch_size: int
    total_num_tokens: int
    max_seq_len: int
    req_pool_indices: torch.Tensor
    start_loc: torch.Tensor
    seq_lens: torch.Tensor
    prefix_lens: torch.Tensor
    positions: torch.Tensor
    req_to_token_pool: ReqToTokenPool
    token_to_kv_pool: TokenToKVPool

    # for extend
    extend_seq_lens: torch.Tensor = None
    extend_start_loc: torch.Tensor = None
    max_extend_len: int = 0

    out_cache_loc: torch.Tensor = None
    out_cache_cont_start: torch.Tensor = None
    out_cache_cont_end: torch.Tensor = None

    other_kv_index: torch.Tensor = None
    return_logprob: bool = False

    # for flashinfer
    qo_indptr: torch.Tensor = None
    kv_indptr: torch.Tensor = None
    kv_indices: torch.Tensor = None
    kv_last_page_len: torch.Tensor = None
    prefill_wrapper = None
    decode_wrapper = None

    def init_flashinfer_args(self, tp_size):
        from flashinfer import (
            BatchDecodeWithPagedKVCacheWrapper,
            BatchPrefillWithPagedKVCacheWrapper,
        )

        self.kv_indptr = torch.zeros(
            (self.batch_size + 1,), dtype=torch.int32, device="cuda"
        )
        self.kv_indptr[1:] = torch.cumsum(self.seq_lens, dim=0)
        self.kv_indices = torch.cat(
            [
                self.req_to_token_pool.req_to_token[
                    self.req_pool_indices[i].item(), : self.seq_lens[i].item()
                ]
                for i in range(self.batch_size)
            ],
            dim=0,
        ).contiguous()
        self.kv_last_page_len = torch.ones(
            (self.batch_size,), dtype=torch.int32, device="cuda"
        )

        workspace_buffer = torch.empty(
            32 * 1024 * 1024, dtype=torch.int8, device="cuda"
        )
        if (
            self.forward_mode == ForwardMode.PREFILL
            or self.forward_mode == ForwardMode.EXTEND
        ):
            self.qo_indptr = torch.zeros(
                (self.batch_size + 1,), dtype=torch.int32, device="cuda"
            )
            self.qo_indptr[1:] = torch.cumsum(self.extend_seq_lens, dim=0)
            self.prefill_wrapper = BatchPrefillWithPagedKVCacheWrapper(
                workspace_buffer, "NHD"
            )
            args = [
                self.qo_indptr,
                self.kv_indptr,
                self.kv_indices,
                self.kv_last_page_len,
                self.model_runner.model_config.num_attention_heads // tp_size,
                self.model_runner.model_config.num_key_value_heads // tp_size,
            ]

            # flashinfer >= 0.0.3
            # FIXME: Drop this when flashinfer updates to 0.0.4
            if (
                len(inspect.signature(self.prefill_wrapper.begin_forward).parameters)
                == 7
            ):
                args.append(self.model_runner.model_config.head_dim)

            self.prefill_wrapper.begin_forward(*args)
        else:
            self.decode_wrapper = BatchDecodeWithPagedKVCacheWrapper(
                workspace_buffer, "NHD"
            )
            self.decode_wrapper.begin_forward(
                self.kv_indptr,
                self.kv_indices,
                self.kv_last_page_len,
                self.model_runner.model_config.num_attention_heads // tp_size,
                self.model_runner.model_config.num_key_value_heads // tp_size,
                self.model_runner.model_config.head_dim,
                1,
                "NONE",
                "float16",
            )

    def init_extend_args(self):
        self.extend_seq_lens = self.seq_lens - self.prefix_lens
        self.extend_start_loc = torch.zeros_like(self.seq_lens)
        self.extend_start_loc[1:] = torch.cumsum(self.extend_seq_lens[:-1], dim=0)
        self.max_extend_len = int(torch.max(self.extend_seq_lens))

    @classmethod
    def create(
        cls,
        model_runner,
        tp_size,
        forward_mode,
        req_pool_indices,
        seq_lens,
        prefix_lens,
        position_ids_offsets,
        out_cache_loc,
        out_cache_cont_start=None,
        out_cache_cont_end=None,
        return_logprob=False,
    ):
        batch_size = len(req_pool_indices)
        start_loc = torch.zeros((batch_size,), dtype=torch.int32, device="cuda")
        start_loc[1:] = torch.cumsum(seq_lens[:-1], dim=0)
        total_num_tokens = int(torch.sum(seq_lens))
        max_seq_len = int(torch.max(seq_lens))

        if forward_mode == ForwardMode.DECODE:
            positions = ((seq_lens - 1) + position_ids_offsets).to(torch.int64)
            other_kv_index = model_runner.req_to_token_pool.req_to_token[
                req_pool_indices[0], seq_lens[0] - 1
            ].item()
        else:
            seq_lens_np = seq_lens.cpu().numpy()
            prefix_lens_np = prefix_lens.cpu().numpy()
            position_ids_offsets_np = position_ids_offsets.cpu().numpy()
            positions = torch.tensor(
                np.concatenate(
                    [
                        np.arange(
                            prefix_lens_np[i] + position_ids_offsets_np[i],
                            seq_lens_np[i] + position_ids_offsets_np[i],
                        )
                        for i in range(batch_size)
                    ],
                    axis=0,
                ),
                device="cuda",
            )
            other_kv_index = None

        ret = cls(
            model_runner=model_runner,
            forward_mode=forward_mode,
            batch_size=batch_size,
            total_num_tokens=total_num_tokens,
            max_seq_len=max_seq_len,
            req_pool_indices=req_pool_indices,
            start_loc=start_loc,
            seq_lens=seq_lens,
            prefix_lens=prefix_lens,
            positions=positions,
            req_to_token_pool=model_runner.req_to_token_pool,
            token_to_kv_pool=model_runner.token_to_kv_pool,
            out_cache_loc=out_cache_loc,
            out_cache_cont_start=out_cache_cont_start,
            out_cache_cont_end=out_cache_cont_end,
            return_logprob=return_logprob,
            other_kv_index=other_kv_index,
        )

        if forward_mode == ForwardMode.EXTEND:
            ret.init_extend_args()

        if global_server_args_dict.get("enable_flashinfer", False):
            ret.init_flashinfer_args(tp_size)

        return ret


class ModelRunner:
    def __init__(
        self,
        model_config,
        mem_fraction_static,
        tp_rank,
        tp_size,
        nccl_port,
        load_format="auto",
        trust_remote_code=True,
        server_args_dict: dict = {},
    ):
        self.model_config = model_config
        self.mem_fraction_static = mem_fraction_static
        self.tp_rank = tp_rank
        self.tp_size = tp_size
        self.nccl_port = nccl_port
        self.load_format = load_format
        self.trust_remote_code = trust_remote_code

        global global_server_args_dict
        global_server_args_dict = server_args_dict

        # Init torch distributed
        torch.cuda.set_device(self.tp_rank)
        torch.distributed.init_process_group(
            backend="nccl",
            world_size=self.tp_size,
            rank=self.tp_rank,
            init_method=f"tcp://127.0.0.1:{self.nccl_port}",
        )

        # A small all_reduce for warmup.
        if self.tp_size > 1:
            torch.distributed.all_reduce(torch.zeros(1).cuda())
        initialize_model_parallel(tensor_model_parallel_size=self.tp_size)

        total_gpu_memory = get_available_gpu_memory(
            self.tp_rank, distributed=self.tp_size > 1
        ) * (1 << 30)
        self.load_model()
        self.init_memory_pool(total_gpu_memory)

        self.is_multimodal_model = is_multimodal_model(self.model_config)

    def load_model(self):
        """See also vllm/model_executor/model_loader.py::get_model"""
        # Select model class
        architectures = getattr(self.model_config.hf_config, "architectures", [])
        model_class = get_model_cls_by_arch_name(architectures)
        logger.info(f"Rank {self.tp_rank}: load weight begin.")

        # Load weights
        linear_method = None
        with _set_default_torch_dtype(torch.float16):
            with torch.device("cuda"):
                hf_quant_config = getattr(
                    self.model_config.hf_config, "quantization_config", None
                )
                if hf_quant_config is not None:
                    hf_quant_method = hf_quant_config["quant_method"]

                    # compat: autogptq uses is_marlin_format within quant config
                    if (
                        hf_quant_method == "gptq"
                        and "is_marlin_format" in hf_quant_config
                        and hf_quant_config["is_marlin_format"]
                    ):
                        hf_quant_method = "marlin"
                    quant_config_class = QUANTIONCONFIG_MAPPING.get(hf_quant_method)

                    if quant_config_class is None:
                        raise ValueError(
                            f"Unsupported quantization method: {hf_quant_config['quant_method']}"
                        )
                    quant_config = quant_config_class.from_config(hf_quant_config)
                    logger.info(f"quant_config: {quant_config}")
                    linear_method = quant_config.get_linear_method()
                model = model_class(
                    config=self.model_config.hf_config, linear_method=linear_method
                )
            model.load_weights(
                self.model_config.path,
                cache_dir=None,
                load_format=self.load_format,
                revision=None,
            )
        self.model = model.eval()

        logger.info(f"Rank {self.tp_rank}: load weight end.")

    def profile_max_num_token(self, total_gpu_memory):
        available_gpu_memory = get_available_gpu_memory(
            self.tp_rank, distributed=self.tp_size > 1
        ) * (1 << 30)
        head_dim = self.model_config.head_dim
        head_num = self.model_config.num_key_value_heads // self.tp_size
        cell_size = head_num * head_dim * self.model_config.num_hidden_layers * 2 * 2
        rest_memory = available_gpu_memory - total_gpu_memory * (
            1 - self.mem_fraction_static
        )
        max_num_token = int(rest_memory // cell_size)
        return max_num_token

    def init_memory_pool(self, total_gpu_memory):
        self.max_total_num_token = self.profile_max_num_token(total_gpu_memory)

        if self.max_total_num_token <= 0:
            raise RuntimeError(
                "Not enought memory. " "Please try to increase --mem-fraction-static."
            )

        self.req_to_token_pool = ReqToTokenPool(
            int(self.max_total_num_token / self.model_config.context_len * 256),
            self.model_config.context_len + 8,
        )
        self.token_to_kv_pool = TokenToKVPool(
            self.max_total_num_token,
            dtype=torch.float16,
            head_num=self.model_config.num_key_value_heads // self.tp_size,
            head_dim=self.model_config.head_dim,
            layer_num=self.model_config.num_hidden_layers,
        )

    @torch.inference_mode()
    def forward_prefill(
        self,
        input_ids,
        req_pool_indices,
        seq_lens,
        prefix_lens,
        position_ids_offsets,
        out_cache_loc,
        return_logprob,
    ):
        input_metadata = InputMetadata.create(
            self,
            forward_mode=ForwardMode.PREFILL,
            tp_size=self.tp_size,
            req_pool_indices=req_pool_indices,
            seq_lens=seq_lens,
            prefix_lens=prefix_lens,
            position_ids_offsets=position_ids_offsets,
            out_cache_loc=out_cache_loc,
            return_logprob=return_logprob,
        )
        return self.model.forward(input_ids, input_metadata.positions, input_metadata)

    @torch.inference_mode()
    def forward_extend(
        self,
        input_ids,
        req_pool_indices,
        seq_lens,
        prefix_lens,
        position_ids_offsets,
        out_cache_loc,
        return_logprob,
    ):
        input_metadata = InputMetadata.create(
            self,
            forward_mode=ForwardMode.EXTEND,
            tp_size=self.tp_size,
            req_pool_indices=req_pool_indices,
            seq_lens=seq_lens,
            prefix_lens=prefix_lens,
            position_ids_offsets=position_ids_offsets,
            out_cache_loc=out_cache_loc,
            return_logprob=return_logprob,
        )
        return self.model.forward(input_ids, input_metadata.positions, input_metadata)

    @torch.inference_mode()
    def forward_decode(
        self,
        input_ids,
        req_pool_indices,
        seq_lens,
        prefix_lens,
        position_ids_offsets,
        out_cache_loc,
        out_cache_cont_start,
        out_cache_cont_end,
        return_logprob,
    ):
        input_metadata = InputMetadata.create(
            self,
            forward_mode=ForwardMode.DECODE,
            tp_size=self.tp_size,
            req_pool_indices=req_pool_indices,
            seq_lens=seq_lens,
            prefix_lens=prefix_lens,
            position_ids_offsets=position_ids_offsets,
            out_cache_loc=out_cache_loc,
            out_cache_cont_start=out_cache_cont_start,
            out_cache_cont_end=out_cache_cont_end,
            return_logprob=return_logprob,
        )
        return self.model.forward(input_ids, input_metadata.positions, input_metadata)

    @torch.inference_mode()
    def forward_extend_multi_modal(
        self,
        input_ids,
        pixel_values,
        image_sizes,
        image_offsets,
        req_pool_indices,
        seq_lens,
        prefix_lens,
        position_ids_offsets,
        out_cache_loc,
        return_logprob,
    ):
        input_metadata = InputMetadata.create(
            self,
            forward_mode=ForwardMode.EXTEND,
            tp_size=self.tp_size,
            req_pool_indices=req_pool_indices,
            seq_lens=seq_lens,
            prefix_lens=prefix_lens,
            position_ids_offsets=position_ids_offsets,
            out_cache_loc=out_cache_loc,
            return_logprob=return_logprob,
        )
        return self.model.forward(
            input_ids,
            input_metadata.positions,
            input_metadata,
            pixel_values,
            image_sizes,
            image_offsets,
        )

    def forward(self, batch: Batch, forward_mode: ForwardMode, return_logprob=False):
        if self.is_multimodal_model and forward_mode == ForwardMode.EXTEND:
            kwargs = {
                "input_ids": batch.input_ids,
                "pixel_values": batch.pixel_values,
                "image_sizes": batch.image_sizes,
                "image_offsets": batch.image_offsets,
                "req_pool_indices": batch.req_pool_indices,
                "seq_lens": batch.seq_lens,
                "prefix_lens": batch.prefix_lens,
                "position_ids_offsets": batch.position_ids_offsets,
                "out_cache_loc": batch.out_cache_loc,
                "return_logprob": return_logprob,
            }
            return self.forward_extend_multi_modal(**kwargs)
        else:
            kwargs = {
                "input_ids": batch.input_ids,
                "req_pool_indices": batch.req_pool_indices,
                "seq_lens": batch.seq_lens,
                "prefix_lens": batch.prefix_lens,
                "position_ids_offsets": batch.position_ids_offsets,
                "out_cache_loc": batch.out_cache_loc,
                "return_logprob": return_logprob,
            }

        if forward_mode == ForwardMode.DECODE:
            kwargs["out_cache_cont_start"] = batch.out_cache_cont_start
            kwargs["out_cache_cont_end"] = batch.out_cache_cont_end
            return self.forward_decode(**kwargs)
        elif forward_mode == ForwardMode.EXTEND:
            return self.forward_extend(**kwargs)
        elif forward_mode == ForwardMode.PREFILL:
            return self.forward_prefill(**kwargs)
        else:
            raise ValueError(f"Invaid forward mode: {forward_mode}")<|MERGE_RESOLUTION|>--- conflicted
+++ resolved
@@ -2,9 +2,9 @@
 import importlib.resources
 import inspect
 import logging
+import pkgutil
 from dataclasses import dataclass
 from functools import lru_cache
-from pathlib import Path
 
 import numpy as np
 import torch
@@ -18,14 +18,6 @@
 from vllm.model_executor.model_loader import _set_default_torch_dtype
 from vllm.model_executor.parallel_utils.parallel_state import initialize_model_parallel
 
-<<<<<<< HEAD
-=======
-import importlib
-import pkgutil
-
-import sglang
-
->>>>>>> 64ee9c03
 QUANTIONCONFIG_MAPPING = {"awq": AWQConfig, "gptq": GPTQConfig, "marlin": MarlinConfig}
 
 logger = logging.getLogger("model_runner")
@@ -38,18 +30,11 @@
 @lru_cache()
 def import_model_classes():
     model_arch_name_to_cls = {}
-<<<<<<< HEAD
-    for f in importlib.resources.files("sglang.srt.models").iterdir():
-        if f.name.endswith(".py"):
-            module_name = Path(f.name).with_suffix("")
-            module = importlib.import_module(f"sglang.srt.models.{module_name}")
-=======
     package_name = "sglang.srt.models"
     package = importlib.import_module(package_name)
-    for finder, name, ispkg in pkgutil.iter_modules(package.__path__, package_name + '.'):
+    for _, name, ispkg in pkgutil.iter_modules(package.__path__, package_name + "."):
         if not ispkg:
             module = importlib.import_module(name)
->>>>>>> 64ee9c03
             if hasattr(module, "EntryClass"):
                 model_arch_name_to_cls[module.EntryClass.__name__] = module.EntryClass
     return model_arch_name_to_cls
