--- conflicted
+++ resolved
@@ -95,14 +95,11 @@
     # Whether to return hidden states
     return_hidden_states: bool = False
 
-<<<<<<< HEAD
     # For disaggregation
     prefill_host: Optional[str] = None
     prefill_tpworker0_bootstrap_port: Optional[int] = None
-=======
     # For disaggregated inference
     bootstrap_host: Optional[str] = None
->>>>>>> 44afde82
     bootstrap_room: Optional[int] = None
 
     def normalize_batch_and_arguments(self):
@@ -445,14 +442,8 @@
     # Whether to return hidden states
     return_hidden_states: bool = False
 
-<<<<<<< HEAD
-    # For disaggregation
-    prefill_host: Optional[str] = None
-    prefill_tpworker0_bootstrap_port: Optional[int] = None
-=======
     # For disaggregated inference
     bootstrap_host: Optional[str] = None
->>>>>>> 44afde82
     bootstrap_room: Optional[int] = None
 
 
