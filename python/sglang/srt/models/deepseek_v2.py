# Copyright 2023-2024 SGLang Team
# Licensed under the Apache License, Version 2.0 (the "License");
# you may not use this file except in compliance with the License.
# You may obtain a copy of the License at
#
#     http://www.apache.org/licenses/LICENSE-2.0
#
# Unless required by applicable law or agreed to in writing, software
# distributed under the License is distributed on an "AS IS" BASIS,
# WITHOUT WARRANTIES OR CONDITIONS OF ANY KIND, either express or implied.
# See the License for the specific language governing permissions and
# limitations under the License.
# ==============================================================================

# Adapted from:
# https://github.com/vllm-project/vllm/blob/fb6af8bc086328ca6659e72d11ffd4309ce4de22/vllm/model_executor/models/deepseek_v2.py
"""Inference-only DeepseekV2 model."""

import logging
import os
from typing import Any, Dict, Iterable, Optional, Tuple

import torch
import torch.nn.functional as F
from torch import nn
from tqdm import tqdm
from transformers import PretrainedConfig

from sglang.srt.distributed import (
    get_tensor_model_parallel_rank,
    get_tensor_model_parallel_world_size,
    parallel_state,
    tensor_model_parallel_all_reduce,
)
from sglang.srt.layers.activation import SiluAndMul
from sglang.srt.layers.dp_attention import (
    dp_gather_partial,
    dp_scatter,
    get_attention_dp_size,
    get_attention_tp_rank,
    get_attention_tp_size,
    tp_all_gather,
    tp_reduce_scatter,
)
from sglang.srt.layers.layernorm import RMSNorm
from sglang.srt.layers.linear import (
    ColumnParallelLinear,
    MergedColumnParallelLinear,
    ReplicatedLinear,
    RowParallelLinear,
)
from sglang.srt.layers.logits_processor import LogitsProcessor
from sglang.srt.layers.moe.ep_moe.layer import DeepEPMoE, EPMoE
from sglang.srt.layers.moe.ep_moe.token_dispatcher import DeepEPDispatcher
from sglang.srt.layers.moe.fused_moe_triton import FusedMoE
from sglang.srt.layers.moe.topk import select_experts
from sglang.srt.layers.quantization.base_config import QuantizationConfig
from sglang.srt.layers.quantization.fp8_utils import (
    block_quant_to_tensor_quant,
    input_to_float8,
    normalize_e4m3fn_to_e4m3fnuz,
)
from sglang.srt.layers.quantization.int8_utils import (
    block_dequant as int8_block_dequant,
)
from sglang.srt.layers.radix_attention import RadixAttention
from sglang.srt.layers.rotary_embedding import get_rope, get_rope_wrapper
from sglang.srt.layers.vocab_parallel_embedding import (
    ParallelLMHead,
    VocabParallelEmbedding,
)
from sglang.srt.managers.expert_distribution import ExpertDistributionRecorder
from sglang.srt.managers.schedule_batch import global_server_args_dict
from sglang.srt.model_executor.forward_batch_info import ForwardBatch, ForwardMode
from sglang.srt.model_loader.weight_utils import default_weight_loader
<<<<<<< HEAD
from sglang.srt.utils import (
    add_prefix,
    get_bool_env_var,
    is_cuda,
    is_cuda_available,
    is_hip,
)
=======
from sglang.srt.utils import DeepEPMode, add_prefix, is_cuda, is_hip
>>>>>>> ade714a6

_is_hip = is_hip()
_is_cuda = is_cuda()

if _is_cuda:
    from sgl_kernel import awq_dequantize, bmm_fp8
else:
    from vllm import _custom_ops as ops

if _is_hip:
    from sglang.srt.layers.attention.triton_ops.rocm_mla_decode_rope import (
        decode_attention_fwd_grouped_rope,
    )

expert_distribution_recorder = ExpertDistributionRecorder()

logger = logging.getLogger(__name__)


class DeepseekV2MLP(nn.Module):
    def __init__(
        self,
        hidden_size: int,
        intermediate_size: int,
        hidden_act: str,
        quant_config: Optional[QuantizationConfig] = None,
        reduce_results: bool = True,
        prefix: str = "",
        tp_rank: Optional[int] = None,
        tp_size: Optional[int] = None,
    ) -> None:
        super().__init__()
        self.gate_up_proj = MergedColumnParallelLinear(
            hidden_size,
            [intermediate_size] * 2,
            bias=False,
            quant_config=quant_config,
            prefix=add_prefix("gate_up_proj", prefix),
            tp_rank=tp_rank,
            tp_size=tp_size,
        )
        self.down_proj = RowParallelLinear(
            intermediate_size,
            hidden_size,
            bias=False,
            quant_config=quant_config,
            reduce_results=reduce_results,
            prefix=add_prefix("down_proj", prefix),
            tp_rank=tp_rank,
            tp_size=tp_size,
        )
        if hidden_act != "silu":
            raise ValueError(
                f"Unsupported activation: {hidden_act}. "
                "Only silu is supported for now."
            )
        self.act_fn = SiluAndMul()

    def forward(self, x):
        gate_up, _ = self.gate_up_proj(x)
        x = self.act_fn(gate_up)
        x, _ = self.down_proj(x)
        return x


class MoEGate(nn.Module):
    def __init__(
        self,
        config,
        prefix: str = "",
    ):
        super().__init__()
        self.weight = nn.Parameter(
            torch.empty((config.n_routed_experts, config.hidden_size))
        )
        if config.topk_method == "noaux_tc":
            self.e_score_correction_bias = nn.Parameter(
                torch.empty((config.n_routed_experts))
            )
        else:
            self.e_score_correction_bias = None

    def forward(self, hidden_states):
        logits = F.linear(hidden_states, self.weight, None)
        return logits


class DeepseekV2MoE(nn.Module):

    def __init__(
        self,
        config: PretrainedConfig,
        quant_config: Optional[QuantizationConfig] = None,
        prefix: str = "",
    ):
        super().__init__()
        self.tp_size = get_tensor_model_parallel_world_size()
        self.routed_scaling_factor = config.routed_scaling_factor
        self.n_shared_experts = config.n_shared_experts
        self.n_share_experts_fusion = (
            global_server_args_dict["n_share_experts_fusion"]
            if global_server_args_dict["n_share_experts_fusion"] is not None
            else 0
        )

        self.routed_scaling_factor = config.routed_scaling_factor
        if self.tp_size > config.n_routed_experts:
            raise ValueError(
                f"Tensor parallel size {self.tp_size} is greater than "
                f"the number of experts {config.n_routed_experts}."
            )

        if config.hidden_act != "silu":
            raise ValueError(
                f"Unsupported activation: {config.hidden_act}. "
                "Only silu is supported for now."
            )

        self.gate = MoEGate(config=config, prefix=add_prefix("gate", prefix))

        MoEImpl = (
            DeepEPMoE
            if global_server_args_dict["enable_deepep_moe"]
            else (EPMoE if global_server_args_dict["enable_ep_moe"] else FusedMoE)
        )

        self.experts = MoEImpl(
<<<<<<< HEAD
            num_experts=config.n_routed_experts,
            num_shared_experts=(
                config.n_shared_experts if get_bool_env_var("CK_MOE") and _is_hip else 0
            ),
            top_k=config.num_experts_per_tok,
=======
            num_experts=config.n_routed_experts + self.n_share_experts_fusion,
            top_k=config.num_experts_per_tok + min(self.n_share_experts_fusion, 1),
>>>>>>> ade714a6
            hidden_size=config.hidden_size,
            intermediate_size=config.moe_intermediate_size,
            renormalize=config.norm_topk_prob,
            quant_config=quant_config,
            use_grouped_topk=True,
            num_expert_group=config.n_group,
            topk_group=config.topk_group,
            correction_bias=self.gate.e_score_correction_bias,
            routed_scaling_factor=self.routed_scaling_factor,
            prefix=add_prefix("experts", prefix),
            **(
                dict(deepep_mode=DeepEPMode[global_server_args_dict["deepep_mode"]])
                if global_server_args_dict["enable_deepep_moe"]
                else {}
            ),
        )

<<<<<<< HEAD
        if config.n_shared_experts is not None and not get_bool_env_var("CK_MOE"):
=======
        if config.n_shared_experts is not None and self.n_share_experts_fusion == 0:
>>>>>>> ade714a6
            intermediate_size = config.moe_intermediate_size * config.n_shared_experts
            # disable tp for shared experts when enable deepep moe
            if not global_server_args_dict["enable_deepep_moe"]:
                self.shared_experts = DeepseekV2MLP(
                    hidden_size=config.hidden_size,
                    intermediate_size=intermediate_size,
                    hidden_act=config.hidden_act,
                    quant_config=quant_config,
                    reduce_results=False,
                    prefix=add_prefix("shared_experts", prefix),
                )
            else:
                self.shared_experts = DeepseekV2MLP(
                    hidden_size=config.hidden_size,
                    intermediate_size=intermediate_size,
                    hidden_act=config.hidden_act,
                    quant_config=quant_config,
                    reduce_results=False,
                    prefix=add_prefix("shared_experts", prefix),
                    tp_rank=0,
                    tp_size=1,
                )

        if global_server_args_dict["enable_deepep_moe"]:
            # TODO: we will support tp < ep in the future
            self.ep_size = get_tensor_model_parallel_world_size()
            self.num_experts = config.n_routed_experts
            self.top_k = config.num_experts_per_tok
            self.renormalize = config.norm_topk_prob
            self.topk_group = config.topk_group
            self.num_expert_group = config.n_group
            self.correction_bias = (
                self.gate.e_score_correction_bias.data
                if self.gate.e_score_correction_bias is not None
                else None
            )

            self.deepep_dispatcher = DeepEPDispatcher(
                group=parallel_state.get_tp_group().device_group,
                router_topk=self.top_k,
                permute_fusion=True,
                num_experts=config.n_routed_experts,
                num_local_experts=config.n_routed_experts // self.tp_size,
                hidden_size=config.hidden_size,
                params_dtype=config.torch_dtype,
                deepep_mode=DeepEPMode[global_server_args_dict["deepep_mode"]],
                async_finish=True,  # TODO
                return_recv_hook=True,
            )

    def forward(
        self, hidden_states: torch.Tensor, forward_mode: Optional[ForwardMode] = None
    ) -> torch.Tensor:
        if not global_server_args_dict["enable_deepep_moe"]:
            return self.forward_normal(hidden_states)
        else:
            return self.forward_deepep(hidden_states, forward_mode)

    def forward_normal(self, hidden_states: torch.Tensor) -> torch.Tensor:
<<<<<<< HEAD
=======
        if self.n_shared_experts is not None and self.n_share_experts_fusion == 0:
            shared_output = self.shared_experts(hidden_states)
        else:
            shared_output = None
>>>>>>> ade714a6
        # router_logits: (num_tokens, n_experts)
        router_logits = self.gate(hidden_states)
        if _is_hip and get_bool_env_var("CK_MOE"):
            final_hidden_states = self.experts(
                hidden_states=hidden_states, router_logits=router_logits
            )
            if self.tp_size > 1:
                final_hidden_states = tensor_model_parallel_all_reduce(
                    final_hidden_states
                )
            return final_hidden_states.view(final_hidden_states.shape)
        if self.n_shared_experts is not None:
            shared_output = self.shared_experts(hidden_states)
        final_hidden_states = (
            self.experts(hidden_states=hidden_states, router_logits=router_logits)
            * self.routed_scaling_factor
        )
        if shared_output is not None:
            final_hidden_states = final_hidden_states + shared_output
        if self.tp_size > 1:
            final_hidden_states = tensor_model_parallel_all_reduce(final_hidden_states)
        return final_hidden_states

    def forward_deepep(
        self, hidden_states: torch.Tensor, forward_mode: ForwardMode
    ) -> torch.Tensor:
        shared_output = None
        topk_idx = torch.full(
            (0, self.top_k), -1, dtype=torch.int, device=hidden_states.device
        )
        topk_weights = torch.empty(
            (0, self.top_k), dtype=torch.float32, device=hidden_states.device
        )
        if (
            forward_mode is not None
            and not forward_mode.is_idle()
            and hidden_states.shape[0] > 0
        ):
            # router_logits: (num_tokens, n_experts)
            router_logits = self.gate(hidden_states)
            if self.n_shared_experts is not None:
                shared_output = self.shared_experts(hidden_states)
            topk_weights, topk_idx = select_experts(
                hidden_states=hidden_states,
                router_logits=router_logits,
                top_k=self.top_k,
                use_grouped_topk=True,
                renormalize=self.renormalize,
                topk_group=self.topk_group,
                num_expert_group=self.num_expert_group,
                correction_bias=self.correction_bias,
            )
        if self.ep_size > 1:
            (
                hidden_states,
                topk_idx,
                topk_weights,
                reorder_topk_ids,
                seg_indptr,
                masked_m,
                expected_m,
            ) = self.deepep_dispatcher.dispatch(
                hidden_states,
                topk_idx,
                topk_weights,
                self.num_experts,
                forward_mode=forward_mode,
            )
        final_hidden_states = (
            self.experts(
                hidden_states=hidden_states,
                reorder_topk_ids=reorder_topk_ids,
                seg_indptr=seg_indptr,
                masked_m=masked_m,
                expected_m=expected_m,
                forward_mode=forward_mode,
            )
            * self.routed_scaling_factor
        )
        if self.ep_size > 1:
            final_hidden_states = self.deepep_dispatcher.combine(
                final_hidden_states,
                topk_idx,
                topk_weights,
                forward_mode,
            )
        if shared_output is not None:
            final_hidden_states = final_hidden_states + shared_output

        return final_hidden_states


def yarn_get_mscale(scale: float = 1, mscale: float = 1) -> float:
    import math

    if scale <= 1:
        return 1.0
    return 0.1 * mscale * math.log(scale) + 1.0


class DeepseekV2Attention(nn.Module):

    def __init__(
        self,
        config: PretrainedConfig,
        hidden_size: int,
        num_heads: int,
        qk_nope_head_dim: int,
        qk_rope_head_dim: int,
        v_head_dim: int,
        q_lora_rank: int,
        kv_lora_rank: int,
        rope_theta: float = 10000,
        rope_scaling: Optional[Dict[str, Any]] = None,
        max_position_embeddings: int = 8192,
        quant_config: Optional[QuantizationConfig] = None,
        layer_id=None,
        reduce_results: bool = True,
        prefix: str = "",
    ) -> None:
        super().__init__()
        self.layer_id = layer_id
        self.hidden_size = hidden_size
        self.qk_nope_head_dim = qk_nope_head_dim
        self.qk_rope_head_dim = qk_rope_head_dim
        self.qk_head_dim = qk_nope_head_dim + qk_rope_head_dim
        self.v_head_dim = v_head_dim
        self.q_lora_rank = q_lora_rank
        self.kv_lora_rank = kv_lora_rank

        self.dp_size = get_attention_dp_size()
        attn_tp_rank = get_attention_tp_rank()
        attn_tp_size = get_attention_tp_size()

        self.num_heads = num_heads
        assert num_heads % attn_tp_size == 0
        self.num_local_heads = num_heads // attn_tp_size
        self.scaling = self.qk_head_dim**-0.5
        self.rope_theta = rope_theta
        self.max_position_embeddings = max_position_embeddings

        if self.q_lora_rank is not None:
            self.q_a_proj = ReplicatedLinear(
                self.hidden_size,
                self.q_lora_rank,
                bias=False,
                quant_config=quant_config,
                prefix=add_prefix("q_a_proj", prefix),
            )
            self.q_a_layernorm = RMSNorm(self.q_lora_rank, eps=config.rms_norm_eps)
            self.q_b_proj = ColumnParallelLinear(
                q_lora_rank,
                self.num_heads * self.qk_head_dim,
                bias=False,
                quant_config=quant_config,
                prefix=add_prefix("q_b_proj", prefix),
            )
        else:
            self.q_proj = ColumnParallelLinear(
                self.hidden_size,
                self.num_heads * self.qk_head_dim,
                bias=False,
                quant_config=quant_config,
                prefix=add_prefix("q_proj", prefix),
                tp_rank=attn_tp_rank,
                tp_size=attn_tp_size,
            )

        self.kv_a_proj_with_mqa = ReplicatedLinear(
            self.hidden_size,
            self.kv_lora_rank + self.qk_rope_head_dim,
            bias=False,
            quant_config=quant_config,
            prefix=add_prefix("kv_a_proj_with_mqa", prefix),
        )
        self.kv_a_layernorm = RMSNorm(self.kv_lora_rank, eps=config.rms_norm_eps)
        self.kv_b_proj = ColumnParallelLinear(
            self.kv_lora_rank,
            self.num_heads * (self.qk_nope_head_dim + self.v_head_dim),
            bias=False,
            quant_config=quant_config,
            prefix=add_prefix("kv_b_proj", prefix),
        )
        # O projection.
        self.o_proj = RowParallelLinear(
            self.num_heads * self.v_head_dim,
            self.hidden_size,
            bias=False,
            quant_config=quant_config,
            prefix=add_prefix("o_proj", prefix),
            reduce_results=reduce_results,
            tp_rank=attn_tp_rank,
            tp_size=attn_tp_size,
        )
        rope_scaling["rope_type"] = "deepseek_yarn"
        self.rotary_emb = get_rope_wrapper(
            qk_rope_head_dim,
            rotary_dim=qk_rope_head_dim,
            max_position=max_position_embeddings,
            base=rope_theta,
            rope_scaling=rope_scaling,
            is_neox_style=False,
            device=global_server_args_dict["device"],
        )

        if rope_scaling:
            mscale_all_dim = rope_scaling.get("mscale_all_dim", False)
            scaling_factor = rope_scaling["factor"]
            mscale = yarn_get_mscale(scaling_factor, float(mscale_all_dim))
            self.scaling = self.scaling * mscale * mscale

        # TODO, support head_size 192
        self.attn = RadixAttention(
            self.num_local_heads,
            256,
            self.scaling,
            num_kv_heads=self.num_local_heads,
            layer_id=layer_id,
            prefix=add_prefix("attn", prefix),
        )

    def forward(
        self,
        positions: torch.Tensor,
        hidden_states: torch.Tensor,
        forward_batch: ForwardBatch,
    ) -> torch.Tensor:
        if hidden_states.shape[0] == 0:
            assert (
                not self.o_proj.reduce_results
            ), "short-circuiting allreduce will lead to hangs"
            return hidden_states

        if self.q_lora_rank is not None:
            q = self.q_a_proj(hidden_states)[0]
            q = self.q_a_layernorm(q)
            q = self.q_b_proj(q)[0].view(-1, self.num_local_heads, self.qk_head_dim)
        else:
            q = self.q_proj(hidden_states)[0].view(
                -1, self.num_local_heads, self.qk_head_dim
            )
        _, q_pe = q.split([self.qk_nope_head_dim, self.qk_rope_head_dim], dim=-1)
        latent_cache = self.kv_a_proj_with_mqa(hidden_states)[0]
        kv_a, _ = latent_cache.split([self.kv_lora_rank, self.qk_rope_head_dim], dim=-1)
        latent_cache = latent_cache.unsqueeze(1)
        kv_a = self.kv_a_layernorm(kv_a.contiguous())
        kv = self.kv_b_proj(kv_a)[0]
        kv = kv.view(-1, self.num_local_heads, self.qk_nope_head_dim + self.v_head_dim)
        k_nope, v = kv.split([self.qk_nope_head_dim, self.v_head_dim], dim=-1)
        k_pe = latent_cache[:, :, self.kv_lora_rank :]
        q_pe, k_pe = self.rotary_emb(positions, q_pe, k_pe)
        q[..., self.qk_nope_head_dim :] = q_pe
        k = torch.empty_like(q)
        k[..., : self.qk_nope_head_dim] = k_nope
        k[..., self.qk_nope_head_dim :] = k_pe
        q = torch.nn.functional.pad(q, [0, 256 - self.qk_head_dim], value=0).view(
            -1, self.num_local_heads * 256
        )
        k = torch.nn.functional.pad(k, [0, 256 - self.qk_head_dim], value=0).view(
            -1, self.num_local_heads * 256
        )
        v = torch.nn.functional.pad(v, [0, 256 - self.v_head_dim], value=0).view(
            -1, self.num_local_heads * 256
        )
        attn_output = self.attn(q, k, v, forward_batch)
        attn_output = attn_output.view(-1, self.num_local_heads, 256)[
            ..., : self.v_head_dim
        ].reshape(-1, self.num_local_heads * self.v_head_dim)
        output, _ = self.o_proj(attn_output)
        return output


class DeepseekV2AttentionMLA(nn.Module):

    def __init__(
        self,
        config: PretrainedConfig,
        hidden_size: int,
        num_heads: int,
        qk_nope_head_dim: int,
        qk_rope_head_dim: int,
        v_head_dim: int,
        q_lora_rank: int,
        kv_lora_rank: int,
        rope_theta: float = 10000,
        rope_scaling: Optional[Dict[str, Any]] = None,
        max_position_embeddings: int = 8192,
        quant_config: Optional[QuantizationConfig] = None,
        reduce_results: bool = True,
        layer_id: int = None,
        prefix: str = "",
    ) -> None:
        super().__init__()
        self.layer_id = layer_id
        self.hidden_size = hidden_size
        self.qk_nope_head_dim = qk_nope_head_dim
        self.qk_rope_head_dim = qk_rope_head_dim
        self.qk_head_dim = qk_nope_head_dim + qk_rope_head_dim
        self.v_head_dim = v_head_dim
        self.q_lora_rank = q_lora_rank
        self.kv_lora_rank = kv_lora_rank
        self.dp_size = get_attention_dp_size()
        attn_tp_rank = get_attention_tp_rank()
        attn_tp_size = get_attention_tp_size()

        self.num_heads = num_heads
        assert num_heads % attn_tp_size == 0
        self.num_local_heads = num_heads // attn_tp_size
        self.scaling = self.qk_head_dim**-0.5
        self.rope_theta = rope_theta
        self.max_position_embeddings = max_position_embeddings

        # For tensor parallel attention
        if self.q_lora_rank is not None:
            self.q_a_proj = ReplicatedLinear(
                self.hidden_size,
                self.q_lora_rank,
                bias=False,
                quant_config=quant_config,
                prefix=add_prefix("q_a_proj", prefix),
            )
            self.q_a_layernorm = RMSNorm(self.q_lora_rank, eps=config.rms_norm_eps)
            self.q_b_proj = ColumnParallelLinear(
                q_lora_rank,
                self.num_heads * self.qk_head_dim,
                bias=False,
                quant_config=quant_config,
                prefix=add_prefix("q_b_proj", prefix),
                tp_rank=attn_tp_rank,
                tp_size=attn_tp_size,
            )
        else:
            self.q_proj = ColumnParallelLinear(
                self.hidden_size,
                self.num_heads * self.qk_head_dim,
                bias=False,
                quant_config=quant_config,
                prefix=add_prefix("q_proj", prefix),
                tp_rank=attn_tp_rank,
                tp_size=attn_tp_size,
            )
        self.kv_b_proj = ColumnParallelLinear(
            self.kv_lora_rank,
            self.num_heads * (self.qk_nope_head_dim + self.v_head_dim),
            bias=False,
            quant_config=quant_config,
            prefix=add_prefix("kv_b_proj", prefix),
            tp_rank=attn_tp_rank,
            tp_size=attn_tp_size,
        )
        # O projection.
        self.o_proj = RowParallelLinear(
            self.num_heads * self.v_head_dim,
            self.hidden_size,
            bias=False,
            quant_config=quant_config,
            reduce_results=reduce_results,
            prefix=add_prefix("o_proj", prefix),
            tp_rank=attn_tp_rank,
            tp_size=attn_tp_size,
        )

        self.kv_a_proj_with_mqa = ReplicatedLinear(
            self.hidden_size,
            self.kv_lora_rank + self.qk_rope_head_dim,
            bias=False,
            quant_config=quant_config,
            prefix=add_prefix("kv_a_proj_with_mqa", prefix),
        )
        self.kv_a_layernorm = RMSNorm(self.kv_lora_rank, eps=config.rms_norm_eps)

        if rope_scaling:
            rope_scaling["rope_type"] = "deepseek_yarn"

        self.rotary_emb = get_rope(
            qk_rope_head_dim,
            rotary_dim=qk_rope_head_dim,
            max_position=max_position_embeddings,
            base=rope_theta,
            rope_scaling=rope_scaling,
            is_neox_style=False,
        )

        if rope_scaling:
            mscale_all_dim = rope_scaling.get("mscale_all_dim", False)
            scaling_factor = rope_scaling["factor"]
            mscale = yarn_get_mscale(scaling_factor, float(mscale_all_dim))
            self.scaling = self.scaling * mscale * mscale
            # TODO aiter dsv rope
            # if _is_hip and get_bool_env_var("CK_MOE"):
            #    self.rotary_emb.forward = self.rotary_emb.forward_new
        else:
            self.rotary_emb.forward = self.rotary_emb.forward_native

        self.attn_mqa = RadixAttention(
            self.num_local_heads,
            self.kv_lora_rank + self.qk_rope_head_dim,
            self.scaling,
            num_kv_heads=1,
            layer_id=layer_id,
            v_head_dim=self.kv_lora_rank,
            prefix=add_prefix("attn_mqa", prefix),
        )

        self.attn_mha = RadixAttention(
            self.num_local_heads,
            self.qk_nope_head_dim + self.qk_rope_head_dim,
            self.scaling,
            num_kv_heads=self.num_local_heads,
            layer_id=layer_id,
            v_head_dim=self.v_head_dim,
            prefix=add_prefix("attn_mha", prefix),
        )

        self.attn_mha.kv_b_proj = None

        self.w_kc = None
        self.w_vc = None
        self.w_scale = None

        self.flashinfer_mla_disable_ragged = global_server_args_dict[
            "flashinfer_mla_disable_ragged"
        ]
        self.attention_backend = global_server_args_dict["attention_backend"]
        self.rocm_fused_decode_mla = os.getenv("SGLANG_ROCM_FUSED_DECODE_MLA") == "1"

    def no_absorb(self, forward_batch: ForwardBatch) -> bool:
        if self.attention_backend == "flashinfer":
            # Flashinfer MLA: Do not absorb when enabling ragged prefill
            return (
                not self.flashinfer_mla_disable_ragged
                and forward_batch.forward_mode.is_extend()
                and not forward_batch.forward_mode.is_target_verify()
                and not forward_batch.forward_mode.is_draft_extend()
                and sum(forward_batch.extend_prefix_lens_cpu) == 0
            )
<<<<<<< HEAD
        elif _is_hip and get_bool_env_var("CK_MOE"):
            return (
                forward_batch.forward_mode.is_extend()
                and not forward_batch.forward_mode.is_target_verify()
                and not forward_batch.forward_mode.is_draft_extend()
            )
=======
        elif self.attention_backend == "fa3":
            # Flash Attention: Keep absorbing for all extend/decode
            return False
>>>>>>> ade714a6
        else:
            # Triton: Use normal computation for prefill and use weight absorption for extend/decode
            return (
                forward_batch.forward_mode.is_extend()
                and not forward_batch.forward_mode.is_target_verify()
                and not forward_batch.forward_mode.is_draft_extend()
                and sum(forward_batch.extend_prefix_lens_cpu) == 0
            )

    def forward(
        self,
        positions: torch.Tensor,
        hidden_states: torch.Tensor,
        forward_batch: ForwardBatch,
    ) -> torch.Tensor:
        if hidden_states.shape[0] == 0:
            assert (
                not self.o_proj.reduce_results
            ), "short-circuiting allreduce will lead to hangs"
            return hidden_states

        if self.attn_mha.kv_b_proj is None:
            self.attn_mha.kv_b_proj = self.kv_b_proj

        if self.no_absorb(forward_batch):
            return self.forward_normal(positions, hidden_states, forward_batch)
        else:
            if _is_hip:
                if (
                    self.rocm_fused_decode_mla
                    and forward_batch.forward_mode.is_decode()
                ):
                    return self.forward_absorb_fused_mla_rope(
                        positions, hidden_states, forward_batch
                    )
                else:
                    return self.forward_absorb(positions, hidden_states, forward_batch)
            else:
                return self.forward_absorb(positions, hidden_states, forward_batch)

    def forward_normal(
        self,
        positions: torch.Tensor,
        hidden_states: torch.Tensor,
        forward_batch: ForwardBatch,
    ) -> torch.Tensor:
        if self.q_lora_rank is not None:
            q = self.q_a_proj(hidden_states)[0]
            q = self.q_a_layernorm(q)
            q = self.q_b_proj(q)[0].view(-1, self.num_local_heads, self.qk_head_dim)
        else:
            q = self.q_proj(hidden_states)[0].view(
                -1, self.num_local_heads, self.qk_head_dim
            )
        _, q_pe = q.split([self.qk_nope_head_dim, self.qk_rope_head_dim], dim=-1)
        latent_cache = self.kv_a_proj_with_mqa(hidden_states)[0]
        kv_a, _ = latent_cache.split([self.kv_lora_rank, self.qk_rope_head_dim], dim=-1)
        latent_cache = latent_cache.unsqueeze(1)
        kv_a = self.kv_a_layernorm(kv_a.contiguous())
        kv = self.kv_b_proj(kv_a)[0]
        kv = kv.view(-1, self.num_local_heads, self.qk_nope_head_dim + self.v_head_dim)
        k_nope = kv[..., : self.qk_nope_head_dim]
        v = kv[..., self.qk_nope_head_dim :]
        k_pe = latent_cache[:, :, self.kv_lora_rank :]
        q_pe, k_pe = self.rotary_emb(positions, q_pe, k_pe)
        q[..., self.qk_nope_head_dim :] = q_pe
        k = torch.empty_like(q)
        k[..., : self.qk_nope_head_dim] = k_nope
        k[..., self.qk_nope_head_dim :] = k_pe

        latent_cache[:, :, : self.kv_lora_rank] = kv_a.unsqueeze(1)
        latent_cache[:, :, self.kv_lora_rank :] = k_pe

        # Save latent cache
        forward_batch.token_to_kv_pool.set_kv_buffer(
            self.attn_mha, forward_batch.out_cache_loc, latent_cache, None
        )
        attn_output = self.attn_mha(q, k, v, forward_batch, save_kv_cache=False)
        attn_output = attn_output.reshape(-1, self.num_local_heads * self.v_head_dim)
        output, _ = self.o_proj(attn_output)
        return output

    def forward_absorb(
        self,
        positions: torch.Tensor,
        hidden_states: torch.Tensor,
        forward_batch: ForwardBatch,
    ) -> torch.Tensor:
        q_len = hidden_states.shape[0]
        q_input = hidden_states.new_empty(
            q_len, self.num_local_heads, self.kv_lora_rank + self.qk_rope_head_dim
        )
        if self.q_lora_rank is not None:
            q = self.q_a_proj(hidden_states)[0]
            q = self.q_a_layernorm(q)
            q = self.q_b_proj(q)[0].view(-1, self.num_local_heads, self.qk_head_dim)
        else:
            q = self.q_proj(hidden_states)[0].view(
                -1, self.num_local_heads, self.qk_head_dim
            )
        q_nope, q_pe = q.split([self.qk_nope_head_dim, self.qk_rope_head_dim], dim=-1)

        if self.w_kc.dtype == torch.float8_e4m3fnuz:
            # TODO(kernel): add bmm_fp8 for torch.float8_e4m3fnuz
            q_nope_out = torch.bmm(
                q_nope.to(torch.bfloat16).transpose(0, 1),
                self.w_kc.to(torch.bfloat16) * self.w_scale,
            )
        elif self.w_kc.dtype == torch.float8_e4m3fn:
            q_nope_val, q_nope_scale = input_to_float8(
                q_nope.transpose(0, 1), torch.float8_e4m3fn
            )
            q_nope_out = bmm_fp8(
                q_nope_val, self.w_kc, q_nope_scale, self.w_scale, torch.bfloat16
            )
        else:
            q_nope_out = torch.bmm(q_nope.transpose(0, 1), self.w_kc)
        q_input[..., : self.kv_lora_rank] = q_nope_out.transpose(0, 1)

        latent_cache = self.kv_a_proj_with_mqa(hidden_states)[0]
        v_input = latent_cache[..., : self.kv_lora_rank]
        v_input = self.kv_a_layernorm(v_input.contiguous()).unsqueeze(1)
        k_input = latent_cache.unsqueeze(1)
        k_input[..., : self.kv_lora_rank] = v_input
        k_pe = k_input[..., self.kv_lora_rank :]

        q_pe, k_pe = self.rotary_emb(positions, q_pe, k_pe)
        q_input[..., self.kv_lora_rank :] = q_pe
        k_input[..., self.kv_lora_rank :] = k_pe

        attn_output = self.attn_mqa(q_input, k_input, v_input, forward_batch)
        attn_output = attn_output.view(-1, self.num_local_heads, self.kv_lora_rank)

        if self.w_vc.dtype == torch.float8_e4m3fnuz:
            # TODO(kernel): add bmm_fp8 for torch.float8_e4m3fnuz
            attn_bmm_output = torch.bmm(
                attn_output.to(torch.bfloat16).transpose(0, 1),
                self.w_vc.to(torch.bfloat16) * self.w_scale,
            )
        elif self.w_vc.dtype == torch.float8_e4m3fn:
            attn_output_val, attn_output_scale = input_to_float8(
                attn_output.transpose(0, 1), torch.float8_e4m3fn
            )
            attn_bmm_output = bmm_fp8(
                attn_output_val,
                self.w_vc,
                attn_output_scale,
                self.w_scale,
                torch.bfloat16,
            )
        else:
            attn_bmm_output = torch.bmm(attn_output.transpose(0, 1), self.w_vc)
        attn_output = attn_bmm_output.transpose(0, 1).flatten(1, 2)
        output, _ = self.o_proj(attn_output)

        return output

    def forward_absorb_fused_mla_rope(
        self,
        positions: torch.Tensor,
        hidden_states: torch.Tensor,
        forward_batch: ForwardBatch,
    ) -> torch.Tensor:
        enable_rope_fusion = (
            os.getenv("SGLANG_FUSED_MLA_ENABLE_ROPE_FUSION", "1") == "1"
        )
        q_len = hidden_states.shape[0]
        q_input = hidden_states.new_empty(
            q_len, self.num_local_heads, self.kv_lora_rank + self.qk_rope_head_dim
        )
        if self.q_lora_rank is not None:
            q = self.q_a_proj(hidden_states)[0]
            q = self.q_a_layernorm(q)
            q = self.q_b_proj(q)[0].view(-1, self.num_local_heads, self.qk_head_dim)
        else:
            q = self.q_proj(hidden_states)[0].view(
                -1, self.num_local_heads, self.qk_head_dim
            )
        q_nope, q_pe = q.split([self.qk_nope_head_dim, self.qk_rope_head_dim], dim=-1)

        if self.w_kc.dtype == torch.float8_e4m3fnuz:
            # TODO(kernel): add bmm_fp8 for torch.float8_e4m3fnuz
            q_nope_out = torch.bmm(
                q_nope.to(torch.bfloat16).transpose(0, 1),
                self.w_kc.to(torch.bfloat16) * self.w_scale,
            )
        elif self.w_kc.dtype == torch.float8_e4m3fn:
            q_nope_val, q_nope_scale = input_to_float8(
                q_nope.transpose(0, 1), torch.float8_e4m3fn
            )
            q_nope_out = bmm_fp8(
                q_nope_val, self.w_kc, q_nope_scale, self.w_scale, torch.bfloat16
            )
        else:
            q_nope_out = torch.bmm(q_nope.transpose(0, 1), self.w_kc)
        q_input[..., : self.kv_lora_rank] = q_nope_out.transpose(0, 1)

        latent_cache = self.kv_a_proj_with_mqa(hidden_states)[0]
        v_input = latent_cache[..., : self.kv_lora_rank]
        v_input = self.kv_a_layernorm(v_input.contiguous()).unsqueeze(1)
        k_input = latent_cache.unsqueeze(1)
        k_input[..., : self.kv_lora_rank] = v_input

        if not enable_rope_fusion:
            k_pe = k_input[..., self.kv_lora_rank :]
            q_pe, k_pe = self.rotary_emb(positions, q_pe, k_pe)
            q_input[..., self.kv_lora_rank :] = q_pe
            k_input[..., self.kv_lora_rank :] = k_pe
            k_pe_output = None
        else:
            k_pe_output = torch.empty_like(k_input[..., self.kv_lora_rank :])

        q_input[..., self.kv_lora_rank :] = q_pe

        # attn_output = self.attn_mqa(q_input, k_input, v_input, forward_batch)
        # Use Fused ROPE with use_rope=OFF.
        attn_output = torch.empty(
            (q_len, self.num_local_heads, self.kv_lora_rank),
            dtype=q.dtype,
            device=q.device,
        )
        attn_logits, _, kv_indptr, kv_indices, _, _, _ = (
            forward_batch.attn_backend.forward_metadata
        )
        cos_sin_cache = self.rotary_emb.cos_sin_cache
        num_kv_split = forward_batch.attn_backend.num_kv_splits
        sm_scale = self.attn_mqa.scaling
        if attn_logits is None:
            attn_logits = torch.empty(
                (
                    forward_batch.batch_size,
                    self.num_local_heads,
                    num_kv_split,
                    self.kv_lora_rank + 1,
                ),
                dtype=torch.float32,
                device=q.device,
            )

        # save current latent cache.
        forward_batch.token_to_kv_pool.set_kv_buffer(
            self.attn_mqa, forward_batch.out_cache_loc, k_input, None
        )
        key_cache_buf = forward_batch.token_to_kv_pool.get_key_buffer(
            self.attn_mqa.layer_id
        )
        val_cache_buf = key_cache_buf[..., : self.kv_lora_rank]

        decode_attention_fwd_grouped_rope(
            q_input,
            key_cache_buf,
            val_cache_buf,
            attn_output,
            kv_indptr,
            kv_indices,
            k_pe_output,
            self.kv_lora_rank,
            self.rotary_emb.rotary_dim,
            cos_sin_cache,
            positions,
            attn_logits,
            num_kv_split,
            sm_scale,
            logit_cap=self.attn_mqa.logit_cap,
            use_rope=enable_rope_fusion,
            is_neox_style=self.rotary_emb.is_neox_style,
        )

        if enable_rope_fusion:
            k_input[..., self.kv_lora_rank :] = k_pe_output
            forward_batch.token_to_kv_pool.set_kv_buffer(
                self.attn_mqa, forward_batch.out_cache_loc, k_input, None
            )

        attn_output = attn_output.view(-1, self.num_local_heads, self.kv_lora_rank)

        if self.w_vc.dtype == torch.float8_e4m3fnuz:
            # TODO(kernel): add bmm_fp8 for torch.float8_e4m3fnuz
            attn_bmm_output = torch.bmm(
                attn_output.to(torch.bfloat16).transpose(0, 1),
                self.w_vc.to(torch.bfloat16) * self.w_scale,
            )
        elif self.w_vc.dtype == torch.float8_e4m3fn:
            attn_output_val, attn_output_scale = input_to_float8(
                attn_output.transpose(0, 1), torch.float8_e4m3fn
            )
            attn_bmm_output = bmm_fp8(
                attn_output_val,
                self.w_vc,
                attn_output_scale,
                self.w_scale,
                torch.bfloat16,
            )
        else:
            attn_bmm_output = torch.bmm(attn_output.transpose(0, 1), self.w_vc)
        attn_output = attn_bmm_output.transpose(0, 1).flatten(1, 2)
        output, _ = self.o_proj(attn_output)

        return output


class DeepseekV2DecoderLayer(nn.Module):

    def __init__(
        self,
        config: PretrainedConfig,
        layer_id: int,
        quant_config: Optional[QuantizationConfig] = None,
        is_nextn: bool = False,
        prefix: str = "",
    ) -> None:

        def is_sparse_layer(l: int):
            return (
                config.n_routed_experts is not None
                and l >= config.first_k_dense_replace
                and l % config.moe_layer_freq == 0
            )

        super().__init__()
        self.hidden_size = config.hidden_size
        rope_theta = getattr(config, "rope_theta", 10000)
        rope_scaling = getattr(config, "rope_scaling", None)
        max_position_embeddings = getattr(config, "max_position_embeddings", 8192)
        self.enable_dp_attention = global_server_args_dict["enable_dp_attention"]
        self.layer_id = layer_id
        self.dp_size = get_attention_dp_size()
        self.attn_tp_size = get_attention_tp_size()
        self.attn_tp_rank = get_attention_tp_rank()

        if not global_server_args_dict["disable_mla"]:
            self.self_attn = DeepseekV2AttentionMLA(
                config=config,
                hidden_size=self.hidden_size,
                num_heads=config.num_attention_heads,
                qk_nope_head_dim=config.qk_nope_head_dim,
                qk_rope_head_dim=config.qk_rope_head_dim,
                v_head_dim=config.v_head_dim,
                q_lora_rank=(
                    config.q_lora_rank if hasattr(config, "q_lora_rank") else None
                ),
                kv_lora_rank=config.kv_lora_rank,
                rope_theta=rope_theta,
                rope_scaling=rope_scaling,
                max_position_embeddings=max_position_embeddings,
                quant_config=quant_config,
                layer_id=layer_id,
                reduce_results=False,
                prefix=add_prefix("self_attn", prefix),
            )
        else:
            self.self_attn = DeepseekV2Attention(
                config=config,
                hidden_size=self.hidden_size,
                num_heads=config.num_attention_heads,
                qk_nope_head_dim=config.qk_nope_head_dim,
                qk_rope_head_dim=config.qk_rope_head_dim,
                v_head_dim=config.v_head_dim,
                q_lora_rank=(
                    config.q_lora_rank if hasattr(config, "q_lora_rank") else None
                ),
                kv_lora_rank=config.kv_lora_rank,
                rope_theta=rope_theta,
                rope_scaling=rope_scaling,
                max_position_embeddings=max_position_embeddings,
                quant_config=quant_config,
                layer_id=layer_id,
                reduce_results=False,
                prefix=add_prefix("self_attn", prefix),
            )

        if is_nextn or is_sparse_layer(layer_id):
            self.mlp = DeepseekV2MoE(
                config=config,
                quant_config=quant_config,
                prefix=add_prefix("mlp", prefix),
            )
            self.is_sparse = True
        else:
            self.mlp = DeepseekV2MLP(
                hidden_size=config.hidden_size,
                intermediate_size=config.intermediate_size,
                hidden_act=config.hidden_act,
                quant_config=quant_config,
                prefix=add_prefix("mlp", prefix),
            )
            self.is_sparse = False

        self.input_is_scattered = (
            is_sparse_layer(layer_id - 1)
            and global_server_args_dict["enable_deepep_moe"]
        )
        self.is_last_layer = self.layer_id == config.num_hidden_layers - 1

        self.input_layernorm = RMSNorm(config.hidden_size, eps=config.rms_norm_eps)
        self.post_attention_layernorm = RMSNorm(
            config.hidden_size, eps=config.rms_norm_eps
        )

    def forward(
        self,
        positions: torch.Tensor,
        hidden_states: torch.Tensor,
        forward_batch: ForwardBatch,
        residual: Optional[torch.Tensor],
    ) -> torch.Tensor:
        if global_server_args_dict["enable_deepep_moe"] and self.is_sparse:
            return self.forward_deepep(
                positions, hidden_states, forward_batch, residual
            )
        else:
            return self.forward_normal(
                positions, hidden_states, forward_batch, residual
            )

    def forward_normal(
        self,
        positions: torch.Tensor,
        hidden_states: torch.Tensor,
        forward_batch: ForwardBatch,
        residual: Optional[torch.Tensor],
    ) -> torch.Tensor:

        if hidden_states.shape[0] == 0:
            residual = hidden_states
        else:
            if residual is None:
                residual = hidden_states
                hidden_states = self.input_layernorm(hidden_states)
            else:
                hidden_states, residual = self.input_layernorm(hidden_states, residual)

            assert not (
                self.attn_tp_size != 1 and self.input_is_scattered
            ), "moe_layer_freq > 1 is not supported when attn_tp_size > 1"

            # Self Attention
            hidden_states = self.self_attn(
                positions=positions,
                hidden_states=hidden_states,
                forward_batch=forward_batch,
            )

        # Gather
        if get_tensor_model_parallel_world_size() > 1:
            # all gather and all reduce
            if self.dp_size != 1:
                if self.attn_tp_rank == 0:
                    hidden_states += residual
                hidden_states, local_hidden_states = (
                    forward_batch.gathered_buffer,
                    hidden_states,
                )
                dp_gather_partial(hidden_states, local_hidden_states, forward_batch)
                dp_scatter(residual, hidden_states, forward_batch)
                hidden_states = self.post_attention_layernorm(hidden_states)
            else:
                hidden_states = tensor_model_parallel_all_reduce(hidden_states)
                hidden_states, residual = self.post_attention_layernorm(
                    hidden_states, residual
                )
        else:
            hidden_states, residual = self.post_attention_layernorm(
                hidden_states, residual
            )

        # Fully Connected
        hidden_states = self.mlp(hidden_states)

        # TODO(ch-wan): ues reduce-scatter in MLP to avoid this scatter
        # Scatter
        if self.dp_size != 1:
            # important: forward batch.gathered_buffer is used both after scatter and after gather.
            # be careful about this!
            hidden_states, global_hidden_states = (
                forward_batch.gathered_buffer[: forward_batch.input_ids.shape[0]],
                hidden_states,
            )
            dp_scatter(hidden_states, global_hidden_states, forward_batch)

        return hidden_states, residual

    def forward_deepep(
        self,
        positions: torch.Tensor,
        hidden_states: torch.Tensor,
        forward_batch: ForwardBatch,
        residual: Optional[torch.Tensor],
    ) -> torch.Tensor:

        if hidden_states.shape[0] == 0:
            residual = hidden_states
        else:
            if residual is None:
                residual = hidden_states
                hidden_states = self.input_layernorm(hidden_states)
            else:
                hidden_states, residual = self.input_layernorm(hidden_states, residual)

        if self.attn_tp_size != 1 and self.input_is_scattered:
            hidden_states, local_hidden_states = (
                forward_batch.gathered_buffer[: forward_batch.input_ids.shape[0]],
                hidden_states,
            )
            tp_all_gather(
                list(hidden_states.tensor_split(self.attn_tp_size)), local_hidden_states
            )

        # Self Attention
        hidden_states = self.self_attn(
            positions=positions,
            hidden_states=hidden_states,
            forward_batch=forward_batch,
        )

        if self.attn_tp_size != 1:
            if self.input_is_scattered:
                tensor_list = list(hidden_states.tensor_split(self.attn_tp_size))
                hidden_states = tensor_list[self.attn_tp_rank]
                tp_reduce_scatter(hidden_states, tensor_list)
                if hidden_states.shape[0] != 0:
                    hidden_states, residual = self.post_attention_layernorm(
                        hidden_states, residual
                    )
            else:
                if self.attn_tp_rank == 0:
                    hidden_states += residual
                tensor_list = list(hidden_states.tensor_split(self.attn_tp_size))
                hidden_states = tensor_list[self.attn_tp_rank]
                tp_reduce_scatter(hidden_states, tensor_list)
                residual = hidden_states
                if hidden_states.shape[0] != 0:
                    hidden_states = self.post_attention_layernorm(hidden_states)
        else:
            if hidden_states.shape[0] != 0:
                hidden_states, residual = self.post_attention_layernorm(
                    hidden_states, residual
                )
        hidden_states = self.mlp(hidden_states, forward_batch.forward_mode)

        if self.is_last_layer and self.attn_tp_size != 1:
            hidden_states += residual
            residual = None
            hidden_states, local_hidden_states = (
                forward_batch.gathered_buffer[: forward_batch.input_ids.shape[0]],
                hidden_states,
            )
            tp_all_gather(
                list(hidden_states.tensor_split(self.attn_tp_size)), local_hidden_states
            )

        return hidden_states, residual


class DeepseekV2Model(nn.Module):
    fall_back_to_pt_during_load = False

    def __init__(
        self,
        config: PretrainedConfig,
        quant_config: Optional[QuantizationConfig] = None,
        prefix: str = "",
    ) -> None:
        super().__init__()
        self.padding_id = config.pad_token_id
        self.vocab_size = config.vocab_size

        self.embed_tokens = VocabParallelEmbedding(
            config.vocab_size,
            config.hidden_size,
            enable_tp=not global_server_args_dict["enable_dp_attention"],
        )
        self.layers = nn.ModuleList(
            [
                DeepseekV2DecoderLayer(
                    config,
                    layer_id,
                    quant_config=quant_config,
                    prefix=add_prefix(f"layers.{layer_id}", prefix),
                )
                for layer_id in range(config.num_hidden_layers)
            ]
        )
        self.norm = RMSNorm(config.hidden_size, eps=config.rms_norm_eps)

        self.dp_size = get_attention_dp_size()
        self.aiter_init = False
        self.num_experts_per_tok = config.num_experts_per_tok
        self.n_routed_experts = config.n_routed_experts
        self.n_shared_experts = config.n_shared_experts

    def forward(
        self,
        input_ids: torch.Tensor,
        positions: torch.Tensor,
        forward_batch: ForwardBatch,
        input_embeds: torch.Tensor = None,
    ) -> torch.Tensor:

        if input_embeds is None:
            hidden_states = self.embed_tokens(input_ids)
        else:
            hidden_states = input_embeds

        residual = None
        if _is_hip and get_bool_env_var("CK_MOE"):
            model_dim = hidden_states.shape[-1]
            num_tokens = hidden_states.view(-1, model_dim).shape[0]
            if not self.aiter_init:
                self.aiter_init = True
                tp_rank = get_tensor_model_parallel_rank()
                tp_size = get_tensor_model_parallel_world_size()
                top_k = self.num_experts_per_tok
                num_experts = self.n_routed_experts
                num_shared_experts = self.n_shared_experts
                fake_expertid = num_experts + num_shared_experts

                # TODO need find a formal way
                assert num_tokens <= (4096 * 128)
                num_tokens = 4096 * 128
                # if enable_ep_moe, need to add shared experts and one fake expert,
                # otherwise, only add shared experts
                if global_server_args_dict["enable_ep_moe"]:
                    num_topK_pad_experts = num_shared_experts + 1
                else:
                    num_topK_pad_experts = num_shared_experts
                # all layers resuse same buffer
                self.total_topk_ids = torch.empty(
                    (num_tokens, top_k + num_topK_pad_experts),
                    dtype=torch.int32,
                    device="cuda",
                )
                self.ns_topk_ids, self.s_topk_ids = self.total_topk_ids.split(
                    [top_k, num_topK_pad_experts], dim=1
                )
                shared_expert_ids = [
                    num_experts + i for i in range(num_topK_pad_experts)
                ]
                if global_server_args_dict["enable_ep_moe"]:
                    s_topk_ids_list = [
                        [fake_expertid] * (num_topK_pad_experts)
                    ] * num_tokens
                    for i in range(tp_rank, num_tokens, tp_size):
                        s_topk_ids_list[i] = shared_expert_ids
                else:
                    s_topk_ids_list = [shared_expert_ids] * num_tokens
                self.s_topk_ids[:] = torch.tensor(
                    s_topk_ids_list, dtype=torch.int32, device="cuda"
                )
                self.total_topk_weights = torch.empty(
                    (num_tokens, top_k + num_topK_pad_experts),
                    dtype=torch.float32,
                    device="cuda",
                )
                self.ns_topk_weights, self.s_topk_weights = (
                    self.total_topk_weights.split([top_k, num_topK_pad_experts], dim=1)
                )
                shared_E_score = 1.0
                self.s_topk_weights.fill_(shared_E_score)

                # forward to all EP_MOE
                for i in range(len(self.layers)):
                    mlp = self.layers[i].mlp
                    if not isinstance(mlp, DeepseekV2MoE):
                        continue
                    mlp.experts.total_topk_weights = self.total_topk_weights
                    mlp.experts.total_topk_ids = self.total_topk_ids
                    mlp.experts.ns_topk_weights = self.ns_topk_weights
                    mlp.experts.ns_topk_ids = self.ns_topk_ids

        for i in range(len(self.layers)):
            expert_distribution_recorder.set_current_layer(i)
            layer = self.layers[i]
            hidden_states, residual = layer(
                positions, hidden_states, forward_batch, residual
            )
        if not forward_batch.forward_mode.is_idle():
            if residual is None:
                hidden_states = self.norm(hidden_states)
            else:
                hidden_states, _ = self.norm(hidden_states, residual)
        return hidden_states


class DeepseekV2ForCausalLM(nn.Module):

    def __init__(
        self,
        config: PretrainedConfig,
        quant_config: Optional[QuantizationConfig] = None,
        prefix: str = "",
    ) -> None:
        super().__init__()
        self.config = config
        self.tp_size = get_tensor_model_parallel_world_size()
        self.quant_config = quant_config
        self.n_share_experts_fusion = global_server_args_dict["n_share_experts_fusion"]
        # Only Deepseek V3/R1 can use shared experts fusion optimization now.
        if (
            global_server_args_dict.get("disable_shared_experts_fusion", False)
            or self.config.architectures[0] != "DeepseekV3ForCausalLM"
            or self.config.n_routed_experts != 256
            or self.config.routed_scaling_factor != 2.5
        ):
            self.n_share_experts_fusion = None
            global_server_args_dict["n_share_experts_fusion"] = None
            logger.info(
                "Only Deepseek V3/R1 can use shared experts fusion optimization. Shared experts fusion optimization is disabled."
            )
        elif self.n_share_experts_fusion is None:
            global_server_args_dict["n_share_experts_fusion"] = self.tp_size
            self.n_share_experts_fusion = self.tp_size
            logger.info(
                f"Shared experts fusion optimization is default enabled in DeepSeek V3/R1, and n_share_experts_fusion is set to {self.tp_size}. You can tune it by setting --n_share_experts_fusion or disable it by setting --disable_shared_experts_fusion."
            )

        self.model = DeepseekV2Model(
            config, quant_config, prefix=add_prefix("model", prefix)
        )
        self.lm_head = ParallelLMHead(
            config.vocab_size,
            config.hidden_size,
            quant_config=quant_config,
            prefix=add_prefix("lm_head", prefix),
        )
        self.logits_processor = LogitsProcessor(config)
        self.dp_size = get_attention_dp_size()

    def get_input_embeddings(self) -> nn.Embedding:
        return self.model.embed_tokens

    @torch.no_grad()
    def forward(
        self,
        input_ids: torch.Tensor,
        positions: torch.Tensor,
        forward_batch: ForwardBatch,
        input_embeds: torch.Tensor = None,
    ) -> torch.Tensor:

        hidden_states = self.model(input_ids, positions, forward_batch, input_embeds)

        return self.logits_processor(
            input_ids, hidden_states, self.lm_head, forward_batch
        )

    def post_load_weights(self):

        # Perform post-processing after loading weights

        if not global_server_args_dict["disable_mla"]:
            for layer_id in range(self.config.num_hidden_layers):
                self_attn = self.model.layers[layer_id].self_attn
                if hasattr(self_attn.kv_b_proj, "qweight"):
                    # AWQ compatible
                    if _is_cuda:
                        w = awq_dequantize(
                            self_attn.kv_b_proj.qweight,
                            self_attn.kv_b_proj.scales,
                            self_attn.kv_b_proj.qzeros,
                        ).T
                    else:
                        w = ops.awq_dequantize(
                            self_attn.kv_b_proj.qweight,
                            self_attn.kv_b_proj.scales,
                            self_attn.kv_b_proj.qzeros,
                            0,
                            0,
                            0,
                        ).T
                else:
                    w = self_attn.kv_b_proj.weight
                # NOTE(HandH1998): Since `bmm_fp8` only supports per-tensor scale, we have to requantize `self_attn.kv_b_proj`.
                # This may affect the accuracy of fp8 model.
                if hasattr(self.quant_config, "weight_block_size") and w.dtype in (
                    torch.float8_e4m3fn,
                    torch.float8_e4m3fnuz,
                ):
                    weight_block_size = self.quant_config.weight_block_size
                    if weight_block_size is not None:
                        assert hasattr(self_attn.kv_b_proj, "weight_scale_inv")
                        if _is_hip:
                            weight, weight_scale, _ = normalize_e4m3fn_to_e4m3fnuz(
                                weight=w,
                                weight_scale=self_attn.kv_b_proj.weight_scale_inv,
                                input_scale=None,
                            )
                        else:
                            weight = w
                            weight_scale = self_attn.kv_b_proj.weight_scale_inv

                        w, scale = block_quant_to_tensor_quant(
                            weight, weight_scale, weight_block_size
                        )
                        self_attn.w_scale = scale
                if w.dtype == torch.int8:
                    if hasattr(self.quant_config, "weight_block_size"):
                        # block-wise int8 need it
                        weight_block_size = self.quant_config.weight_block_size
                        if weight_block_size is not None:
                            assert hasattr(self_attn.kv_b_proj, "weight_scale_inv")
                            weight = w
                            weight_scale = self_attn.kv_b_proj.weight_scale_inv
                            w = int8_block_dequant(
                                weight, weight_scale, weight_block_size
                            ).to(torch.bfloat16)
                    else:
                        # channel-wise int8 need it
                        w = w.to(torch.bfloat16) * self_attn.kv_b_proj.weight_scale.to(
                            torch.bfloat16
                        )
                w_kc, w_vc = w.unflatten(
                    0, (-1, self_attn.qk_nope_head_dim + self_attn.v_head_dim)
                ).split([self_attn.qk_nope_head_dim, self_attn.v_head_dim], dim=1)
                self_attn.w_kc = w_kc.transpose(1, 2).contiguous().transpose(1, 2)
                self_attn.w_vc = w_vc.contiguous().transpose(1, 2)
                if (
                    hasattr(self_attn.kv_b_proj, "weight_scale")
                    and self_attn.w_scale is None
                ):
                    self_attn.w_scale = self_attn.kv_b_proj.weight_scale
                    if _is_hip:
                        self_attn.w_scale *= 2.0

    def load_weights(self, weights: Iterable[Tuple[str, torch.Tensor]]):
        stacked_params_mapping = [
            # (param_name, shard_name, shard_id)
            ("gate_up_proj", "gate_proj", 0),
            ("gate_up_proj", "up_proj", 1),
        ]
        if self.n_share_experts_fusion is not None and self.n_share_experts_fusion > 0:
            weights_list = list(weights)
            weights_dict = dict(weights_list)
            suffix_list = [
                "down_proj.weight",
                "down_proj.weight_scale_inv",
                "gate_proj.weight",
                "gate_proj.weight_scale_inv",
                "up_proj.weight",
                "up_proj.weight_scale_inv",
            ]
            names_to_remove = []
            for moe_layer in tqdm(
                range(
                    self.config.first_k_dense_replace,
                    self.config.num_hidden_layers,
                    self.config.moe_layer_freq,
                ),
                desc=f"Cloning {self.n_share_experts_fusion} "
                "replicas of the shared expert into MoE",
            ):
                for num_repeat in range(self.n_share_experts_fusion):
                    for suffix in suffix_list:
                        shared_expert_weight_name = (
                            f"model.layers.{moe_layer}.mlp.shared_experts.{suffix}"
                        )
                        weights_list.append(
                            (
                                f"model.layers.{moe_layer}."
                                f"mlp.experts."
                                f"{self.config.n_routed_experts + num_repeat}"
                                f".{suffix}",
                                weights_dict[shared_expert_weight_name].clone(),
                            )
                        )
                        names_to_remove += [shared_expert_weight_name]
            weights = [w for w in weights_list if w[0] not in names_to_remove]

        # Params for weights, fp8 weight scales, fp8 activation scales
        # (param_name, weight_name, expert_id, shard_id)
        MoEImpl = (
            DeepEPMoE
            if global_server_args_dict["enable_deepep_moe"]
            else (EPMoE if global_server_args_dict["enable_ep_moe"] else FusedMoE)
        )
        expert_params_mapping = MoEImpl.make_expert_params_mapping(
            ckpt_gate_proj_name="gate_proj",
            ckpt_down_proj_name="down_proj",
            ckpt_up_proj_name="up_proj",
<<<<<<< HEAD
            num_experts=self.config.n_routed_experts,
            num_shared_experts=(
                self.config.n_shared_experts
                if get_bool_env_var("CK_MOE") and _is_hip
=======
            num_experts=self.config.n_routed_experts
            + (
                self.n_share_experts_fusion
                if self.n_share_experts_fusion is not None
>>>>>>> ade714a6
                else 0
            ),
        )

        params_dict = dict(self.named_parameters())
        for name, loaded_weight in weights:
            # TODO(HandH1998): Modify it when nextn is supported.
            if hasattr(self.config, "num_nextn_predict_layers"):
                num_nextn_layers = self.config.num_nextn_predict_layers
                if num_nextn_layers > 0 and name.startswith("model.layers"):
                    name_list = name.split(".")
                    if (
                        len(name_list) >= 3
                        and int(name_list[2]) >= self.config.num_hidden_layers
                    ):
                        continue
            if "rotary_emb.inv_freq" in name:
                continue
            for param_name, weight_name, shard_id in stacked_params_mapping:
                # Skip non-stacked layers and experts (experts handled below).
                if weight_name not in name:
                    continue
                # We have mlp.experts[0].gate_proj in the checkpoint.
                # Since we handle the experts below in expert_params_mapping,
                # we need to skip here BEFORE we update the name, otherwise
                # name will be updated to mlp.experts[0].gate_up_proj, which
                # will then be updated below in expert_params_mapping
                # for mlp.experts[0].gate_gate_up_proj, which breaks load.
                if ("mlp.experts." in name) and name not in params_dict:
                    continue
                if (
                    _is_hip
                    and get_bool_env_var("CK_MOE")
                    and "mlp.shared_experts" in name
                ):
                    continue
                name = name.replace(weight_name, param_name)
                # Skip loading extra bias for GPTQ models.
                if name.endswith(".bias") and name not in params_dict:
                    continue
                param = params_dict[name]
                weight_loader = param.weight_loader
                weight_loader(param, loaded_weight, shard_id)
                break
            else:
                for mapping in expert_params_mapping:
                    param_name, weight_name, expert_id, shard_id = mapping
                    if weight_name not in name:
                        continue
                    name = name.replace(weight_name, param_name)
                    param = params_dict[name]
                    weight_loader = param.weight_loader
                    weight_loader(
                        param,
                        loaded_weight,
                        name,
                        shard_id=shard_id,
                        expert_id=expert_id,
                    )
                    break
                else:
                    # Skip loading extra bias for GPTQ models.
                    if name.endswith(".bias") and name not in params_dict:
                        continue

                    param = params_dict[name]
                    weight_loader = getattr(
                        param, "weight_loader", default_weight_loader
                    )
                    weight_loader(param, loaded_weight)

        self.post_load_weights()

    def get_embed_and_head(self):
        return self.model.embed_tokens.weight, self.lm_head.weight

    def set_embed_and_head(self, embed, head):
        del self.model.embed_tokens.weight
        del self.lm_head.weight
        self.model.embed_tokens.weight = embed
        self.lm_head.weight = head
        torch.cuda.empty_cache()
        torch.cuda.synchronize()


class DeepseekV3ForCausalLM(DeepseekV2ForCausalLM):
    pass


EntryClass = [DeepseekV2ForCausalLM, DeepseekV3ForCausalLM]<|MERGE_RESOLUTION|>--- conflicted
+++ resolved
@@ -73,17 +73,7 @@
 from sglang.srt.managers.schedule_batch import global_server_args_dict
 from sglang.srt.model_executor.forward_batch_info import ForwardBatch, ForwardMode
 from sglang.srt.model_loader.weight_utils import default_weight_loader
-<<<<<<< HEAD
-from sglang.srt.utils import (
-    add_prefix,
-    get_bool_env_var,
-    is_cuda,
-    is_cuda_available,
-    is_hip,
-)
-=======
-from sglang.srt.utils import DeepEPMode, add_prefix, is_cuda, is_hip
->>>>>>> ade714a6
+from sglang.srt.utils import DeepEPMode, add_prefix, get_bool_env_var, is_cuda, is_hip
 
 _is_hip = is_hip()
 _is_cuda = is_cuda()
@@ -211,16 +201,11 @@
         )
 
         self.experts = MoEImpl(
-<<<<<<< HEAD
-            num_experts=config.n_routed_experts,
+            num_experts=config.n_routed_experts + self.n_share_experts_fusion,
             num_shared_experts=(
                 config.n_shared_experts if get_bool_env_var("CK_MOE") and _is_hip else 0
-            ),
-            top_k=config.num_experts_per_tok,
-=======
-            num_experts=config.n_routed_experts + self.n_share_experts_fusion,
+            ), 
             top_k=config.num_experts_per_tok + min(self.n_share_experts_fusion, 1),
->>>>>>> ade714a6
             hidden_size=config.hidden_size,
             intermediate_size=config.moe_intermediate_size,
             renormalize=config.norm_topk_prob,
@@ -238,11 +223,7 @@
             ),
         )
 
-<<<<<<< HEAD
-        if config.n_shared_experts is not None and not get_bool_env_var("CK_MOE"):
-=======
-        if config.n_shared_experts is not None and self.n_share_experts_fusion == 0:
->>>>>>> ade714a6
+        if config.n_shared_experts is not None and self.n_share_experts_fusion == 0 and not get_bool_env_var("CK_MOE"):
             intermediate_size = config.moe_intermediate_size * config.n_shared_experts
             # disable tp for shared experts when enable deepep moe
             if not global_server_args_dict["enable_deepep_moe"]:
@@ -302,13 +283,6 @@
             return self.forward_deepep(hidden_states, forward_mode)
 
     def forward_normal(self, hidden_states: torch.Tensor) -> torch.Tensor:
-<<<<<<< HEAD
-=======
-        if self.n_shared_experts is not None and self.n_share_experts_fusion == 0:
-            shared_output = self.shared_experts(hidden_states)
-        else:
-            shared_output = None
->>>>>>> ade714a6
         # router_logits: (num_tokens, n_experts)
         router_logits = self.gate(hidden_states)
         if _is_hip and get_bool_env_var("CK_MOE"):
@@ -320,8 +294,10 @@
                     final_hidden_states
                 )
             return final_hidden_states.view(final_hidden_states.shape)
-        if self.n_shared_experts is not None:
+        if self.n_shared_experts is not None and self.n_share_experts_fusion == 0:
             shared_output = self.shared_experts(hidden_states)
+        else:
+            shared_output = None
         final_hidden_states = (
             self.experts(hidden_states=hidden_states, router_logits=router_logits)
             * self.routed_scaling_factor
@@ -745,18 +721,15 @@
                 and not forward_batch.forward_mode.is_draft_extend()
                 and sum(forward_batch.extend_prefix_lens_cpu) == 0
             )
-<<<<<<< HEAD
         elif _is_hip and get_bool_env_var("CK_MOE"):
             return (
                 forward_batch.forward_mode.is_extend()
                 and not forward_batch.forward_mode.is_target_verify()
                 and not forward_batch.forward_mode.is_draft_extend()
             )
-=======
         elif self.attention_backend == "fa3":
             # Flash Attention: Keep absorbing for all extend/decode
             return False
->>>>>>> ade714a6
         else:
             # Triton: Use normal computation for prefill and use weight absorption for extend/decode
             return (
@@ -1636,17 +1609,10 @@
             ckpt_gate_proj_name="gate_proj",
             ckpt_down_proj_name="down_proj",
             ckpt_up_proj_name="up_proj",
-<<<<<<< HEAD
-            num_experts=self.config.n_routed_experts,
-            num_shared_experts=(
-                self.config.n_shared_experts
-                if get_bool_env_var("CK_MOE") and _is_hip
-=======
             num_experts=self.config.n_routed_experts
             + (
                 self.n_share_experts_fusion
                 if self.n_share_experts_fusion is not None
->>>>>>> ade714a6
                 else 0
             ),
         )
@@ -1676,12 +1642,6 @@
                 # will then be updated below in expert_params_mapping
                 # for mlp.experts[0].gate_gate_up_proj, which breaks load.
                 if ("mlp.experts." in name) and name not in params_dict:
-                    continue
-                if (
-                    _is_hip
-                    and get_bool_env_var("CK_MOE")
-                    and "mlp.shared_experts" in name
-                ):
                     continue
                 name = name.replace(weight_name, param_name)
                 # Skip loading extra bias for GPTQ models.
