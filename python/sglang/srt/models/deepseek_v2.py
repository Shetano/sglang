# Copyright 2023-2024 SGLang Team
# Licensed under the Apache License, Version 2.0 (the "License");
# you may not use this file except in compliance with the License.
# You may obtain a copy of the License at
#
#     http://www.apache.org/licenses/LICENSE-2.0
#
# Unless required by applicable law or agreed to in writing, software
# distributed under the License is distributed on an "AS IS" BASIS,
# WITHOUT WARRANTIES OR CONDITIONS OF ANY KIND, either express or implied.
# See the License for the specific language governing permissions and
# limitations under the License.
# ==============================================================================

# Adapted from:
# https://github.com/vllm-project/vllm/blob/fb6af8bc086328ca6659e72d11ffd4309ce4de22/vllm/model_executor/models/deepseek_v2.py
"""Inference-only DeepseekV2 model."""

from typing import Any, Dict, Iterable, Optional, Tuple

import torch
import torch.nn.functional as F
from torch import nn
from transformers import PretrainedConfig
from vllm import _custom_ops as ops

from sglang.srt.distributed import (
    get_tensor_model_parallel_rank,
    get_tensor_model_parallel_world_size,
    get_tp_group,
    tensor_model_parallel_all_reduce,
)
from sglang.srt.layers.activation import SiluAndMul
from sglang.srt.layers.layernorm import RMSNorm
from sglang.srt.layers.linear import (
    ColumnParallelLinear,
    MergedColumnParallelLinear,
    ReplicatedLinear,
    RowParallelLinear,
)
from sglang.srt.layers.logits_processor import LogitsProcessor
from sglang.srt.layers.moe.ep_moe.layer import EPMoE
from sglang.srt.layers.moe.fused_moe_triton import FusedMoE
from sglang.srt.layers.quantization.base_config import QuantizationConfig
from sglang.srt.layers.quantization.fp8_utils import (
    block_quant_to_tensor_quant,
    input_to_float8,
    normalize_e4m3fn_to_e4m3fnuz,
)
from sglang.srt.layers.radix_attention import RadixAttention
from sglang.srt.layers.rotary_embedding import get_rope, get_rope_wrapper
from sglang.srt.layers.vocab_parallel_embedding import (
    ParallelLMHead,
    VocabParallelEmbedding,
)
from sglang.srt.managers.schedule_batch import global_server_args_dict
from sglang.srt.model_executor.forward_batch_info import ForwardBatch
from sglang.srt.model_loader.weight_utils import default_weight_loader
from sglang.srt.utils import is_cuda_available, is_hip

is_hip_ = is_hip()

if is_cuda_available():
    from sgl_kernel import bmm_fp8


class DeepseekV2MLP(nn.Module):
    def __init__(
        self,
        hidden_size: int,
        intermediate_size: int,
        hidden_act: str,
        quant_config: Optional[QuantizationConfig] = None,
        reduce_results: bool = True,
    ) -> None:
        super().__init__()
        self.gate_up_proj = MergedColumnParallelLinear(
            hidden_size, [intermediate_size] * 2, bias=False, quant_config=quant_config
        )
        self.down_proj = RowParallelLinear(
            intermediate_size,
            hidden_size,
            bias=False,
            quant_config=quant_config,
            reduce_results=reduce_results,
        )
        if hidden_act != "silu":
            raise ValueError(
                f"Unsupported activation: {hidden_act}. "
                "Only silu is supported for now."
            )
        self.act_fn = SiluAndMul()

    def forward(self, x):
        gate_up, _ = self.gate_up_proj(x)
        x = self.act_fn(gate_up)
        x, _ = self.down_proj(x)
        return x


class MoEGate(nn.Module):
    def __init__(self, config):
        super().__init__()
        self.weight = nn.Parameter(
            torch.empty((config.n_routed_experts, config.hidden_size))
        )
        if config.topk_method == "noaux_tc":
            self.e_score_correction_bias = nn.Parameter(
                torch.empty((config.n_routed_experts))
            )
        else:
            self.e_score_correction_bias = None

    def forward(self, hidden_states):
        logits = F.linear(hidden_states, self.weight, None)
        return logits


class DeepseekV2MoE(nn.Module):

    def __init__(
        self,
        config: PretrainedConfig,
        quant_config: Optional[QuantizationConfig] = None,
    ):
        super().__init__()
        self.tp_size = get_tensor_model_parallel_world_size()
        self.routed_scaling_factor = config.routed_scaling_factor
        self.n_shared_experts = config.n_shared_experts
        self.routed_scaling_factor = config.routed_scaling_factor
        if self.tp_size > config.n_routed_experts:
            raise ValueError(
                f"Tensor parallel size {self.tp_size} is greater than "
                f"the number of experts {config.n_routed_experts}."
            )

        if config.hidden_act != "silu":
            raise ValueError(
                f"Unsupported activation: {config.hidden_act}. "
                "Only silu is supported for now."
            )

        self.gate = MoEGate(config=config)

        MoEImpl = EPMoE if global_server_args_dict["enable_ep_moe"] else FusedMoE
        self.experts = MoEImpl(
            num_experts=config.n_routed_experts,
            top_k=config.num_experts_per_tok,
            hidden_size=config.hidden_size,
            intermediate_size=config.moe_intermediate_size,
            renormalize=config.norm_topk_prob,
            quant_config=quant_config,
            use_grouped_topk=True,
            num_expert_group=config.n_group,
            topk_group=config.topk_group,
            correction_bias=self.gate.e_score_correction_bias,
        )

        if config.n_shared_experts is not None:
            intermediate_size = config.moe_intermediate_size * config.n_shared_experts
            self.shared_experts = DeepseekV2MLP(
                hidden_size=config.hidden_size,
                intermediate_size=intermediate_size,
                hidden_act=config.hidden_act,
                quant_config=quant_config,
                reduce_results=False,
            )

    def forward(self, hidden_states: torch.Tensor) -> torch.Tensor:
        num_tokens, hidden_dim = hidden_states.shape
        hidden_states = hidden_states.view(-1, hidden_dim)
        if self.n_shared_experts is not None:
            shared_output = self.shared_experts(hidden_states)
        # router_logits: (num_tokens, n_experts)
        router_logits = self.gate(hidden_states)
        final_hidden_states = (
            self.experts(hidden_states=hidden_states, router_logits=router_logits)
            * self.routed_scaling_factor
        )
        if shared_output is not None:
            final_hidden_states = final_hidden_states + shared_output
        if self.tp_size > 1:
            final_hidden_states = tensor_model_parallel_all_reduce(final_hidden_states)

        return final_hidden_states.view(num_tokens, hidden_dim)


def yarn_get_mscale(scale: float = 1, mscale: float = 1) -> float:
    import math

    if scale <= 1:
        return 1.0
    return 0.1 * mscale * math.log(scale) + 1.0


class DeepseekV2Attention(nn.Module):

    def __init__(
        self,
        config: PretrainedConfig,
        hidden_size: int,
        num_heads: int,
        qk_nope_head_dim: int,
        qk_rope_head_dim: int,
        v_head_dim: int,
        q_lora_rank: int,
        kv_lora_rank: int,
        rope_theta: float = 10000,
        rope_scaling: Optional[Dict[str, Any]] = None,
        max_position_embeddings: int = 8192,
        quant_config: Optional[QuantizationConfig] = None,
        layer_id=None,
    ) -> None:
        super().__init__()
        self.layer_id = layer_id
        self.hidden_size = hidden_size
        self.qk_nope_head_dim = qk_nope_head_dim
        self.qk_rope_head_dim = qk_rope_head_dim
        self.qk_head_dim = qk_nope_head_dim + qk_rope_head_dim
        self.v_head_dim = v_head_dim
        self.q_lora_rank = q_lora_rank
        self.kv_lora_rank = kv_lora_rank
        self.num_heads = num_heads
        tp_size = get_tensor_model_parallel_world_size()
        assert num_heads % tp_size == 0
        self.num_local_heads = num_heads // tp_size
        self.scaling = self.qk_head_dim**-0.5
        self.rope_theta = rope_theta
        self.max_position_embeddings = max_position_embeddings

        if self.q_lora_rank is not None:
            self.q_a_proj = ReplicatedLinear(
                self.hidden_size,
                self.q_lora_rank,
                bias=False,
                quant_config=quant_config,
            )
            self.q_a_layernorm = RMSNorm(self.q_lora_rank, eps=config.rms_norm_eps)
            self.q_b_proj = ColumnParallelLinear(
                q_lora_rank,
                self.num_heads * self.qk_head_dim,
                bias=False,
                quant_config=quant_config,
            )
        else:
            self.q_proj = ColumnParallelLinear(
                self.hidden_size,
                self.num_heads * self.qk_head_dim,
                bias=False,
                quant_config=quant_config,
            )

        self.kv_a_proj_with_mqa = ReplicatedLinear(
            self.hidden_size,
            self.kv_lora_rank + self.qk_rope_head_dim,
            bias=False,
            quant_config=quant_config,
        )
        self.kv_a_layernorm = RMSNorm(self.kv_lora_rank, eps=config.rms_norm_eps)
        self.kv_b_proj = ColumnParallelLinear(
            self.kv_lora_rank,
            self.num_heads * (self.qk_nope_head_dim + self.v_head_dim),
            bias=False,
            quant_config=quant_config,
        )
        # O projection.
        self.o_proj = RowParallelLinear(
            self.num_heads * self.v_head_dim,
            self.hidden_size,
            bias=False,
            quant_config=quant_config,
        )
        rope_scaling["rope_type"] = "deepseek_yarn"
        self.rotary_emb = get_rope_wrapper(
            qk_rope_head_dim,
            rotary_dim=qk_rope_head_dim,
            max_position=max_position_embeddings,
            base=rope_theta,
            rope_scaling=rope_scaling,
            is_neox_style=False,
            device=global_server_args_dict["device"],
        )

        if rope_scaling:
            mscale_all_dim = rope_scaling.get("mscale_all_dim", False)
            scaling_factor = rope_scaling["factor"]
            mscale = yarn_get_mscale(scaling_factor, float(mscale_all_dim))
            self.scaling = self.scaling * mscale * mscale

        # TODO, support head_size 192
        self.attn = RadixAttention(
            self.num_local_heads,
            256,
            self.scaling,
            num_kv_heads=self.num_local_heads,
            layer_id=layer_id,
        )

    def forward(
        self,
        positions: torch.Tensor,
        hidden_states: torch.Tensor,
        forward_batch: ForwardBatch,
    ) -> torch.Tensor:
        if self.q_lora_rank is not None:
            q = self.q_a_proj(hidden_states)[0]
            q = self.q_a_layernorm(q)
            q = self.q_b_proj(q)[0].view(-1, self.num_local_heads, self.qk_head_dim)
        else:
            q = self.q_proj(hidden_states)[0].view(
                -1, self.num_local_heads, self.qk_head_dim
            )
        _, q_pe = q.split([self.qk_nope_head_dim, self.qk_rope_head_dim], dim=-1)
        latent_cache = self.kv_a_proj_with_mqa(hidden_states)[0]
        kv_a, _ = latent_cache.split([self.kv_lora_rank, self.qk_rope_head_dim], dim=-1)
        latent_cache = latent_cache.unsqueeze(1)
        kv_a = self.kv_a_layernorm(kv_a.contiguous())
        kv = self.kv_b_proj(kv_a)[0]
        kv = kv.view(-1, self.num_local_heads, self.qk_nope_head_dim + self.v_head_dim)
        k_nope, v = kv.split([self.qk_nope_head_dim, self.v_head_dim], dim=-1)
        k_pe = latent_cache[:, :, self.kv_lora_rank :]
        q_pe, k_pe = self.rotary_emb(positions, q_pe, k_pe)
        q[..., self.qk_nope_head_dim :] = q_pe
        k = torch.empty_like(q)
        k[..., : self.qk_nope_head_dim] = k_nope
        k[..., self.qk_nope_head_dim :] = k_pe
        q = torch.nn.functional.pad(q, [0, 256 - self.qk_head_dim], value=0).view(
            -1, self.num_local_heads * 256
        )
        k = torch.nn.functional.pad(k, [0, 256 - self.qk_head_dim], value=0).view(
            -1, self.num_local_heads * 256
        )
        v = torch.nn.functional.pad(v, [0, 256 - self.v_head_dim], value=0).view(
            -1, self.num_local_heads * 256
        )
        attn_output = self.attn(q, k, v, forward_batch)
        attn_output = attn_output.view(-1, self.num_local_heads, 256)[
            ..., : self.v_head_dim
        ].reshape(-1, self.num_local_heads * self.v_head_dim)
        output, _ = self.o_proj(attn_output)
        return output


class DeepseekV2AttentionMLA(nn.Module):

    def __init__(
        self,
        config: PretrainedConfig,
        hidden_size: int,
        num_heads: int,
        qk_nope_head_dim: int,
        qk_rope_head_dim: int,
        v_head_dim: int,
        q_lora_rank: int,
        kv_lora_rank: int,
        rope_theta: float = 10000,
        rope_scaling: Optional[Dict[str, Any]] = None,
        max_position_embeddings: int = 8192,
        quant_config: Optional[QuantizationConfig] = None,
        layer_id=None,
        use_dp=False,
    ) -> None:
        super().__init__()
        self.layer_id = layer_id
        self.hidden_size = hidden_size
        self.qk_nope_head_dim = qk_nope_head_dim
        self.qk_rope_head_dim = qk_rope_head_dim
        self.qk_head_dim = qk_nope_head_dim + qk_rope_head_dim
        self.v_head_dim = v_head_dim
        self.q_lora_rank = q_lora_rank
        self.kv_lora_rank = kv_lora_rank
        self.num_heads = num_heads
        tp_size = get_tensor_model_parallel_world_size()
        assert num_heads % tp_size == 0
        self.num_local_heads = num_heads if use_dp else num_heads // tp_size
        self.scaling = self.qk_head_dim**-0.5
        self.rope_theta = rope_theta
        self.max_position_embeddings = max_position_embeddings

        if use_dp:
            # For data parallel attention
            if self.q_lora_rank is not None:
                self.q_a_proj = ReplicatedLinear(
                    self.hidden_size,
                    self.q_lora_rank,
                    bias=False,
                    quant_config=quant_config,
                )
                self.q_a_layernorm = RMSNorm(self.q_lora_rank, eps=config.rms_norm_eps)
                self.q_b_proj = ReplicatedLinear(
                    q_lora_rank,
                    self.num_heads * self.qk_head_dim,
                    bias=False,
                    quant_config=quant_config,
                )
            else:
                self.q_proj = ReplicatedLinear(
                    self.hidden_size,
                    self.num_heads * self.qk_head_dim,
                    bias=False,
                    quant_config=quant_config,
                )
            self.kv_b_proj = ReplicatedLinear(
                self.kv_lora_rank,
                self.num_heads * (self.qk_nope_head_dim + self.v_head_dim),
                bias=False,
                quant_config=quant_config,
            )
            # O projection.
            self.o_proj = ReplicatedLinear(
                self.num_heads * self.v_head_dim,
                self.hidden_size,
                bias=False,
                quant_config=quant_config,
            )
        else:
            # For tensor parallel attention
            if self.q_lora_rank is not None:
                self.q_a_proj = ReplicatedLinear(
                    self.hidden_size,
                    self.q_lora_rank,
                    bias=False,
                    quant_config=quant_config,
                )
                self.q_a_layernorm = RMSNorm(self.q_lora_rank, eps=config.rms_norm_eps)
                self.q_b_proj = ColumnParallelLinear(
                    q_lora_rank,
                    self.num_heads * self.qk_head_dim,
                    bias=False,
                    quant_config=quant_config,
                )
            else:
                self.q_proj = ColumnParallelLinear(
                    self.hidden_size,
                    self.num_heads * self.qk_head_dim,
                    bias=False,
                    quant_config=quant_config,
                )
            self.kv_b_proj = ColumnParallelLinear(
                self.kv_lora_rank,
                self.num_heads * (self.qk_nope_head_dim + self.v_head_dim),
                bias=False,
                quant_config=quant_config,
            )
            # O projection.
            self.o_proj = RowParallelLinear(
                self.num_heads * self.v_head_dim,
                self.hidden_size,
                bias=False,
                quant_config=quant_config,
            )

        self.kv_a_proj_with_mqa = ReplicatedLinear(
            self.hidden_size,
            self.kv_lora_rank + self.qk_rope_head_dim,
            bias=False,
            quant_config=quant_config,
        )
        self.kv_a_layernorm = RMSNorm(self.kv_lora_rank, eps=config.rms_norm_eps)

        if rope_scaling:
            rope_scaling["rope_type"] = "deepseek_yarn"

        self.rotary_emb = get_rope(
            qk_rope_head_dim,
            rotary_dim=qk_rope_head_dim,
            max_position=max_position_embeddings,
            base=rope_theta,
            rope_scaling=rope_scaling,
            is_neox_style=False,
        )

        if rope_scaling:
            mscale_all_dim = rope_scaling.get("mscale_all_dim", False)
            scaling_factor = rope_scaling["factor"]
            mscale = yarn_get_mscale(scaling_factor, float(mscale_all_dim))
            self.scaling = self.scaling * mscale * mscale
        else:
            self.rotary_emb.forward = self.rotary_emb.forward_native

        self.attn_mqa = RadixAttention(
            self.num_local_heads,
            self.kv_lora_rank + self.qk_rope_head_dim,
            self.scaling,
            num_kv_heads=1,
            layer_id=layer_id,
            v_head_dim=self.kv_lora_rank,
        )

        self.attn_mha = RadixAttention(
            self.num_local_heads,
            self.qk_nope_head_dim + self.qk_rope_head_dim,
            self.scaling,
            num_kv_heads=self.num_local_heads,
            layer_id=layer_id,
            v_head_dim=self.v_head_dim,
        )

        self.w_kc = None
        self.w_vc = None
        self.w_scale = None

    def forward(
        self,
        positions: torch.Tensor,
        hidden_states: torch.Tensor,
        forward_batch: ForwardBatch,
    ) -> torch.Tensor:
        # Use normal computation for prefill and use weight absorption for extend/decode
        if (
            forward_batch.forward_mode.is_extend()
            and forward_batch.extend_prefix_lens.sum() == 0
        ):
            return self.forward_normal(positions, hidden_states, forward_batch)
        else:
            return self.forward_absorb(positions, hidden_states, forward_batch)

    def forward_normal(
        self,
        positions: torch.Tensor,
        hidden_states: torch.Tensor,
        forward_batch: ForwardBatch,
    ) -> torch.Tensor:
        if self.q_lora_rank is not None:
            q = self.q_a_proj(hidden_states)[0]
            q = self.q_a_layernorm(q)
            q = self.q_b_proj(q)[0].view(-1, self.num_local_heads, self.qk_head_dim)
        else:
            q = self.q_proj(hidden_states)[0].view(
                -1, self.num_local_heads, self.qk_head_dim
            )
        _, q_pe = q.split([self.qk_nope_head_dim, self.qk_rope_head_dim], dim=-1)
        latent_cache = self.kv_a_proj_with_mqa(hidden_states)[0]
        kv_a, _ = latent_cache.split([self.kv_lora_rank, self.qk_rope_head_dim], dim=-1)
        latent_cache = latent_cache.unsqueeze(1)
        kv_a = self.kv_a_layernorm(kv_a.contiguous())
        kv = self.kv_b_proj(kv_a)[0]
        kv = kv.view(-1, self.num_local_heads, self.qk_nope_head_dim + self.v_head_dim)
        k_nope = kv[..., : self.qk_nope_head_dim]
        v = kv[..., self.qk_nope_head_dim :]
        k_pe = latent_cache[:, :, self.kv_lora_rank :]
        q_pe, k_pe = self.rotary_emb(positions, q_pe, k_pe)
        q[..., self.qk_nope_head_dim :] = q_pe
        k = torch.empty_like(q)
        k[..., : self.qk_nope_head_dim] = k_nope
        k[..., self.qk_nope_head_dim :] = k_pe

        latent_cache[:, :, : self.kv_lora_rank] = kv_a.unsqueeze(1)
        latent_cache[:, :, self.kv_lora_rank :] = k_pe

        # Save latent cache
        forward_batch.token_to_kv_pool.set_kv_buffer(
            self.attn_mha, forward_batch.out_cache_loc, latent_cache, None
        )
        attn_output = self.attn_mha(q, k, v, forward_batch, save_kv_cache=False)
        attn_output = attn_output.reshape(-1, self.num_local_heads * self.v_head_dim)
        output, _ = self.o_proj(attn_output)
        return output

    def forward_absorb(
        self,
        positions: torch.Tensor,
        hidden_states: torch.Tensor,
        forward_batch: ForwardBatch,
    ) -> torch.Tensor:
        q_len = hidden_states.shape[0]
        q_input = hidden_states.new_empty(
            q_len, self.num_local_heads, self.kv_lora_rank + self.qk_rope_head_dim
        )
        if self.q_lora_rank is not None:
            q = self.q_a_proj(hidden_states)[0]
            q = self.q_a_layernorm(q)
            q = self.q_b_proj(q)[0].view(-1, self.num_local_heads, self.qk_head_dim)
        else:
            q = self.q_proj(hidden_states)[0].view(
                -1, self.num_local_heads, self.qk_head_dim
            )
        q_nope, q_pe = q.split([self.qk_nope_head_dim, self.qk_rope_head_dim], dim=-1)

        if self.w_kc.dtype == torch.float8_e4m3fnuz:
            # TODO(kernel): add bmm_fp8 for torch.float8_e4m3fnuz
            q_nope_out = torch.bmm(
                q_nope.to(torch.bfloat16).transpose(0, 1),
                self.w_kc.to(torch.bfloat16) * self.w_scale,
            )
        elif self.w_kc.dtype == torch.float8_e4m3fn:
            q_nope_val, q_nope_scale = input_to_float8(
                q_nope.transpose(0, 1), torch.float8_e4m3fn
            )
            q_nope_out = bmm_fp8(
                q_nope_val, self.w_kc, q_nope_scale, self.w_scale, torch.bfloat16
            )
        else:
            q_nope_out = torch.bmm(q_nope.transpose(0, 1), self.w_kc)
        q_input[..., : self.kv_lora_rank] = q_nope_out.transpose(0, 1)

        latent_cache = self.kv_a_proj_with_mqa(hidden_states)[0]
        v_input = latent_cache[..., : self.kv_lora_rank]
        v_input = self.kv_a_layernorm(v_input.contiguous()).unsqueeze(1)
        k_input = latent_cache.unsqueeze(1)
        k_input[..., : self.kv_lora_rank] = v_input
        k_pe = k_input[..., self.kv_lora_rank :]

        q_pe, k_pe = self.rotary_emb(positions, q_pe, k_pe)
        q_input[..., self.kv_lora_rank :] = q_pe
        k_input[..., self.kv_lora_rank :] = k_pe

        attn_output = self.attn_mqa(q_input, k_input, v_input, forward_batch)
        attn_output = attn_output.view(-1, self.num_local_heads, self.kv_lora_rank)

        if self.w_vc.dtype == torch.float8_e4m3fnuz:
            # TODO(kernel): add bmm_fp8 for torch.float8_e4m3fnuz
            attn_bmm_output = torch.bmm(
                attn_output.to(torch.bfloat16).transpose(0, 1),
                self.w_vc.to(torch.bfloat16) * self.w_scale,
            )
        elif self.w_vc.dtype == torch.float8_e4m3fn:
            attn_output_val, attn_output_scale = input_to_float8(
                attn_output.transpose(0, 1), torch.float8_e4m3fn
            )
            attn_bmm_output = bmm_fp8(
                attn_output_val,
                self.w_vc,
                attn_output_scale,
                self.w_scale,
                torch.bfloat16,
            )
        else:
            attn_bmm_output = torch.bmm(attn_output.transpose(0, 1), self.w_vc)
        attn_output = attn_bmm_output.transpose(0, 1).flatten(1, 2)
        output, _ = self.o_proj(attn_output)

        return output


def all_gather(
    input_tensor: torch.Tensor, forward_batch: ForwardBatch, rank, world_size, group
):
    if world_size == 1:
        return input_tensor

    all_lens = forward_batch.global_num_tokens
    max_len = max(forward_batch.global_num_tokens)

    padded_tensor = torch.nn.functional.pad(
        input_tensor, (0, 0, 0, max_len - input_tensor.shape[0])
    )

    torch.distributed.all_gather_into_tensor(
        forward_batch.gathered_buffer, padded_tensor, group=group
    )

    gathered_tensors = torch.concat(
        [
            forward_batch.gathered_buffer[i * max_len : i * max_len + all_lens[i]]
            for i in range(world_size)
        ]
    )

    start_index = 0 if rank == 0 else sum(all_lens[:rank])
    end_index = start_index + all_lens[rank]

    return gathered_tensors, start_index, end_index


class DeepseekV2DecoderLayer(nn.Module):

    def __init__(
        self,
        config: PretrainedConfig,
        layer_id: int,
        quant_config: Optional[QuantizationConfig] = None,
    ) -> None:
        super().__init__()
        self.hidden_size = config.hidden_size
        rope_theta = getattr(config, "rope_theta", 10000)
        rope_scaling = getattr(config, "rope_scaling", None)
        max_position_embeddings = getattr(config, "max_position_embeddings", 8192)
        self.enable_dp_attention = (
            not global_server_args_dict["disable_mla"]
            and global_server_args_dict["enable_dp_attention"]
        )
        if self.enable_dp_attention:
            self.tp_rank = get_tensor_model_parallel_rank()
            self.tp_size = get_tensor_model_parallel_world_size()
            self.tp_group = get_tp_group().device_group
        if not global_server_args_dict["disable_mla"]:
            self.self_attn = DeepseekV2AttentionMLA(
                config=config,
                hidden_size=self.hidden_size,
                num_heads=config.num_attention_heads,
                qk_nope_head_dim=config.qk_nope_head_dim,
                qk_rope_head_dim=config.qk_rope_head_dim,
                v_head_dim=config.v_head_dim,
                q_lora_rank=(
                    config.q_lora_rank if hasattr(config, "q_lora_rank") else None
                ),
                kv_lora_rank=config.kv_lora_rank,
                rope_theta=rope_theta,
                rope_scaling=rope_scaling,
                max_position_embeddings=max_position_embeddings,
                quant_config=quant_config,
                layer_id=layer_id,
                use_dp=self.enable_dp_attention,
            )
        else:
            self.self_attn = DeepseekV2Attention(
                config=config,
                hidden_size=self.hidden_size,
                num_heads=config.num_attention_heads,
                qk_nope_head_dim=config.qk_nope_head_dim,
                qk_rope_head_dim=config.qk_rope_head_dim,
                v_head_dim=config.v_head_dim,
                q_lora_rank=(
                    config.q_lora_rank if hasattr(config, "q_lora_rank") else None
                ),
                kv_lora_rank=config.kv_lora_rank,
                rope_theta=rope_theta,
                rope_scaling=rope_scaling,
                max_position_embeddings=max_position_embeddings,
                quant_config=quant_config,
                layer_id=layer_id,
            )
        if (
            config.n_routed_experts is not None
            and layer_id >= config.first_k_dense_replace
            and layer_id % config.moe_layer_freq == 0
        ):
            self.mlp = DeepseekV2MoE(config=config, quant_config=quant_config)
        else:
            self.mlp = DeepseekV2MLP(
                hidden_size=config.hidden_size,
                intermediate_size=config.intermediate_size,
                hidden_act=config.hidden_act,
                quant_config=quant_config,
            )
        self.input_layernorm = RMSNorm(config.hidden_size, eps=config.rms_norm_eps)
        self.post_attention_layernorm = RMSNorm(
            config.hidden_size, eps=config.rms_norm_eps
        )

    def forward(
        self,
        positions: torch.Tensor,
        hidden_states: torch.Tensor,
        forward_batch: ForwardBatch,
        residual: Optional[torch.Tensor],
    ) -> torch.Tensor:
        # Self Attention
        if not forward_batch.forward_mode.is_idle():
            if residual is None:
                residual = hidden_states
                hidden_states = self.input_layernorm(hidden_states)
            else:
                hidden_states, residual = self.input_layernorm(hidden_states, residual)

            hidden_states = self.self_attn(
                positions=positions,
                hidden_states=hidden_states,
                forward_batch=forward_batch,
            )
            hidden_states, residual = self.post_attention_layernorm(
                hidden_states, residual
            )

        # Fully Connected
        if self.enable_dp_attention:
            hidden_states, start_idx, end_idx = all_gather(
                hidden_states, forward_batch, self.tp_rank, self.tp_size, self.tp_group
            )
            hidden_states = self.mlp(hidden_states)
            hidden_states = hidden_states[start_idx:end_idx]
        else:
            hidden_states = self.mlp(hidden_states)

        return hidden_states, residual


class DeepseekV2Model(nn.Module):

    fall_back_to_pt_during_load = False

    def __init__(
        self,
        config: PretrainedConfig,
        quant_config: Optional[QuantizationConfig] = None,
    ) -> None:
        super().__init__()
        self.padding_id = config.pad_token_id
        self.vocab_size = config.vocab_size

        self.embed_tokens = VocabParallelEmbedding(
            config.vocab_size,
            config.hidden_size,
            enable_tp=not global_server_args_dict["enable_dp_attention"],
        )
        self.layers = nn.ModuleList(
            [
                DeepseekV2DecoderLayer(
                    config,
                    layer_id,
                    quant_config=quant_config,
                )
                for layer_id in range(config.num_hidden_layers)
            ]
        )
        self.norm = RMSNorm(config.hidden_size, eps=config.rms_norm_eps)

    def forward(
        self,
        input_ids: torch.Tensor,
        positions: torch.Tensor,
        forward_batch: ForwardBatch,
        input_embeds: torch.Tensor = None,
    ) -> torch.Tensor:
        if input_embeds is None:
            hidden_states = self.embed_tokens(input_ids)
        else:
            hidden_states = input_embeds
        residual = None
        for i in range(len(self.layers)):
            layer = self.layers[i]
            hidden_states, residual = layer(
                positions, hidden_states, forward_batch, residual
            )
        if not forward_batch.forward_mode.is_idle():
            hidden_states, _ = self.norm(hidden_states, residual)
        return hidden_states


class DeepseekV2ForCausalLM(nn.Module):

    def __init__(
        self,
        config: PretrainedConfig,
        quant_config: Optional[QuantizationConfig] = None,
    ) -> None:
        super().__init__()
        self.config = config
        self.quant_config = quant_config
        self.model = DeepseekV2Model(config, quant_config)
        if global_server_args_dict["enable_dp_attention"]:
            self.lm_head = ReplicatedLinear(
                config.hidden_size,
                config.vocab_size,
                bias=False,
            )
            self.logits_processor = LogitsProcessor(config, skip_all_gather=True)
        else:
            self.lm_head = ParallelLMHead(
                config.vocab_size, config.hidden_size, quant_config=quant_config
            )
            self.logits_processor = LogitsProcessor(config)

    @torch.no_grad()
    def forward(
        self,
        input_ids: torch.Tensor,
        positions: torch.Tensor,
        forward_batch: ForwardBatch,
        input_embeds: torch.Tensor = None,
    ) -> torch.Tensor:
<<<<<<< HEAD
        hidden_states = self.model(input_ids, positions, forward_batch,input_embeds)
        if not forward_batch.forward_mode.is_idle():
            return self.logits_processor(
                input_ids, hidden_states, self.lm_head, forward_batch
            )
=======
        hidden_states = self.model(input_ids, positions, forward_batch)
        return self.logits_processor(
            input_ids, hidden_states, self.lm_head, forward_batch
        )
>>>>>>> 014cab4d

    def load_weights(self, weights: Iterable[Tuple[str, torch.Tensor]]):
        stacked_params_mapping = [
            # (param_name, shard_name, shard_id)
            ("gate_up_proj", "gate_proj", 0),
            ("gate_up_proj", "up_proj", 1),
        ]

        # Params for weights, fp8 weight scales, fp8 activation scales
        # (param_name, weight_name, expert_id, shard_id)
        MoEImpl = EPMoE if global_server_args_dict["enable_ep_moe"] else FusedMoE
        expert_params_mapping = MoEImpl.make_expert_params_mapping(
            ckpt_gate_proj_name="gate_proj",
            ckpt_down_proj_name="down_proj",
            ckpt_up_proj_name="up_proj",
            num_experts=self.config.n_routed_experts,
        )

        params_dict = dict(self.named_parameters())
        for name, loaded_weight in weights:
            # TODO(HandH1998): Modify it when nextn is supported.
            if hasattr(self.config, "num_nextn_predict_layers"):
                num_nextn_layers = self.config.num_nextn_predict_layers
                if num_nextn_layers > 0 and name.startswith("model.layers"):
                    name_list = name.split(".")
                    if (
                        len(name_list) >= 3
                        and int(name_list[2]) >= self.config.num_hidden_layers
                    ):
                        continue
            if "rotary_emb.inv_freq" in name:
                continue
            for param_name, weight_name, shard_id in stacked_params_mapping:
                # Skip non-stacked layers and experts (experts handled below).
                if weight_name not in name:
                    continue
                # We have mlp.experts[0].gate_proj in the checkpoint.
                # Since we handle the experts below in expert_params_mapping,
                # we need to skip here BEFORE we update the name, otherwise
                # name will be updated to mlp.experts[0].gate_up_proj, which
                # will then be updated below in expert_params_mapping
                # for mlp.experts[0].gate_gate_up_proj, which breaks load.
                if ("mlp.experts." in name) and name not in params_dict:
                    continue
                name = name.replace(weight_name, param_name)
                # Skip loading extra bias for GPTQ models.
                if name.endswith(".bias") and name not in params_dict:
                    continue
                param = params_dict[name]
                weight_loader = param.weight_loader
                weight_loader(param, loaded_weight, shard_id)
                break
            else:
                for mapping in expert_params_mapping:
                    param_name, weight_name, expert_id, shard_id = mapping
                    if weight_name not in name:
                        continue
                    name = name.replace(weight_name, param_name)
                    param = params_dict[name]
                    weight_loader = param.weight_loader
                    weight_loader(
                        param,
                        loaded_weight,
                        name,
                        shard_id=shard_id,
                        expert_id=expert_id,
                    )
                    break
                else:
                    # Skip loading extra bias for GPTQ models.
                    if name.endswith(".bias") and name not in params_dict:
                        continue

                    param = params_dict[name]
                    weight_loader = getattr(
                        param, "weight_loader", default_weight_loader
                    )
                    weight_loader(param, loaded_weight)

        if not global_server_args_dict["disable_mla"]:
            for layer_id in range(self.config.num_hidden_layers):
                self_attn = self.model.layers[layer_id].self_attn
                if hasattr(self_attn.kv_b_proj, "qweight"):
                    # AWQ compatible
                    w = ops.awq_dequantize(
                        self_attn.kv_b_proj.qweight,
                        self_attn.kv_b_proj.scales,
                        self_attn.kv_b_proj.qzeros,
                        0,
                        0,
                        0,
                    ).T
                else:
                    w = self_attn.kv_b_proj.weight
                # NOTE(HandH1998): Since `bmm_fp8` only supports per-tensor scale, we have to requantize `self_attn.kv_b_proj`.
                # This may affect the accuracy of fp8 model.
                if hasattr(self.quant_config, "weight_block_size") and w.dtype in (
                    torch.float8_e4m3fn,
                    torch.float8_e4m3fnuz,
                ):
                    weight_block_size = self.quant_config.weight_block_size
                    if weight_block_size is not None:
                        assert hasattr(self_attn.kv_b_proj, "weight_scale_inv")
                        if is_hip_:
                            weight, weight_scale, _ = normalize_e4m3fn_to_e4m3fnuz(
                                weight=w,
                                weight_scale=self_attn.kv_b_proj.weight_scale_inv,
                                input_scale=None,
                            )
                        else:
                            weight = w
                            weight_scale = self_attn.kv_b_proj.weight_scale_inv

                        w, scale = block_quant_to_tensor_quant(
                            weight, weight_scale, weight_block_size
                        )
                        self_attn.w_scale = scale
                w_kc, w_vc = w.unflatten(
                    0, (-1, self_attn.qk_nope_head_dim + self_attn.v_head_dim)
                ).split([self_attn.qk_nope_head_dim, self_attn.v_head_dim], dim=1)
                self_attn.w_kc = w_kc.transpose(1, 2).contiguous().transpose(1, 2)
                self_attn.w_vc = w_vc.contiguous().transpose(1, 2)
                if (
                    hasattr(self_attn.kv_b_proj, "weight_scale")
                    and self_attn.w_scale is None
                ):
                    self_attn.w_scale = self_attn.kv_b_proj.weight_scale
                    if is_hip_:
                        self_attn.w_scale *= 2.0


class DeepseekV3ForCausalLM(DeepseekV2ForCausalLM):
    pass


EntryClass = [DeepseekV2ForCausalLM, DeepseekV3ForCausalLM]<|MERGE_RESOLUTION|>--- conflicted
+++ resolved
@@ -860,18 +860,12 @@
         forward_batch: ForwardBatch,
         input_embeds: torch.Tensor = None,
     ) -> torch.Tensor:
-<<<<<<< HEAD
         hidden_states = self.model(input_ids, positions, forward_batch,input_embeds)
-        if not forward_batch.forward_mode.is_idle():
-            return self.logits_processor(
-                input_ids, hidden_states, self.lm_head, forward_batch
-            )
-=======
-        hidden_states = self.model(input_ids, positions, forward_batch)
+#         if not forward_batch.forward_mode.is_idle(): 
+#       Idle is for dp attention, not logits processor
         return self.logits_processor(
             input_ids, hidden_states, self.lm_head, forward_batch
         )
->>>>>>> 014cab4d
 
     def load_weights(self, weights: Iterable[Tuple[str, torch.Tensor]]):
         stacked_params_mapping = [
