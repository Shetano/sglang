--- conflicted
+++ resolved
@@ -1475,6 +1475,7 @@
             config.hidden_size,
             quant_config=quant_config,
             prefix=add_prefix("lm_head", prefix),
+            use_attn_tp_group=global_server_args_dict["enable_dp_attention"],
         )
         self.logits_processor = LogitsProcessor(config)
         self.dp_size = get_attention_dp_size()
@@ -1513,22 +1514,6 @@
                     "Deepseek V3/R1 with fp8 can use shared experts fusion optimization when SM version >=90. Shared experts fusion optimization is enabled.",
                 )
 
-<<<<<<< HEAD
-        self.model = DeepseekV2Model(
-            config, quant_config, prefix=add_prefix("model", prefix)
-        )
-        self.lm_head = ParallelLMHead(
-            config.vocab_size,
-            config.hidden_size,
-            quant_config=quant_config,
-            prefix=add_prefix("lm_head", prefix),
-            use_attn_tp_group=global_server_args_dict["enable_dp_attention"],
-        )
-        self.logits_processor = LogitsProcessor(config)
-        self.dp_size = get_attention_dp_size()
-
-=======
->>>>>>> b29a026e
     def get_input_embeddings(self) -> nn.Embedding:
         return self.model.embed_tokens
 
