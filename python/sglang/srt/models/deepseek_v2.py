# Copyright 2023-2024 SGLang Team
# Licensed under the Apache License, Version 2.0 (the "License");
# you may not use this file except in compliance with the License.
# You may obtain a copy of the License at
#
#     http://www.apache.org/licenses/LICENSE-2.0
#
# Unless required by applicable law or agreed to in writing, software
# distributed under the License is distributed on an "AS IS" BASIS,
# WITHOUT WARRANTIES OR CONDITIONS OF ANY KIND, either express or implied.
# See the License for the specific language governing permissions and
# limitations under the License.
# ==============================================================================

# Adapted from:
# https://github.com/vllm-project/vllm/blob/fb6af8bc086328ca6659e72d11ffd4309ce4de22/vllm/model_executor/models/deepseek_v2.py
"""Inference-only DeepseekV2 model."""

import logging
import os
from enum import IntEnum, auto
from typing import Any, Dict, Iterable, Optional, Tuple

import torch
import torch.nn.functional as F
from torch import nn
from tqdm import tqdm
from transformers import PretrainedConfig

from sglang.srt.distributed import (
    get_tensor_model_parallel_rank,
    get_tensor_model_parallel_world_size,
    parallel_state,
    tensor_model_parallel_all_reduce,
)
from sglang.srt.layers.activation import SiluAndMul
from sglang.srt.layers.communicator import (
    LayerCommunicator,
    LayerScatterModes,
    ScatterMode,
    enable_moe_dense_fully_dp,
)
from sglang.srt.layers.dp_attention import (
    attn_tp_all_gather,
    attn_tp_reduce_scatter,
    dp_gather_partial,
    dp_scatter,
    get_attention_tp_rank,
    get_attention_tp_size,
    get_local_attention_dp_size,
)
from sglang.srt.layers.layernorm import RMSNorm
from sglang.srt.layers.linear import (
    ColumnParallelLinear,
    MergedColumnParallelLinear,
    ReplicatedLinear,
    RowParallelLinear,
)
from sglang.srt.layers.logits_processor import LogitsProcessor
from sglang.srt.layers.moe.ep_moe.layer import DeepEPMoE, EPMoE, get_moe_impl_class
from sglang.srt.layers.moe.ep_moe.token_dispatcher import DeepEPDispatcher
from sglang.srt.layers.moe.fused_moe_triton import FusedMoE
from sglang.srt.layers.moe.topk import select_experts
from sglang.srt.layers.quantization.base_config import QuantizationConfig
from sglang.srt.layers.quantization.deep_gemm import _ENABLE_JIT_DEEPGEMM
from sglang.srt.layers.quantization.fp8_kernel import (
    per_tensor_quant_mla_fp8,
    per_token_group_quant_mla_deep_gemm_masked_fp8,
)
from sglang.srt.layers.quantization.fp8_utils import (
    block_quant_dequant,
    block_quant_to_tensor_quant,
    channel_quant_to_tensor_quant,
    normalize_e4m3fn_to_e4m3fnuz,
)
from sglang.srt.layers.quantization.int8_utils import (
    block_dequant as int8_block_dequant,
)
from sglang.srt.layers.radix_attention import RadixAttention
from sglang.srt.layers.rotary_embedding import get_rope, get_rope_wrapper
from sglang.srt.layers.vocab_parallel_embedding import (
    ParallelLMHead,
    VocabParallelEmbedding,
)
from sglang.srt.managers.expert_distribution import ExpertDistributionRecorder
from sglang.srt.managers.schedule_batch import global_server_args_dict
from sglang.srt.model_executor.forward_batch_info import ForwardBatch, ForwardMode
from sglang.srt.model_loader.weight_utils import default_weight_loader
from sglang.srt.utils import (
    BumpAllocator,
    DeepEPMode,
    add_prefix,
    get_bool_env_var,
    get_int_env_var,
    is_cuda,
    is_hip,
    log_info_on_rank0,
)

_is_hip = is_hip()
_is_cuda = is_cuda()

if _is_cuda:
    from sgl_kernel import awq_dequantize, bmm_fp8, merge_state_v2

    from sglang.srt.layers.quantization.deep_gemm import (
        grouped_gemm_nt_f8f8bf16_masked as deep_gemm_grouped_gemm_nt_f8f8bf16_masked,
    )
else:
    from vllm._custom_ops import awq_dequantize

if _is_hip:
    from sglang.srt.layers.attention.triton_ops.rocm_mla_decode_rope import (
        decode_attention_fwd_grouped_rope,
    )

expert_distribution_recorder = ExpertDistributionRecorder()

logger = logging.getLogger(__name__)


class AttnForwardMethod(IntEnum):
    # Use multi-head attention
    MHA = auto()

    # Use absorbed multi-latent attention
    MLA = auto()

    # Use multi-head attention, but with KV cache chunked.
    # This method can avoid OOM when prefix lengths are long.
    MHA_CHUNKED_KV = auto()


class DeepseekV2MLP(nn.Module):
    def __init__(
        self,
        hidden_size: int,
        intermediate_size: int,
        hidden_act: str,
        quant_config: Optional[QuantizationConfig] = None,
        reduce_results: bool = True,
        prefix: str = "",
        tp_rank: Optional[int] = None,
        tp_size: Optional[int] = None,
    ) -> None:
        super().__init__()
        self.gate_up_proj = MergedColumnParallelLinear(
            hidden_size,
            [intermediate_size] * 2,
            bias=False,
            quant_config=quant_config,
            prefix=add_prefix("gate_up_proj", prefix),
            tp_rank=tp_rank,
            tp_size=tp_size,
        )
        self.down_proj = RowParallelLinear(
            intermediate_size,
            hidden_size,
            bias=False,
            quant_config=quant_config,
            reduce_results=reduce_results,
            prefix=add_prefix("down_proj", prefix),
            tp_rank=tp_rank,
            tp_size=tp_size,
        )
        if hidden_act != "silu":
            raise ValueError(
                f"Unsupported activation: {hidden_act}. "
                "Only silu is supported for now."
            )
        self.act_fn = SiluAndMul()

    def forward(self, x, forward_mode: Optional[ForwardMode] = None):
        gate_up, _ = self.gate_up_proj(x)
        x = self.act_fn(gate_up)
        x, _ = self.down_proj(x)
        return x


class MoEGate(nn.Module):
    def __init__(
        self,
        config,
        prefix: str = "",
    ):
        super().__init__()
        self.weight = nn.Parameter(
            torch.empty((config.n_routed_experts, config.hidden_size))
        )
        if config.topk_method == "noaux_tc":
            self.e_score_correction_bias = nn.Parameter(
                torch.empty((config.n_routed_experts))
            )
        else:
            self.e_score_correction_bias = None

    def forward(self, hidden_states):
        logits = F.linear(hidden_states, self.weight, None)
        return logits


class DeepseekV2MoE(nn.Module):

    def __init__(
        self,
        config: PretrainedConfig,
        quant_config: Optional[QuantizationConfig] = None,
        prefix: str = "",
    ):
        super().__init__()
        self.tp_size = get_tensor_model_parallel_world_size()
        self.routed_scaling_factor = config.routed_scaling_factor
        self.n_shared_experts = config.n_shared_experts
        self.n_share_experts_fusion = global_server_args_dict["n_share_experts_fusion"]

        if self.tp_size > config.n_routed_experts:
            raise ValueError(
                f"Tensor parallel size {self.tp_size} is greater than "
                f"the number of experts {config.n_routed_experts}."
            )

        if config.hidden_act != "silu":
            raise ValueError(
                f"Unsupported activation: {config.hidden_act}. "
                "Only silu is supported for now."
            )

        self.gate = MoEGate(config=config, prefix=add_prefix("gate", prefix))

        self.experts = get_moe_impl_class()(
            num_experts=config.n_routed_experts + self.n_share_experts_fusion,
            top_k=config.num_experts_per_tok + min(self.n_share_experts_fusion, 1),
            hidden_size=config.hidden_size,
            intermediate_size=config.moe_intermediate_size,
            renormalize=config.norm_topk_prob,
            quant_config=quant_config,
            use_grouped_topk=True,
            num_expert_group=config.n_group,
            topk_group=config.topk_group,
            correction_bias=self.gate.e_score_correction_bias,
            routed_scaling_factor=self.routed_scaling_factor,
            prefix=add_prefix("experts", prefix),
            **(
                dict(deepep_mode=DeepEPMode[global_server_args_dict["deepep_mode"]])
                if global_server_args_dict["enable_deepep_moe"]
                else {}
            ),
        )

        if config.n_shared_experts is not None and self.n_share_experts_fusion == 0:
            intermediate_size = config.moe_intermediate_size * config.n_shared_experts
            # disable tp for shared experts when enable deepep moe
            self.shared_experts = DeepseekV2MLP(
                hidden_size=config.hidden_size,
                intermediate_size=intermediate_size,
                hidden_act=config.hidden_act,
                quant_config=quant_config,
                reduce_results=False,
                prefix=add_prefix("shared_experts", prefix),
                **(
                    dict(tp_rank=0, tp_size=1)
                    if global_server_args_dict["enable_deepep_moe"]
                    else {}
                ),
            )

        if global_server_args_dict["enable_deepep_moe"]:
            # TODO: we will support tp < ep in the future
            self.ep_size = get_tensor_model_parallel_world_size()
            self.num_experts = config.n_routed_experts
            self.top_k = config.num_experts_per_tok
            self.renormalize = config.norm_topk_prob
            self.topk_group = config.topk_group
            self.num_expert_group = config.n_group
            self.correction_bias = (
                self.gate.e_score_correction_bias.data
                if self.gate.e_score_correction_bias is not None
                else None
            )

            self.deepep_dispatcher = DeepEPDispatcher(
                group=parallel_state.get_tp_group().device_group,
                router_topk=self.top_k,
                permute_fusion=True,
                num_experts=config.n_routed_experts,
                num_local_experts=config.n_routed_experts // self.tp_size,
                hidden_size=config.hidden_size,
                params_dtype=config.torch_dtype,
                deepep_mode=DeepEPMode[global_server_args_dict["deepep_mode"]],
                async_finish=True,  # TODO
                return_recv_hook=True,
            )

    def forward(
        self, hidden_states: torch.Tensor, forward_mode: Optional[ForwardMode] = None
    ) -> torch.Tensor:
        if not global_server_args_dict["enable_deepep_moe"]:
            return self.forward_normal(hidden_states)
        else:
            return self.forward_deepep(hidden_states, forward_mode)

    def forward_normal(self, hidden_states: torch.Tensor) -> torch.Tensor:
        shared_output = self._forward_shared_experts(hidden_states)
        # router_logits: (num_tokens, n_experts)
        router_logits = self.gate(hidden_states)
        final_hidden_states = self.experts(
            hidden_states=hidden_states, router_logits=router_logits
        )
        final_hidden_states *= self.routed_scaling_factor
        if shared_output is not None:
            final_hidden_states = final_hidden_states + shared_output
        if self.tp_size > 1:
            final_hidden_states = tensor_model_parallel_all_reduce(final_hidden_states)
        return final_hidden_states

    def forward_deepep(
        self, hidden_states: torch.Tensor, forward_mode: ForwardMode
    ) -> torch.Tensor:
        shared_output = None
        if (
            forward_mode is not None
            and not forward_mode.is_idle()
            and hidden_states.shape[0] > 0
        ):
            # router_logits: (num_tokens, n_experts)
            router_logits = self.gate(hidden_states)
            shared_output = self._forward_shared_experts(hidden_states)
            topk_weights, topk_idx = select_experts(
                hidden_states=hidden_states,
                router_logits=router_logits,
                top_k=self.top_k,
                use_grouped_topk=True,
                renormalize=self.renormalize,
                topk_group=self.topk_group,
                num_expert_group=self.num_expert_group,
                correction_bias=self.correction_bias,
                routed_scaling_factor=self.routed_scaling_factor,
            )
        else:
            topk_idx = torch.full(
                (0, self.top_k), -1, dtype=torch.int, device=hidden_states.device
            )
            topk_weights = torch.empty(
                (0, self.top_k), dtype=torch.float32, device=hidden_states.device
            )
        if self.ep_size > 1:
            # TODO(ch-wan): allow users to set num_max_dispatch_tokens_per_rank value
            (
                hidden_states,
                topk_idx,
                topk_weights,
                reorder_topk_ids,
                num_recv_tokens_per_expert,
                seg_indptr,
                masked_m,
                expected_m,
            ) = self.deepep_dispatcher.dispatch(
                hidden_states,
                topk_idx,
                topk_weights,
                forward_mode=forward_mode,
            )
        final_hidden_states = self.experts(
            hidden_states=hidden_states,
            topk_idx=topk_idx,
            topk_weights=topk_weights,
            reorder_topk_ids=reorder_topk_ids,
            seg_indptr=seg_indptr,
            masked_m=masked_m,
            expected_m=expected_m,
            num_recv_tokens_per_expert=num_recv_tokens_per_expert,
            forward_mode=forward_mode,
        )
        if self.ep_size > 1:
            final_hidden_states = self.deepep_dispatcher.combine(
                final_hidden_states,
                topk_idx,
                topk_weights,
                forward_mode,
            )
        final_hidden_states *= self.routed_scaling_factor

        if shared_output is not None:
            final_hidden_states = final_hidden_states + shared_output

        return final_hidden_states

    def _forward_shared_experts(self, hidden_states):
        if self.n_share_experts_fusion == 0:
            return self.shared_experts(hidden_states)
        else:
            return None


def yarn_get_mscale(scale: float = 1, mscale: float = 1) -> float:
    import math

    if scale <= 1:
        return 1.0
    return 0.1 * mscale * math.log(scale) + 1.0


class DeepseekV2AttentionMLA(nn.Module):

    def __init__(
        self,
        config: PretrainedConfig,
        hidden_size: int,
        num_heads: int,
        qk_nope_head_dim: int,
        qk_rope_head_dim: int,
        v_head_dim: int,
        q_lora_rank: int,
        kv_lora_rank: int,
        rope_theta: float = 10000,
        rope_scaling: Optional[Dict[str, Any]] = None,
        max_position_embeddings: int = 8192,
        quant_config: Optional[QuantizationConfig] = None,
        reduce_results: bool = True,
        layer_id: int = None,
        prefix: str = "",
        alt_stream: Optional[torch.cuda.Stream] = None,
    ) -> None:
        super().__init__()
        self.layer_id = layer_id
        self.hidden_size = hidden_size
        self.qk_nope_head_dim = qk_nope_head_dim
        self.qk_rope_head_dim = qk_rope_head_dim
        self.qk_head_dim = qk_nope_head_dim + qk_rope_head_dim
        self.v_head_dim = v_head_dim
        self.q_lora_rank = q_lora_rank
        self.kv_lora_rank = kv_lora_rank
        attn_tp_rank = get_attention_tp_rank()
        attn_tp_size = get_attention_tp_size()

        self.num_heads = num_heads
        assert num_heads % attn_tp_size == 0
        self.num_local_heads = num_heads // attn_tp_size
        self.scaling = self.qk_head_dim**-0.5
        self.rope_theta = rope_theta
        self.max_position_embeddings = max_position_embeddings

        # For tensor parallel attention
        if self.q_lora_rank is not None:
            self.fused_qkv_a_proj_with_mqa = ReplicatedLinear(
                self.hidden_size,
                self.q_lora_rank + self.kv_lora_rank + self.qk_rope_head_dim,
                bias=False,
                quant_config=quant_config,
                prefix=add_prefix("fused_qkv_a_proj_with_mqa", prefix),
            )
            self.q_a_layernorm = RMSNorm(self.q_lora_rank, eps=config.rms_norm_eps)
            self.q_b_proj = ColumnParallelLinear(
                q_lora_rank,
                self.num_heads * self.qk_head_dim,
                bias=False,
                quant_config=quant_config,
                prefix=add_prefix("q_b_proj", prefix),
                tp_rank=attn_tp_rank,
                tp_size=attn_tp_size,
            )
        else:
            self.q_proj = ColumnParallelLinear(
                self.hidden_size,
                self.num_heads * self.qk_head_dim,
                bias=False,
                quant_config=quant_config,
                prefix=add_prefix("q_proj", prefix),
                tp_rank=attn_tp_rank,
                tp_size=attn_tp_size,
            )
            self.kv_a_proj_with_mqa = ReplicatedLinear(
                self.hidden_size,
                self.kv_lora_rank + self.qk_rope_head_dim,
                bias=False,
                quant_config=quant_config,
                prefix=add_prefix("kv_a_proj_with_mqa", prefix),
            )

        self.kv_b_proj = ColumnParallelLinear(
            self.kv_lora_rank,
            self.num_heads * (self.qk_nope_head_dim + self.v_head_dim),
            bias=False,
            quant_config=quant_config,
            prefix=add_prefix("kv_b_proj", prefix),
            tp_rank=attn_tp_rank,
            tp_size=attn_tp_size,
        )
        # O projection.
        self.o_proj = RowParallelLinear(
            self.num_heads * self.v_head_dim,
            self.hidden_size,
            bias=False,
            quant_config=quant_config,
            reduce_results=reduce_results,
            prefix=add_prefix("o_proj", prefix),
            tp_rank=attn_tp_rank,
            tp_size=attn_tp_size,
        )
        self.kv_a_layernorm = RMSNorm(self.kv_lora_rank, eps=config.rms_norm_eps)

        if rope_scaling:
            rope_scaling["rope_type"] = "deepseek_yarn"

        self.rotary_emb = get_rope(
            qk_rope_head_dim,
            rotary_dim=qk_rope_head_dim,
            max_position=max_position_embeddings,
            base=rope_theta,
            rope_scaling=rope_scaling,
            is_neox_style=False,
        )

        if rope_scaling:
            mscale_all_dim = rope_scaling.get("mscale_all_dim", False)
            scaling_factor = rope_scaling["factor"]
            mscale = yarn_get_mscale(scaling_factor, float(mscale_all_dim))
            self.scaling = self.scaling * mscale * mscale
        else:
            self.rotary_emb.forward = self.rotary_emb.forward_native

        self.attn_mqa = RadixAttention(
            self.num_local_heads,
            self.kv_lora_rank + self.qk_rope_head_dim,
            self.scaling,
            num_kv_heads=1,
            layer_id=layer_id,
            v_head_dim=self.kv_lora_rank,
            quant_config=quant_config,
            prefix=add_prefix("attn_mqa", prefix),
        )

        self.attn_mha = RadixAttention(
            self.num_local_heads,
            self.qk_nope_head_dim + self.qk_rope_head_dim,
            self.scaling,
            num_kv_heads=self.num_local_heads,
            layer_id=layer_id,
            v_head_dim=self.v_head_dim,
            quant_config=quant_config,
            prefix=add_prefix("attn_mha", prefix),
        )

        self.alt_stream = alt_stream

        self.w_kc = None
        self.w_vc = None
        self.w_scale = None

        self.w_scale_k = None
        self.w_scale_v = None
        self.use_deep_gemm_bmm = False

        self.flashinfer_mla_disable_ragged = global_server_args_dict[
            "flashinfer_mla_disable_ragged"
        ]
        self.disable_chunked_prefix_cache = global_server_args_dict[
            "disable_chunked_prefix_cache"
        ]
        self.attention_backend = global_server_args_dict["attention_backend"]
        self.rocm_fused_decode_mla = get_bool_env_var(
            "SGLANG_ROCM_FUSED_DECODE_MLA", "false"
        )

        # TODO: Design a finer way to determine the threshold
        self.chunked_prefix_cache_threshold = get_int_env_var(
            "SGL_CHUNKED_PREFIX_CACHE_THRESHOLD", 8192
        )

    def dispatch_attn_forward_method(
        self, forward_batch: ForwardBatch
    ) -> AttnForwardMethod:
        if self.attention_backend == "flashinfer":
            # Flashinfer MLA: Do not absorb when enabling ragged prefill
            if (
                not self.flashinfer_mla_disable_ragged
                and forward_batch.forward_mode.is_extend()
                and not forward_batch.forward_mode.is_target_verify()
                and not forward_batch.forward_mode.is_draft_extend()
                and sum(forward_batch.extend_prefix_lens_cpu) == 0
            ):
                return AttnForwardMethod.MHA
            else:
                return AttnForwardMethod.MLA
        elif self.attention_backend == "fa3":
            # Flash Attention: Use MHA with chunked KV cache when prefilling on long sequences.
            if forward_batch.extend_prefix_lens_cpu is not None:
                sum_extend_prefix_lens = sum(forward_batch.extend_prefix_lens_cpu)
            if (
                forward_batch.forward_mode.is_extend()
                and not self.disable_chunked_prefix_cache
                and not forward_batch.forward_mode.is_target_verify()
                and not forward_batch.forward_mode.is_draft_extend()
                and (
                    sum_extend_prefix_lens >= self.chunked_prefix_cache_threshold
                    or sum_extend_prefix_lens == 0
                )
            ):
                return AttnForwardMethod.MHA_CHUNKED_KV
            else:
                return AttnForwardMethod.MLA
        else:
            # Triton: Use normal computation for prefill and use weight absorption for extend/decode
            if (
                forward_batch.forward_mode.is_extend()
                and not forward_batch.forward_mode.is_target_verify()
                and not forward_batch.forward_mode.is_draft_extend()
                and sum(forward_batch.extend_prefix_lens_cpu) == 0
            ):
                return AttnForwardMethod.MHA
            else:
                return AttnForwardMethod.MLA

    def forward(
        self,
        positions: torch.Tensor,
        hidden_states: torch.Tensor,
        forward_batch: ForwardBatch,
        zero_allocator: BumpAllocator,
    ) -> torch.Tensor:
        if hidden_states.shape[0] == 0:
            assert (
                not self.o_proj.reduce_results
            ), "short-circuiting allreduce will lead to hangs"
            return hidden_states

        attn_forward_method = self.dispatch_attn_forward_method(forward_batch)

        if attn_forward_method == AttnForwardMethod.MHA:
            return self.forward_normal(positions, hidden_states, forward_batch)
        elif attn_forward_method == AttnForwardMethod.MHA_CHUNKED_KV:
            return self.forward_normal_chunked_kv(
                positions, hidden_states, forward_batch
            )
        else:
            if _is_hip:
                if (
                    self.rocm_fused_decode_mla
                    and forward_batch.forward_mode.is_decode()
                ):
                    return self.forward_absorb_fused_mla_rope(
                        positions, hidden_states, forward_batch
                    )
                else:
                    return self.forward_absorb(
                        positions, hidden_states, forward_batch, zero_allocator
                    )
            else:
                return self.forward_absorb(
                    positions, hidden_states, forward_batch, zero_allocator
                )

    def forward_normal(
        self,
        positions: torch.Tensor,
        hidden_states: torch.Tensor,
        forward_batch: ForwardBatch,
    ) -> torch.Tensor:
        if self.q_lora_rank is not None:
            q, latent_cache = self.fused_qkv_a_proj_with_mqa(hidden_states)[0].split(
                [self.q_lora_rank, self.kv_lora_rank + self.qk_rope_head_dim], dim=-1
            )
            q = self.q_a_layernorm(q)
            q = self.q_b_proj(q)[0].view(-1, self.num_local_heads, self.qk_head_dim)
        else:
            q = self.q_proj(hidden_states)[0].view(
                -1, self.num_local_heads, self.qk_head_dim
            )
            latent_cache = self.kv_a_proj_with_mqa(hidden_states)[0]

        _, q_pe = q.split([self.qk_nope_head_dim, self.qk_rope_head_dim], dim=-1)
        kv_a, _ = latent_cache.split([self.kv_lora_rank, self.qk_rope_head_dim], dim=-1)
        latent_cache = latent_cache.unsqueeze(1)
        kv_a = self.kv_a_layernorm(kv_a.contiguous())
        kv = self.kv_b_proj(kv_a)[0]
        kv = kv.view(-1, self.num_local_heads, self.qk_nope_head_dim + self.v_head_dim)
        k_nope = kv[..., : self.qk_nope_head_dim]
        v = kv[..., self.qk_nope_head_dim :]
        k_pe = latent_cache[:, :, self.kv_lora_rank :]
        q_pe, k_pe = self.rotary_emb(positions, q_pe, k_pe)
        q[..., self.qk_nope_head_dim :] = q_pe
        k = torch.empty_like(q)
        k[..., : self.qk_nope_head_dim] = k_nope
        k[..., self.qk_nope_head_dim :] = k_pe

        latent_cache[:, :, : self.kv_lora_rank] = kv_a.unsqueeze(1)
        latent_cache[:, :, self.kv_lora_rank :] = k_pe

        # Save latent cache
        forward_batch.token_to_kv_pool.set_kv_buffer(
            self.attn_mha, forward_batch.out_cache_loc, latent_cache, None
        )
        attn_output = self.attn_mha(q, k, v, forward_batch, save_kv_cache=False)
        attn_output = attn_output.reshape(-1, self.num_local_heads * self.v_head_dim)
        output, _ = self.o_proj(attn_output)
        return output

    def forward_absorb(
        self,
        positions: torch.Tensor,
        hidden_states: torch.Tensor,
        forward_batch: ForwardBatch,
        zero_allocator: BumpAllocator,
    ) -> torch.Tensor:
        if self.q_lora_rank is not None:
            q, latent_cache = self.fused_qkv_a_proj_with_mqa(hidden_states)[0].split(
                [self.q_lora_rank, self.kv_lora_rank + self.qk_rope_head_dim], dim=-1
            )
            k_nope = latent_cache[..., : self.kv_lora_rank]

            # overlap qk norm
            if self.alt_stream is not None and torch.cuda.is_current_stream_capturing():
                current_stream = torch.cuda.current_stream()
                self.alt_stream.wait_stream(current_stream)
                q = self.q_a_layernorm(q)
                with torch.cuda.stream(self.alt_stream):
                    k_nope = self.kv_a_layernorm(k_nope)
                current_stream.wait_stream(self.alt_stream)
            else:
                q = self.q_a_layernorm(q)
                k_nope = self.kv_a_layernorm(k_nope)

            k_nope = k_nope.unsqueeze(1)
            q = self.q_b_proj(q)[0].view(-1, self.num_local_heads, self.qk_head_dim)
        else:
            q = self.q_proj(hidden_states)[0].view(
                -1, self.num_local_heads, self.qk_head_dim
            )
            latent_cache = self.kv_a_proj_with_mqa(hidden_states)[0]
            k_nope = latent_cache[..., : self.kv_lora_rank]
            k_nope = self.kv_a_layernorm(k_nope).unsqueeze(1)

        q_nope, q_pe = q.split([self.qk_nope_head_dim, self.qk_rope_head_dim], dim=-1)
        k_pe = latent_cache[..., self.kv_lora_rank :].unsqueeze(1)

        if self.use_deep_gemm_bmm:
            q_nope_val, q_nope_scale, masked_m, expected_m, aligned_m = (
                per_token_group_quant_mla_deep_gemm_masked_fp8(q_nope.transpose(0, 1))
            )
            q_nope_out = q_nope.new_empty(
                (self.num_local_heads, aligned_m, self.kv_lora_rank)
            )
            deep_gemm_grouped_gemm_nt_f8f8bf16_masked(
                (q_nope_val, q_nope_scale),
                (self.w_kc, self.w_scale_k),
                q_nope_out,
                masked_m,
                expected_m,
            )
            q_nope_out = q_nope_out[:, :expected_m, :]
        elif self.w_kc.dtype == torch.float8_e4m3fnuz:
            # TODO(kernel): add bmm_fp8 for torch.float8_e4m3fnuz
            q_nope_out = torch.bmm(
                q_nope.to(torch.bfloat16).transpose(0, 1),
                self.w_kc.to(torch.bfloat16) * self.w_scale,
            )
        elif self.w_kc.dtype == torch.float8_e4m3fn:
            q_nope_val, q_nope_scale = per_tensor_quant_mla_fp8(
                q_nope.transpose(0, 1),
                zero_allocator.allocate(1),
            )
            q_nope_out = bmm_fp8(
                q_nope_val, self.w_kc, q_nope_scale, self.w_scale, torch.bfloat16
            )
        else:
            q_nope_out = torch.bmm(q_nope.transpose(0, 1), self.w_kc)

        q_nope_out = q_nope_out.transpose(0, 1)
        q_pe, k_pe = self.rotary_emb(positions, q_pe, k_pe)

        if self.attention_backend == "fa3" or self.attention_backend == "flashinfer":
            attn_output = self.attn_mqa(
                q_nope_out, k_nope, k_nope, forward_batch, q_rope=q_pe, k_rope=k_pe
            )
        else:
            q = torch.cat([q_nope_out, q_pe], dim=-1)
            k = torch.cat([k_nope, k_pe], dim=-1)
            attn_output = self.attn_mqa(q, k, k_nope, forward_batch)
        attn_output = attn_output.view(-1, self.num_local_heads, self.kv_lora_rank)

        if self.use_deep_gemm_bmm:
            attn_output_val, attn_output_scale, masked_m, expected_m, aligned_m = (
                per_token_group_quant_mla_deep_gemm_masked_fp8(
                    attn_output.transpose(0, 1)
                )
            )
            attn_bmm_output = attn_output.new_empty(
                (self.num_local_heads, aligned_m, self.v_head_dim)
            )
            deep_gemm_grouped_gemm_nt_f8f8bf16_masked(
                (attn_output_val, attn_output_scale),
                (self.w_vc, self.w_scale_v),
                attn_bmm_output,
                masked_m,
                expected_m,
            )
            attn_bmm_output = attn_bmm_output[:, :expected_m, :]
        elif self.w_vc.dtype == torch.float8_e4m3fnuz:
            # TODO(kernel): add bmm_fp8 for torch.float8_e4m3fnuz
            attn_bmm_output = torch.bmm(
                attn_output.to(torch.bfloat16).transpose(0, 1),
                self.w_vc.to(torch.bfloat16) * self.w_scale,
            )
        elif self.w_vc.dtype == torch.float8_e4m3fn:
            attn_output_val, attn_output_scale = per_tensor_quant_mla_fp8(
                attn_output.transpose(0, 1),
                zero_allocator.allocate(1),
            )
            attn_bmm_output = bmm_fp8(
                attn_output_val,
                self.w_vc,
                attn_output_scale,
                self.w_scale,
                torch.bfloat16,
            )
        else:
            attn_bmm_output = torch.bmm(attn_output.transpose(0, 1), self.w_vc)
        attn_output = attn_bmm_output.transpose(0, 1).flatten(1, 2)
        output, _ = self.o_proj(attn_output)

        return output

    def forward_absorb_fused_mla_rope(
        self,
        positions: torch.Tensor,
        hidden_states: torch.Tensor,
        forward_batch: ForwardBatch,
        zero_allocator: BumpAllocator,
    ) -> torch.Tensor:
        enable_rope_fusion = (
            os.getenv("SGLANG_FUSED_MLA_ENABLE_ROPE_FUSION", "1") == "1"
        )
        q_len = hidden_states.shape[0]
        q_input = hidden_states.new_empty(
            q_len, self.num_local_heads, self.kv_lora_rank + self.qk_rope_head_dim
        )
        if self.q_lora_rank is not None:
            q, latent_cache = self.fused_qkv_a_proj_with_mqa(hidden_states)[0].split(
                [self.q_lora_rank, self.kv_lora_rank + self.qk_rope_head_dim], dim=-1
            )
            q = self.q_a_layernorm(q)
            q = self.q_b_proj(q)[0].view(-1, self.num_local_heads, self.qk_head_dim)
        else:
            q = self.q_proj(hidden_states)[0].view(
                -1, self.num_local_heads, self.qk_head_dim
            )
            latent_cache = self.kv_a_proj_with_mqa(hidden_states)[0]
        q_nope, q_pe = q.split([self.qk_nope_head_dim, self.qk_rope_head_dim], dim=-1)

        if self.w_kc.dtype == torch.float8_e4m3fnuz:
            # TODO(kernel): add bmm_fp8 for torch.float8_e4m3fnuz
            q_nope_out = torch.bmm(
                q_nope.to(torch.bfloat16).transpose(0, 1),
                self.w_kc.to(torch.bfloat16) * self.w_scale,
            )
        elif self.w_kc.dtype == torch.float8_e4m3fn:
            q_nope_val, q_nope_scale = per_tensor_quant_mla_fp8(
                q_nope.transpose(0, 1),
                zero_allocator.allocate(1),
                dtype=torch.float8_e4m3fn,
            )
            q_nope_out = bmm_fp8(
                q_nope_val, self.w_kc, q_nope_scale, self.w_scale, torch.bfloat16
            )
        else:
            q_nope_out = torch.bmm(q_nope.transpose(0, 1), self.w_kc)
        q_input[..., : self.kv_lora_rank] = q_nope_out.transpose(0, 1)
        v_input = latent_cache[..., : self.kv_lora_rank]
        v_input = self.kv_a_layernorm(v_input.contiguous()).unsqueeze(1)
        k_input = latent_cache.unsqueeze(1)
        k_input[..., : self.kv_lora_rank] = v_input

        if not enable_rope_fusion:
            k_pe = k_input[..., self.kv_lora_rank :]
            q_pe, k_pe = self.rotary_emb(positions, q_pe, k_pe)
            q_input[..., self.kv_lora_rank :] = q_pe
            k_input[..., self.kv_lora_rank :] = k_pe
            k_pe_output = None
        else:
            k_pe_output = torch.empty_like(k_input[..., self.kv_lora_rank :])

        q_input[..., self.kv_lora_rank :] = q_pe

        # attn_output = self.attn_mqa(q_input, k_input, v_input, forward_batch)
        # Use Fused ROPE with use_rope=OFF.
        attn_output = torch.empty(
            (q_len, self.num_local_heads, self.kv_lora_rank),
            dtype=q.dtype,
            device=q.device,
        )
        attn_logits, _, kv_indptr, kv_indices, _, _, _ = (
            forward_batch.attn_backend.forward_metadata
        )
        cos_sin_cache = self.rotary_emb.cos_sin_cache
        num_kv_split = forward_batch.attn_backend.num_kv_splits
        sm_scale = self.attn_mqa.scaling
        if attn_logits is None:
            attn_logits = torch.empty(
                (
                    forward_batch.batch_size,
                    self.num_local_heads,
                    num_kv_split,
                    self.kv_lora_rank + 1,
                ),
                dtype=torch.float32,
                device=q.device,
            )

        # save current latent cache.
        forward_batch.token_to_kv_pool.set_kv_buffer(
            self.attn_mqa, forward_batch.out_cache_loc, k_input, None
        )
        key_cache_buf = forward_batch.token_to_kv_pool.get_key_buffer(
            self.attn_mqa.layer_id
        )
        val_cache_buf = key_cache_buf[..., : self.kv_lora_rank]

        decode_attention_fwd_grouped_rope(
            q_input,
            key_cache_buf,
            val_cache_buf,
            attn_output,
            kv_indptr,
            kv_indices,
            k_pe_output,
            self.kv_lora_rank,
            self.rotary_emb.rotary_dim,
            cos_sin_cache,
            positions,
            attn_logits,
            num_kv_split,
            sm_scale,
            logit_cap=self.attn_mqa.logit_cap,
            use_rope=enable_rope_fusion,
            is_neox_style=self.rotary_emb.is_neox_style,
        )

        if enable_rope_fusion:
            k_input[..., self.kv_lora_rank :] = k_pe_output
            forward_batch.token_to_kv_pool.set_kv_buffer(
                self.attn_mqa, forward_batch.out_cache_loc, k_input, None
            )

        attn_output = attn_output.view(-1, self.num_local_heads, self.kv_lora_rank)

        if self.w_vc.dtype == torch.float8_e4m3fnuz:
            # TODO(kernel): add bmm_fp8 for torch.float8_e4m3fnuz
            attn_bmm_output = torch.bmm(
                attn_output.to(torch.bfloat16).transpose(0, 1),
                self.w_vc.to(torch.bfloat16) * self.w_scale,
            )
        elif self.w_vc.dtype == torch.float8_e4m3fn:
            attn_output_val, attn_output_scale = per_tensor_quant_mla_fp8(
                attn_output.transpose(0, 1),
                zero_allocator.allocate(1),
                dtype=torch.float8_e4m3fn,
            )
            attn_bmm_output = bmm_fp8(
                attn_output_val,
                self.w_vc,
                attn_output_scale,
                self.w_scale,
                torch.bfloat16,
            )
        else:
            attn_bmm_output = torch.bmm(attn_output.transpose(0, 1), self.w_vc)
        attn_output = attn_bmm_output.transpose(0, 1).flatten(1, 2)
        output, _ = self.o_proj(attn_output)

        return output

    def _chunked_prefix_attn_mha(
        self,
        q: torch.Tensor,
        accum_output: torch.Tensor,
        accum_lse: torch.Tensor,
        forward_batch: ForwardBatch,
    ) -> torch.Tensor:

        assert forward_batch.num_prefix_chunks is not None
        for i in range(forward_batch.num_prefix_chunks):
            forward_batch.set_prefix_chunk_idx(i)

            # Fetch latent cache from memory pool with precomputed chunked kv indices
            latent_cache_buf = forward_batch.token_to_kv_pool.get_key_buffer(
                self.attn_mha.layer_id
            )
            latent_cache = latent_cache_buf[
                forward_batch.prefix_chunk_kv_indices[i]
            ].contiguous()

            kv_a_normed, k_pe = latent_cache.split(
                [self.kv_lora_rank, self.qk_rope_head_dim], dim=-1
            )
            kv_a_normed = kv_a_normed.squeeze(1).contiguous()
            kv = self.kv_b_proj(kv_a_normed)[0]
            kv = kv.view(
                -1, self.num_local_heads, self.qk_nope_head_dim + self.v_head_dim
            )
            v = kv[..., self.qk_nope_head_dim :]
            k_nope = kv[..., : self.qk_nope_head_dim]

            k = torch.empty(
                (
                    k_nope.shape[0],
                    self.num_local_heads,
                    self.qk_nope_head_dim + self.qk_rope_head_dim,
                ),
                dtype=v.dtype,
                device=v.device,
            )
            k[..., : self.qk_nope_head_dim] = k_nope
            k[..., self.qk_nope_head_dim :] = k_pe

            output, lse = self.attn_mha(q, k, v, forward_batch, save_kv_cache=False)
            lse = torch.transpose(lse, 0, 1).contiguous()
            tmp_output = torch.empty_like(accum_output)
            tmp_lse = torch.empty_like(accum_lse)
            merge_state_v2(output, lse, accum_output, accum_lse, tmp_output, tmp_lse)
            accum_output, accum_lse = tmp_output, tmp_lse

        return accum_output

    def forward_normal_chunked_kv(
        self,
        positions: torch.Tensor,
        hidden_states: torch.Tensor,
        forward_batch: ForwardBatch,
    ) -> torch.Tensor:
        # In normal mha, the k and v tensors will become overly large when the prefix length is long.
        # To avoid this, we split the kv cache into chunks and process them one after another.
        # Since mha is compute friendly, the for loop induced here will not introduce significant overhead.
        # The top comments in https://github.com/vllm-project/vllm/blob/main/vllm/v1/attention/backends/mla/common.py
        # will be helpful for understanding the purpose of this function.

        # First do normal mha forward to get output for extended part
        if self.q_lora_rank is not None:
            q, latent_cache = self.fused_qkv_a_proj_with_mqa(hidden_states)[0].split(
                [self.q_lora_rank, self.kv_lora_rank + self.qk_rope_head_dim], dim=-1
            )
            q = self.q_a_layernorm(q)
            q = self.q_b_proj(q)[0].view(-1, self.num_local_heads, self.qk_head_dim)
        else:
            q = self.q_proj(hidden_states)[0].view(
                -1, self.num_local_heads, self.qk_head_dim
            )
            latent_cache = self.kv_a_proj_with_mqa(hidden_states)[0]
        _, q_pe = q.split([self.qk_nope_head_dim, self.qk_rope_head_dim], dim=-1)
        kv_a, _ = latent_cache.split([self.kv_lora_rank, self.qk_rope_head_dim], dim=-1)
        latent_cache = latent_cache.unsqueeze(1)
        kv_a = self.kv_a_layernorm(kv_a.contiguous())
        kv = self.kv_b_proj(kv_a)[0]
        kv = kv.view(-1, self.num_local_heads, self.qk_nope_head_dim + self.v_head_dim)
        k_nope = kv[..., : self.qk_nope_head_dim]
        v = kv[..., self.qk_nope_head_dim :]
        k_pe = latent_cache[:, :, self.kv_lora_rank :]

        q_pe, k_pe = self.rotary_emb(positions, q_pe, k_pe)
        q[..., self.qk_nope_head_dim :] = q_pe
        k = torch.empty_like(q)
        k[..., : self.qk_nope_head_dim] = k_nope
        k[..., self.qk_nope_head_dim :] = k_pe

        latent_cache[:, :, : self.kv_lora_rank] = kv_a.unsqueeze(1)
        latent_cache[:, :, self.kv_lora_rank :] = k_pe

        # Save latent cache
        forward_batch.token_to_kv_pool.set_kv_buffer(
            self.attn_mha, forward_batch.out_cache_loc, latent_cache, None
        )

        # Do mha for extended part without prefix
        forward_batch.set_attn_attend_prefix_cache(False)
        attn_output, lse = self.attn_mha(q, k, v, forward_batch, save_kv_cache=False)
        lse = torch.transpose(lse, 0, 1).contiguous()

        # Do mha attention with chunked prefix cache if there are any sequence with prefix
        if any(forward_batch.extend_prefix_lens_cpu):
            # Only initialize the info once
            if forward_batch.num_prefix_chunks is None:
                forward_batch.prepare_chunked_prefix_cache_info(q.device)

            forward_batch.set_attn_attend_prefix_cache(True)
            attn_output = self._chunked_prefix_attn_mha(
                q=q,
                accum_output=attn_output,
                accum_lse=lse,
                forward_batch=forward_batch,
            )

        attn_output = attn_output.reshape(-1, self.num_local_heads * self.v_head_dim)
        output, _ = self.o_proj(attn_output)
        return output


class DeepseekV2DecoderLayer(nn.Module):

    def __init__(
        self,
        config: PretrainedConfig,
        layer_id: int,
        quant_config: Optional[QuantizationConfig] = None,
        is_nextn: bool = False,
        prefix: str = "",
        alt_stream: Optional[torch.cuda.Stream] = None,
    ) -> None:
        super().__init__()
        self.hidden_size = config.hidden_size
        self.config = config
        rope_theta = getattr(config, "rope_theta", 10000)
        rope_scaling = getattr(config, "rope_scaling", None)
        max_position_embeddings = getattr(config, "max_position_embeddings", 8192)
        self.enable_dp_attention = global_server_args_dict["enable_dp_attention"]
        self.layer_id = layer_id
        self.self_attn = DeepseekV2AttentionMLA(
            config=config,
            hidden_size=self.hidden_size,
            num_heads=config.num_attention_heads,
            qk_nope_head_dim=config.qk_nope_head_dim,
            qk_rope_head_dim=config.qk_rope_head_dim,
            v_head_dim=config.v_head_dim,
            q_lora_rank=(
                config.q_lora_rank if hasattr(config, "q_lora_rank") else None
            ),
            kv_lora_rank=config.kv_lora_rank,
            rope_theta=rope_theta,
            rope_scaling=rope_scaling,
            max_position_embeddings=max_position_embeddings,
            quant_config=quant_config,
            layer_id=layer_id,
            reduce_results=False,
            prefix=add_prefix("self_attn", prefix),
            alt_stream=alt_stream,
        )

        self.is_layer_sparse = self._is_layer_sparse(layer_id, is_nextn=is_nextn)
        is_previous_layer_sparse = self._is_layer_sparse(layer_id - 1, is_nextn=False)

        self.layer_scatter_modes = LayerScatterModes.init_new(
            layer_id=layer_id,
            num_layers=config.num_hidden_layers,
            is_layer_sparse=self.is_layer_sparse,
            is_previous_layer_sparse=is_previous_layer_sparse,
        )

        if self.is_layer_sparse:
            self.mlp = DeepseekV2MoE(
                config=config,
                quant_config=quant_config,
                prefix=add_prefix("mlp", prefix),
            )
        else:
            if enable_moe_dense_fully_dp():
                mlp_tp_rank, mlp_tp_size = 0, 1
            else:
                mlp_tp_rank, mlp_tp_size = None, None
            self.mlp = DeepseekV2MLP(
                hidden_size=config.hidden_size,
                intermediate_size=config.intermediate_size,
                hidden_act=config.hidden_act,
                quant_config=quant_config,
                prefix=add_prefix("mlp", prefix),
                tp_rank=mlp_tp_rank,
                tp_size=mlp_tp_size,
            )

        self.input_layernorm = RMSNorm(config.hidden_size, eps=config.rms_norm_eps)
        self.post_attention_layernorm = RMSNorm(
            config.hidden_size, eps=config.rms_norm_eps
        )

        self.layer_communicator = LayerCommunicator(
            layer_scatter_modes=self.layer_scatter_modes,
            post_attention_layernorm=self.post_attention_layernorm,
        )

    def _is_layer_sparse(self, layer_id: int, is_nextn: bool) -> bool:
        return is_nextn or (
            self.config.n_routed_experts is not None
            and layer_id >= self.config.first_k_dense_replace
            and layer_id % self.config.moe_layer_freq == 0
        )

    def forward(
        self,
        positions: torch.Tensor,
        hidden_states: torch.Tensor,
        forward_batch: ForwardBatch,
        residual: Optional[torch.Tensor],
        zero_allocator: BumpAllocator,
    ) -> torch.Tensor:
        if hidden_states.shape[0] == 0:
            residual = hidden_states
        else:
            if residual is None:
                residual = hidden_states
                hidden_states = self.input_layernorm(hidden_states)
            else:
                hidden_states, residual = self.input_layernorm(hidden_states, residual)

        hidden_states = self.layer_communicator.forward_pre_attn(
            hidden_states, forward_batch
        )

        if hidden_states.shape[0] != 0:
            # Self Attention
            hidden_states = self.self_attn(
                positions=positions,
                hidden_states=hidden_states,
                forward_batch=forward_batch,
                zero_allocator=zero_allocator,
            )

        hidden_states, residual = self.layer_communicator.forward_pre_mlp(
            hidden_states, residual, forward_batch
        )

<<<<<<< HEAD
=======
        if self.attn_tp_size != 1:
            tensor_list = list(hidden_states.tensor_split(self.attn_tp_size))
            hidden_states = tensor_list[self.attn_tp_rank]
            attn_tp_reduce_scatter(hidden_states, tensor_list)
            if not self.input_is_scattered:
                residual = residual.tensor_split(self.attn_tp_size)[self.attn_tp_rank]

        if hidden_states.shape[0] != 0:
            hidden_states, residual = self.post_attention_layernorm(
                hidden_states, residual
            )

>>>>>>> 2df9d40a
        if not (
            enable_moe_dense_fully_dp()
            and (not self.is_layer_sparse)
            and hidden_states.shape[0] == 0
        ):
            hidden_states = self.mlp(hidden_states, forward_batch.forward_mode)

        hidden_states, residual = self.layer_communicator.forward_layer_end(
            hidden_states, residual, forward_batch
        )

        return hidden_states, residual


class DeepseekV2Model(nn.Module):
    fall_back_to_pt_during_load = False

    def __init__(
        self,
        config: PretrainedConfig,
        quant_config: Optional[QuantizationConfig] = None,
        prefix: str = "",
    ) -> None:
        super().__init__()
        self.padding_id = config.pad_token_id
        self.vocab_size = config.vocab_size

        self.embed_tokens = VocabParallelEmbedding(
            config.vocab_size,
            config.hidden_size,
            enable_tp=not global_server_args_dict["enable_dp_attention"],
        )
        self.alt_stream = torch.cuda.Stream()
        self.layers = nn.ModuleList(
            [
                DeepseekV2DecoderLayer(
                    config,
                    layer_id,
                    quant_config=quant_config,
                    prefix=add_prefix(f"layers.{layer_id}", prefix),
                    alt_stream=self.alt_stream,
                )
                for layer_id in range(config.num_hidden_layers)
            ]
        )
        self.norm = RMSNorm(config.hidden_size, eps=config.rms_norm_eps)

        self.dp_size = get_local_attention_dp_size()

    def get_input_embeddings(self) -> torch.Tensor:
        return self.embed_tokens

    def forward(
        self,
        input_ids: torch.Tensor,
        positions: torch.Tensor,
        forward_batch: ForwardBatch,
        input_embeds: torch.Tensor = None,
    ) -> torch.Tensor:
        zero_allocator = BumpAllocator(
            # TODO for two-batch-overlap, we need a larger buffer size
            buffer_size=len(self.layers) * 2,
            dtype=torch.float32,
            device=(
                input_embeds.device if input_embeds is not None else input_ids.device
            ),
        )

        if input_embeds is None:
            hidden_states = self.embed_tokens(input_ids)
        else:
            hidden_states = input_embeds

        residual = None
        for i in range(len(self.layers)):
            expert_distribution_recorder.set_current_layer(i)
            layer = self.layers[i]
            hidden_states, residual = layer(
                positions, hidden_states, forward_batch, residual, zero_allocator
            )
        if not forward_batch.forward_mode.is_idle():
            if residual is None:
                hidden_states = self.norm(hidden_states)
            else:
                hidden_states, _ = self.norm(hidden_states, residual)
        return hidden_states


class DeepseekV2ForCausalLM(nn.Module):

    def __init__(
        self,
        config: PretrainedConfig,
        quant_config: Optional[QuantizationConfig] = None,
        prefix: str = "",
    ) -> None:
        super().__init__()
        self.config = config
        self.tp_size = get_tensor_model_parallel_world_size()
        self.quant_config = quant_config
        self.determine_n_share_experts_fusion()
        self.model = DeepseekV2Model(
            config, quant_config, prefix=add_prefix("model", prefix)
        )
        self.lm_head = ParallelLMHead(
            config.vocab_size,
            config.hidden_size,
            quant_config=quant_config,
            prefix=add_prefix("lm_head", prefix),
            use_attn_tp_group=global_server_args_dict["enable_dp_lm_head"],
        )
        self.logits_processor = LogitsProcessor(config)
        self.dp_size = get_local_attention_dp_size()

    def determine_n_share_experts_fusion(
        self, architecture: str = "DeepseekV3ForCausalLM"
    ):
        self.n_share_experts_fusion = global_server_args_dict["n_share_experts_fusion"]
        if self.n_share_experts_fusion > 0:
            # Only Deepseek V3/R1 can use shared experts fusion optimization now.
            if (
                not _is_cuda
                or self.config.architectures[0] != architecture
                or self.config.n_routed_experts != 256
            ):
                self.n_share_experts_fusion = 0
                global_server_args_dict["n_share_experts_fusion"] = 0
                log_info_on_rank0(
                    logger,
                    "Only Deepseek V3/R1 on NV-platform can use shared experts fusion optimization. Shared experts fusion optimization is disabled.",
                )
            else:
                assert (
                    self.n_share_experts_fusion == self.tp_size
                ), f"Shared experts fusion optimization is enabled in DeepSeek V3/R1, set it to {self.tp_size} can get best optimized performance."
        elif self.n_share_experts_fusion == 0:
            if (
                _is_cuda
                and torch.cuda.get_device_capability("cuda") >= (9, 0)
                and self.config.architectures[0] == architecture
                and self.config.n_routed_experts == 256
                and (not global_server_args_dict["enable_deepep_moe"])
            ):
                self.n_share_experts_fusion = self.tp_size
                global_server_args_dict["n_share_experts_fusion"] = self.tp_size
                log_info_on_rank0(
                    logger,
                    "Deepseek V3/R1 with fp8 can use shared experts fusion optimization when SM version >=90. Shared experts fusion optimization is enabled.",
                )

    def get_input_embeddings(self) -> nn.Embedding:
        return self.model.embed_tokens

    @torch.no_grad()
    def forward(
        self,
        input_ids: torch.Tensor,
        positions: torch.Tensor,
        forward_batch: ForwardBatch,
        input_embeds: torch.Tensor = None,
    ) -> torch.Tensor:

        hidden_states = self.model(input_ids, positions, forward_batch, input_embeds)

        return self.logits_processor(
            input_ids, hidden_states, self.lm_head, forward_batch
        )

    def post_load_weights(self, is_nextn=False):

        # Perform post-processing after loading weights
        layer_ids = (
            range(self.config.num_hidden_layers)
            if not is_nextn
            else [self.config.num_hidden_layers]
        )
        for layer_id in layer_ids:
            self_attn = (
                self.model.layers[layer_id].self_attn
                if not is_nextn
                else self.model.decoder.self_attn
            )
            if hasattr(self_attn.kv_b_proj, "qweight"):
                # AWQ compatible
                if _is_cuda:
                    w = awq_dequantize(
                        self_attn.kv_b_proj.qweight,
                        self_attn.kv_b_proj.scales,
                        self_attn.kv_b_proj.qzeros,
                    ).T
                else:
                    w = awq_dequantize(
                        self_attn.kv_b_proj.qweight,
                        self_attn.kv_b_proj.scales,
                        self_attn.kv_b_proj.qzeros,
                        0,
                        0,
                        0,
                    ).T
            else:
                w = self_attn.kv_b_proj.weight
            # NOTE(HandH1998): Since `bmm_fp8` only supports per-tensor scale, we have to requantize `self_attn.kv_b_proj`.
            # This may affect the accuracy of fp8 model.
            # Fix deepseek v3 blockwise bmm by using deep_gemm
            use_deep_gemm_bmm = False
            model_dtype = torch.get_default_dtype()

            if w.dtype in (
                torch.float8_e4m3fn,
                torch.float8_e4m3fnuz,
            ):
                if hasattr(self.quant_config, "weight_block_size"):
                    weight_block_size = self.quant_config.weight_block_size
                    if weight_block_size is not None:
                        assert hasattr(self_attn.kv_b_proj, "weight_scale_inv")
                        if _is_hip:
                            weight, weight_scale, _ = normalize_e4m3fn_to_e4m3fnuz(
                                weight=w,
                                weight_scale=self_attn.kv_b_proj.weight_scale_inv,
                                input_scale=None,
                            )
                        else:
                            weight = w
                            weight_scale = self_attn.kv_b_proj.weight_scale_inv

                        if (
                            _is_cuda
                            and weight_block_size[0] == 128
                            and weight_block_size[1] == 128
                            and model_dtype == torch.bfloat16
                        ):
                            if _ENABLE_JIT_DEEPGEMM and get_bool_env_var(
                                "SGL_USE_DEEPGEMM_BMM", "false"
                            ):
                                block_scale = weight_scale
                                use_deep_gemm_bmm = True
                            else:
                                w = block_quant_dequant(
                                    weight,
                                    weight_scale,
                                    weight_block_size,
                                    model_dtype,
                                )
                        else:
                            w, scale = block_quant_to_tensor_quant(
                                weight, weight_scale, weight_block_size
                            )
                            self_attn.w_scale = scale
                else:
                    weight = w
                    weight_scale = self_attn.kv_b_proj.weight_scale
                    w, scale = channel_quant_to_tensor_quant(weight, weight_scale)
                    self_attn.w_scale = scale

            if w.dtype == torch.int8:
                if hasattr(self.quant_config, "weight_block_size"):
                    # block-wise int8 need it
                    weight_block_size = self.quant_config.weight_block_size
                    if weight_block_size is not None:
                        assert hasattr(self_attn.kv_b_proj, "weight_scale_inv")
                        weight = w
                        weight_scale = self_attn.kv_b_proj.weight_scale_inv
                        w = int8_block_dequant(
                            weight, weight_scale, weight_block_size
                        ).to(torch.bfloat16)
                else:
                    # channel-wise int8 need it
                    w = w.to(torch.bfloat16) * self_attn.kv_b_proj.weight_scale.to(
                        torch.bfloat16
                    )

            w_kc, w_vc = w.unflatten(
                0, (-1, self_attn.qk_nope_head_dim + self_attn.v_head_dim)
            ).split([self_attn.qk_nope_head_dim, self_attn.v_head_dim], dim=1)
            if not use_deep_gemm_bmm:
                self_attn.w_kc = w_kc.transpose(1, 2).contiguous().transpose(1, 2)
                self_attn.w_vc = w_vc.contiguous().transpose(1, 2)
                if (
                    hasattr(self_attn.kv_b_proj, "weight_scale")
                    and self_attn.w_scale is None
                ):
                    self_attn.w_scale = self_attn.kv_b_proj.weight_scale
                    if _is_hip:
                        self_attn.w_scale *= 2.0
            else:
                num_tiles_k = self_attn.qk_nope_head_dim // weight_block_size[1]
                num_tiles_n = self_attn.v_head_dim // weight_block_size[0]
                ws_kc, ws_vc = block_scale.unflatten(
                    0, (-1, (num_tiles_k + num_tiles_n))
                ).split([num_tiles_k, num_tiles_n], dim=1)
                self_attn.w_scale_k = ws_kc.transpose(1, 2).contiguous()
                self_attn.w_scale_v = ws_vc.contiguous()
                self_attn.w_kc = w_kc.transpose(1, 2).contiguous()
                self_attn.w_vc = w_vc.contiguous()
                self_attn.use_deep_gemm_bmm = True

    def load_weights(self, weights: Iterable[Tuple[str, torch.Tensor]], is_nextn=False):
        if is_nextn:
            if hasattr(self.config, "num_nextn_predict_layers"):
                num_nextn_layers = self.config.num_nextn_predict_layers
                assert num_nextn_layers == 1, "Only 1 nextn layer is supported"
                # compatible with old design
                nextn_layer_id = (
                    0
                    if self.config.num_hidden_layers == 1
                    else self.config.num_hidden_layers
                )
            else:
                raise ValueError("num_nextn_predict_layers is not in the config")

        stacked_params_mapping = [
            # (param_name, shard_name, shard_id)
            ("gate_up_proj", "gate_proj", 0),
            ("gate_up_proj", "up_proj", 1),
        ]
        if self.n_share_experts_fusion > 0:
            weights_list = list(weights)
            weights_dict = dict(weights_list)
            if self.quant_config is None or self.quant_config.get_name() == "w8a8_int8":
                suffix_list = [
                    "down_proj.weight",
                    "down_proj.weight_scale",
                    "gate_proj.weight",
                    "gate_proj.weight_scale",
                    "up_proj.weight",
                    "up_proj.weight_scale",
                ]
            else:
                suffix_list = [
                    "down_proj.weight",
                    "down_proj.weight_scale_inv",
                    "gate_proj.weight",
                    "gate_proj.weight_scale_inv",
                    "up_proj.weight",
                    "up_proj.weight_scale_inv",
                ]
            names_to_remove = []

            moe_layers = (
                range(
                    self.config.first_k_dense_replace,
                    self.config.num_hidden_layers,
                    self.config.moe_layer_freq,
                )
                if not is_nextn
                else [nextn_layer_id]
            )

            for moe_layer in tqdm(
                moe_layers,
                desc=f"Cloning {self.n_share_experts_fusion} "
                "replicas of the shared expert into MoE",
            ):
                for suffix in suffix_list:
                    shared_expert_weight_name = (
                        f"model.layers.{moe_layer}.mlp.shared_experts.{suffix}"
                    )
                    for num_repeat in range(self.n_share_experts_fusion):
                        weights_list.append(
                            (
                                f"model.layers.{moe_layer}."
                                f"mlp.experts."
                                f"{self.config.n_routed_experts + num_repeat}"
                                f".{suffix}",
                                weights_dict[shared_expert_weight_name],
                            )
                        )
                    names_to_remove += [shared_expert_weight_name]
            weights = [w for w in weights_list if w[0] not in names_to_remove]

        # Params for weights, fp8 weight scales, fp8 activation scales
        # (param_name, weight_name, expert_id, shard_id)
        expert_params_mapping = get_moe_impl_class().make_expert_params_mapping(
            ckpt_gate_proj_name="gate_proj",
            ckpt_down_proj_name="down_proj",
            ckpt_up_proj_name="up_proj",
            num_experts=self.config.n_routed_experts + self.n_share_experts_fusion,
        )

        # Fuse q_a_proj and kv_a_proj_with_mqa along output dimension when q_lora_rank is not None
        fuse_qkv_a_proj = hasattr(self.config, "q_lora_rank") and (
            self.config.q_lora_rank is not None
        )
        cached_a_proj = {} if fuse_qkv_a_proj else None

        if is_nextn:
            nextn_layer_prefix = f"model.layers.{nextn_layer_id}"
            nextn_spec_weight_names = [
                "shared_head.norm",
                "eh_proj",
                "enorm",
                "hnorm",
            ]

        params_dict = dict(self.named_parameters())
        for name, loaded_weight in weights:
            if not is_nextn:
                if hasattr(self.config, "num_nextn_predict_layers"):
                    num_nextn_layers = self.config.num_nextn_predict_layers
                    if num_nextn_layers > 0 and name.startswith("model.layers"):
                        name_list = name.split(".")
                        if (
                            len(name_list) >= 3
                            and int(name_list[2]) >= self.config.num_hidden_layers
                        ):
                            continue
            else:
                if not name.startswith(nextn_layer_prefix):
                    continue

                # Use shared head and embed weights from target model
                if "shared_head.head" in name or "embed_tokens" in name:
                    continue

                is_decoder = True
                # For nextn specific weights
                for weight_name in nextn_spec_weight_names:
                    if weight_name in name:
                        name = name.replace(nextn_layer_prefix, "model")
                        is_decoder = False
                        break
                # For decoder layer weights
                if is_decoder:
                    name = name.replace(nextn_layer_prefix, "model.decoder")

            if "rotary_emb.inv_freq" in name:
                continue
            for param_name, weight_name, shard_id in stacked_params_mapping:
                # Skip non-stacked layers and experts (experts handled below).
                if weight_name not in name:
                    continue
                # We have mlp.experts[0].gate_proj in the checkpoint.
                # Since we handle the experts below in expert_params_mapping,
                # we need to skip here BEFORE we update the name, otherwise
                # name will be updated to mlp.experts[0].gate_up_proj, which
                # will then be updated below in expert_params_mapping
                # for mlp.experts[0].gate_gate_up_proj, which breaks load.
                if ("mlp.experts." in name) and name not in params_dict:
                    continue
                name = name.replace(weight_name, param_name)
                # Skip loading extra bias for GPTQ models.
                if name.endswith(".bias") and name not in params_dict:
                    continue
                param = params_dict[name]
                weight_loader = param.weight_loader
                weight_loader(param, loaded_weight, shard_id)
                break
            else:
                for mapping in expert_params_mapping:
                    param_name, weight_name, expert_id, shard_id = mapping
                    if weight_name not in name:
                        continue
                    name = name.replace(weight_name, param_name)
                    param = params_dict[name]
                    weight_loader = param.weight_loader
                    weight_loader(
                        param,
                        loaded_weight,
                        name,
                        shard_id=shard_id,
                        expert_id=expert_id,
                    )
                    break
                else:
                    # Skip loading extra bias for GPTQ models.
                    if name.endswith(".bias") and name not in params_dict:
                        continue

                    if fuse_qkv_a_proj and (
                        "q_a_proj" in name or "kv_a_proj_with_mqa" in name
                    ):
                        cached_a_proj[name] = loaded_weight
                        q_a_proj_name = (
                            name
                            if "q_a_proj" in name
                            else name.replace("kv_a_proj_with_mqa", "q_a_proj")
                        )
                        kv_a_proj_name = (
                            name
                            if "kv_a_proj_with_mqa" in name
                            else name.replace("q_a_proj", "kv_a_proj_with_mqa")
                        )

                        # When both q_a_proj and kv_a_proj_with_mqa has been cached, load the fused weight to parameter
                        if (
                            q_a_proj_name in cached_a_proj
                            and kv_a_proj_name in cached_a_proj
                        ):
                            q_a_proj_weight = cached_a_proj[q_a_proj_name]
                            kv_a_proj_weight = cached_a_proj[kv_a_proj_name]
                            fused_weight = torch.cat(
                                [q_a_proj_weight, kv_a_proj_weight], dim=0
                            )

                            param_name = name.replace(
                                "q_a_proj", "fused_qkv_a_proj_with_mqa"
                            )
                            param = params_dict[param_name]

                            weight_loader = getattr(
                                param, "weight_loader", default_weight_loader
                            )
                            weight_loader(param, fused_weight)
                            cached_a_proj.pop(q_a_proj_name)
                            cached_a_proj.pop(kv_a_proj_name)
                    else:
                        param = params_dict[name]
                        weight_loader = getattr(
                            param, "weight_loader", default_weight_loader
                        )
                        weight_loader(param, loaded_weight)

        self.post_load_weights(is_nextn=is_nextn)

    def get_embed_and_head(self):
        return self.model.embed_tokens.weight, self.lm_head.weight

    def set_embed_and_head(self, embed, head):
        del self.model.embed_tokens.weight
        del self.lm_head.weight
        self.model.embed_tokens.weight = embed
        self.lm_head.weight = head
        torch.cuda.empty_cache()
        torch.cuda.synchronize()


class DeepseekV3ForCausalLM(DeepseekV2ForCausalLM):
    pass


EntryClass = [DeepseekV2ForCausalLM, DeepseekV3ForCausalLM]<|MERGE_RESOLUTION|>--- conflicted
+++ resolved
@@ -1215,21 +1215,6 @@
             hidden_states, residual, forward_batch
         )
 
-<<<<<<< HEAD
-=======
-        if self.attn_tp_size != 1:
-            tensor_list = list(hidden_states.tensor_split(self.attn_tp_size))
-            hidden_states = tensor_list[self.attn_tp_rank]
-            attn_tp_reduce_scatter(hidden_states, tensor_list)
-            if not self.input_is_scattered:
-                residual = residual.tensor_split(self.attn_tp_size)[self.attn_tp_rank]
-
-        if hidden_states.shape[0] != 0:
-            hidden_states, residual = self.post_attention_layernorm(
-                hidden_states, residual
-            )
-
->>>>>>> 2df9d40a
         if not (
             enable_moe_dense_fully_dp()
             and (not self.is_layer_sparse)
