# Copyright 2023-2024 SGLang Team
# Licensed under the Apache License, Version 2.0 (the "License");
# you may not use this file except in compliance with the License.
# You may obtain a copy of the License at
#
#     http://www.apache.org/licenses/LICENSE-2.0
#
# Unless required by applicable law or agreed to in writing, software
# distributed under the License is distributed on an "AS IS" BASIS,
# WITHOUT WARRANTIES OR CONDITIONS OF ANY KIND, either express or implied.
# See the License for the specific language governing permissions and
# limitations under the License.
# ==============================================================================

# Adapted from:
# https://github.com/vllm-project/vllm/blob/fb6af8bc086328ca6659e72d11ffd4309ce4de22/vllm/model_executor/models/deepseek_v2.py
"""Inference-only DeepseekV2 model."""

import logging
import os
from typing import Any, Dict, Iterable, Optional, Tuple

import torch
import torch.nn.functional as F
from torch import nn
from tqdm import tqdm
from transformers import PretrainedConfig

from sglang.srt.distributed import (
    get_tensor_model_parallel_world_size,
    parallel_state,
    tensor_model_parallel_all_reduce,
)
from sglang.srt.layers.activation import SiluAndMul
from sglang.srt.layers.dp_attention import (
    dp_gather_partial,
    dp_scatter,
    get_attention_dp_size,
    get_attention_tp_rank,
    get_attention_tp_size,
    tp_all_gather,
    tp_reduce_scatter,
)
from sglang.srt.layers.layernorm import RMSNorm
from sglang.srt.layers.linear import (
    ColumnParallelLinear,
    MergedColumnParallelLinear,
    ReplicatedLinear,
    RowParallelLinear,
)
from sglang.srt.layers.logits_processor import LogitsProcessor
from sglang.srt.layers.moe.ep_moe.layer import DeepEPMoE, EPMoE
from sglang.srt.layers.moe.ep_moe.token_dispatcher import DeepEPDispatcher
from sglang.srt.layers.moe.fused_moe_triton import FusedMoE
from sglang.srt.layers.moe.topk import select_experts
from sglang.srt.layers.quantization.base_config import QuantizationConfig
from sglang.srt.layers.quantization.fp8_utils import (
    block_quant_to_tensor_quant,
    input_to_float8,
    normalize_e4m3fn_to_e4m3fnuz,
)
from sglang.srt.layers.quantization.int8_utils import (
    block_dequant as int8_block_dequant,
)
from sglang.srt.layers.radix_attention import RadixAttention
from sglang.srt.layers.rotary_embedding import get_rope, get_rope_wrapper
from sglang.srt.layers.vocab_parallel_embedding import (
    ParallelLMHead,
    VocabParallelEmbedding,
)
from sglang.srt.managers.expert_distribution import ExpertDistributionRecorder
from sglang.srt.managers.schedule_batch import global_server_args_dict
from sglang.srt.model_executor.forward_batch_info import ForwardBatch, ForwardMode
from sglang.srt.model_loader.weight_utils import default_weight_loader
from sglang.srt.utils import DeepEPMode, add_prefix, is_cuda, is_hip

_is_hip = is_hip()
_is_cuda = is_cuda()

if _is_cuda:
    from sgl_kernel import awq_dequantize, bmm_fp8
else:
    from vllm import _custom_ops as ops

if _is_hip:
    from sglang.srt.layers.attention.triton_ops.rocm_mla_decode_rope import (
        decode_attention_fwd_grouped_rope,
    )

expert_distribution_recorder = ExpertDistributionRecorder()

logger = logging.getLogger(__name__)


class DeepseekV2MLP(nn.Module):
    def __init__(
        self,
        hidden_size: int,
        intermediate_size: int,
        hidden_act: str,
        quant_config: Optional[QuantizationConfig] = None,
        reduce_results: bool = True,
        prefix: str = "",
        tp_rank: Optional[int] = None,
        tp_size: Optional[int] = None,
    ) -> None:
        super().__init__()
        self.gate_up_proj = MergedColumnParallelLinear(
            hidden_size,
            [intermediate_size] * 2,
            bias=False,
            quant_config=quant_config,
            prefix=add_prefix("gate_up_proj", prefix),
            tp_rank=tp_rank,
            tp_size=tp_size,
        )
        self.down_proj = RowParallelLinear(
            intermediate_size,
            hidden_size,
            bias=False,
            quant_config=quant_config,
            reduce_results=reduce_results,
            prefix=add_prefix("down_proj", prefix),
            tp_rank=tp_rank,
            tp_size=tp_size,
        )
        if hidden_act != "silu":
            raise ValueError(
                f"Unsupported activation: {hidden_act}. "
                "Only silu is supported for now."
            )
        self.act_fn = SiluAndMul()

    def forward(self, x):
        gate_up, _ = self.gate_up_proj(x)
        x = self.act_fn(gate_up)
        x, _ = self.down_proj(x)
        return x


class MoEGate(nn.Module):
    def __init__(
        self,
        config,
        prefix: str = "",
    ):
        super().__init__()
        self.weight = nn.Parameter(
            torch.empty((config.n_routed_experts, config.hidden_size))
        )
        if config.topk_method == "noaux_tc":
            self.e_score_correction_bias = nn.Parameter(
                torch.empty((config.n_routed_experts))
            )
        else:
            self.e_score_correction_bias = None

    def forward(self, hidden_states):
        logits = F.linear(hidden_states, self.weight, None)
        return logits


class DeepseekV2MoE(nn.Module):

    def __init__(
        self,
        config: PretrainedConfig,
        quant_config: Optional[QuantizationConfig] = None,
        prefix: str = "",
    ):
        super().__init__()
        self.tp_size = get_tensor_model_parallel_world_size()
        self.routed_scaling_factor = config.routed_scaling_factor
        self.n_shared_experts = config.n_shared_experts
        self.n_share_experts_fusion = (
            global_server_args_dict["n_share_experts_fusion"]
            if global_server_args_dict["n_share_experts_fusion"] is not None
            else 0
        )

        self.routed_scaling_factor = config.routed_scaling_factor
        if self.tp_size > config.n_routed_experts:
            raise ValueError(
                f"Tensor parallel size {self.tp_size} is greater than "
                f"the number of experts {config.n_routed_experts}."
            )

        if config.hidden_act != "silu":
            raise ValueError(
                f"Unsupported activation: {config.hidden_act}. "
                "Only silu is supported for now."
            )

        self.gate = MoEGate(config=config, prefix=add_prefix("gate", prefix))

        MoEImpl = (
            DeepEPMoE
            if global_server_args_dict["enable_deepep_moe"]
            else (EPMoE if global_server_args_dict["enable_ep_moe"] else FusedMoE)
        )
<<<<<<< HEAD

        if not global_server_args_dict["enable_deepep_moe"]:
            self.experts = MoEImpl(
                num_experts=config.n_routed_experts + self.n_share_experts_fusion,
                top_k=config.num_experts_per_tok + min(self.n_share_experts_fusion, 1),
                hidden_size=config.hidden_size,
                intermediate_size=config.moe_intermediate_size,
                renormalize=config.norm_topk_prob,
                quant_config=quant_config,
                use_grouped_topk=True,
                num_expert_group=config.n_group,
                topk_group=config.topk_group,
                correction_bias=self.gate.e_score_correction_bias,
                prefix=add_prefix("experts", prefix),
            )
        else:
            self.experts = MoEImpl(
                num_experts=config.n_routed_experts,
                top_k=config.num_experts_per_tok,
                hidden_size=config.hidden_size,
                intermediate_size=config.moe_intermediate_size,
                renormalize=config.norm_topk_prob,
                quant_config=quant_config,
                use_grouped_topk=True,
                num_expert_group=config.n_group,
                topk_group=config.topk_group,
                correction_bias=self.gate.e_score_correction_bias,
                prefix=add_prefix("experts", prefix),
                deepep_mode=DeepEPMode[global_server_args_dict["deepep_mode"]],
            )
=======
        self.experts = MoEImpl(
            num_experts=config.n_routed_experts,
            top_k=config.num_experts_per_tok,
            hidden_size=config.hidden_size,
            intermediate_size=config.moe_intermediate_size,
            renormalize=config.norm_topk_prob,
            quant_config=quant_config,
            use_grouped_topk=True,
            num_expert_group=config.n_group,
            topk_group=config.topk_group,
            correction_bias=self.gate.e_score_correction_bias,
            prefix=add_prefix("experts", prefix),
            **(
                dict(deepep_mode=DeepEPMode[global_server_args_dict["deepep_mode"]])
                if global_server_args_dict["enable_deepep_moe"]
                else {}
            ),
        )
>>>>>>> 6ff9c6a5

        if config.n_shared_experts is not None and self.n_share_experts_fusion == 0:
            intermediate_size = config.moe_intermediate_size * config.n_shared_experts
            # disable tp for shared experts when enable deepep moe
            if not global_server_args_dict["enable_deepep_moe"]:
                self.shared_experts = DeepseekV2MLP(
                    hidden_size=config.hidden_size,
                    intermediate_size=intermediate_size,
                    hidden_act=config.hidden_act,
                    quant_config=quant_config,
                    reduce_results=False,
                    prefix=add_prefix("shared_experts", prefix),
                )
            else:
                self.shared_experts = DeepseekV2MLP(
                    hidden_size=config.hidden_size,
                    intermediate_size=intermediate_size,
                    hidden_act=config.hidden_act,
                    quant_config=quant_config,
                    reduce_results=False,
                    prefix=add_prefix("shared_experts", prefix),
                    tp_rank=0,
                    tp_size=1,
                )

        if global_server_args_dict["enable_deepep_moe"]:
            # TODO: we will support tp < ep in the future
            self.ep_size = get_tensor_model_parallel_world_size()
            self.num_experts = config.n_routed_experts
            self.top_k = config.num_experts_per_tok
            self.renormalize = config.norm_topk_prob
            self.topk_group = config.topk_group
            self.num_expert_group = config.n_group
            self.correction_bias = (
                self.gate.e_score_correction_bias.data
                if self.gate.e_score_correction_bias is not None
                else None
            )

            self.deepep_dispatcher = DeepEPDispatcher(
                group=parallel_state.get_tp_group().device_group,
                router_topk=self.top_k,
                permute_fusion=True,
                num_experts=config.n_routed_experts,
                num_local_experts=config.n_routed_experts // self.tp_size,
                hidden_size=config.hidden_size,
                params_dtype=config.torch_dtype,
                deepep_mode=DeepEPMode[global_server_args_dict["deepep_mode"]],
                async_finish=True,  # TODO
                return_recv_hook=True,
            )

    def forward(
        self, hidden_states: torch.Tensor, forward_mode: Optional[ForwardMode] = None
    ) -> torch.Tensor:
        if not global_server_args_dict["enable_deepep_moe"]:
            return self.forward_normal(hidden_states)
        else:
            return self.forward_deepep(hidden_states, forward_mode)

    def forward_normal(self, hidden_states: torch.Tensor) -> torch.Tensor:
        if self.n_shared_experts is not None and self.n_share_experts_fusion == 0:
            shared_output = self.shared_experts(hidden_states)
        else:
            shared_output = None
        # router_logits: (num_tokens, n_experts)
        router_logits = self.gate(hidden_states)
        final_hidden_states = (
            self.experts(hidden_states=hidden_states, router_logits=router_logits)
            * self.routed_scaling_factor
        )
        if shared_output is not None:
            final_hidden_states = final_hidden_states + shared_output
        if self.tp_size > 1:
            final_hidden_states = tensor_model_parallel_all_reduce(final_hidden_states)
        return final_hidden_states

    def forward_deepep(
        self, hidden_states: torch.Tensor, forward_mode: ForwardMode
    ) -> torch.Tensor:
        shared_output = None
        topk_idx = torch.full(
            (0, self.top_k), -1, dtype=torch.int, device=hidden_states.device
        )
        topk_weights = torch.empty(
            (0, self.top_k), dtype=torch.float32, device=hidden_states.device
        )
        if (
            forward_mode is not None
            and not forward_mode.is_idle()
            and hidden_states.shape[0] > 0
        ):
            # router_logits: (num_tokens, n_experts)
            router_logits = self.gate(hidden_states)
            if self.n_shared_experts is not None:
                shared_output = self.shared_experts(hidden_states)
            topk_weights, topk_idx = select_experts(
                hidden_states=hidden_states,
                router_logits=router_logits,
                top_k=self.top_k,
                use_grouped_topk=True,
                renormalize=self.renormalize,
                topk_group=self.topk_group,
                num_expert_group=self.num_expert_group,
                correction_bias=self.correction_bias,
            )
        if self.ep_size > 1:
            (
                hidden_states,
                topk_idx,
                topk_weights,
                reorder_topk_ids,
                seg_indptr,
                masked_m,
                expected_m,
            ) = self.deepep_dispatcher.dispatch(
                hidden_states,
                topk_idx,
                topk_weights,
                self.num_experts,
                forward_mode=forward_mode,
            )
        final_hidden_states = (
            self.experts(
                hidden_states=hidden_states,
                reorder_topk_ids=reorder_topk_ids,
                seg_indptr=seg_indptr,
                masked_m=masked_m,
                expected_m=expected_m,
                forward_mode=forward_mode,
            )
            * self.routed_scaling_factor
        )
        if self.ep_size > 1:
            final_hidden_states = self.deepep_dispatcher.combine(
                final_hidden_states,
                topk_idx,
                topk_weights,
                forward_mode,
            )
        if shared_output is not None:
            final_hidden_states = final_hidden_states + shared_output

        return final_hidden_states


def yarn_get_mscale(scale: float = 1, mscale: float = 1) -> float:
    import math

    if scale <= 1:
        return 1.0
    return 0.1 * mscale * math.log(scale) + 1.0


class DeepseekV2Attention(nn.Module):

    def __init__(
        self,
        config: PretrainedConfig,
        hidden_size: int,
        num_heads: int,
        qk_nope_head_dim: int,
        qk_rope_head_dim: int,
        v_head_dim: int,
        q_lora_rank: int,
        kv_lora_rank: int,
        rope_theta: float = 10000,
        rope_scaling: Optional[Dict[str, Any]] = None,
        max_position_embeddings: int = 8192,
        quant_config: Optional[QuantizationConfig] = None,
        layer_id=None,
        reduce_results: bool = True,
        prefix: str = "",
    ) -> None:
        super().__init__()
        self.layer_id = layer_id
        self.hidden_size = hidden_size
        self.qk_nope_head_dim = qk_nope_head_dim
        self.qk_rope_head_dim = qk_rope_head_dim
        self.qk_head_dim = qk_nope_head_dim + qk_rope_head_dim
        self.v_head_dim = v_head_dim
        self.q_lora_rank = q_lora_rank
        self.kv_lora_rank = kv_lora_rank

        self.dp_size = get_attention_dp_size()
        attn_tp_rank = get_attention_tp_rank()
        attn_tp_size = get_attention_tp_size()

        self.num_heads = num_heads
        assert num_heads % attn_tp_size == 0
        self.num_local_heads = num_heads // attn_tp_size
        self.scaling = self.qk_head_dim**-0.5
        self.rope_theta = rope_theta
        self.max_position_embeddings = max_position_embeddings

        if self.q_lora_rank is not None:
            self.q_a_proj = ReplicatedLinear(
                self.hidden_size,
                self.q_lora_rank,
                bias=False,
                quant_config=quant_config,
                prefix=add_prefix("q_a_proj", prefix),
            )
            self.q_a_layernorm = RMSNorm(self.q_lora_rank, eps=config.rms_norm_eps)
            self.q_b_proj = ColumnParallelLinear(
                q_lora_rank,
                self.num_heads * self.qk_head_dim,
                bias=False,
                quant_config=quant_config,
                prefix=add_prefix("q_b_proj", prefix),
            )
        else:
            self.q_proj = ColumnParallelLinear(
                self.hidden_size,
                self.num_heads * self.qk_head_dim,
                bias=False,
                quant_config=quant_config,
                prefix=add_prefix("q_proj", prefix),
                tp_rank=attn_tp_rank,
                tp_size=attn_tp_size,
            )

        self.kv_a_proj_with_mqa = ReplicatedLinear(
            self.hidden_size,
            self.kv_lora_rank + self.qk_rope_head_dim,
            bias=False,
            quant_config=quant_config,
            prefix=add_prefix("kv_a_proj_with_mqa", prefix),
        )
        self.kv_a_layernorm = RMSNorm(self.kv_lora_rank, eps=config.rms_norm_eps)
        self.kv_b_proj = ColumnParallelLinear(
            self.kv_lora_rank,
            self.num_heads * (self.qk_nope_head_dim + self.v_head_dim),
            bias=False,
            quant_config=quant_config,
            prefix=add_prefix("kv_b_proj", prefix),
        )
        # O projection.
        self.o_proj = RowParallelLinear(
            self.num_heads * self.v_head_dim,
            self.hidden_size,
            bias=False,
            quant_config=quant_config,
            prefix=add_prefix("o_proj", prefix),
            reduce_results=reduce_results,
            tp_rank=attn_tp_rank,
            tp_size=attn_tp_size,
        )
        rope_scaling["rope_type"] = "deepseek_yarn"
        self.rotary_emb = get_rope_wrapper(
            qk_rope_head_dim,
            rotary_dim=qk_rope_head_dim,
            max_position=max_position_embeddings,
            base=rope_theta,
            rope_scaling=rope_scaling,
            is_neox_style=False,
            device=global_server_args_dict["device"],
        )

        if rope_scaling:
            mscale_all_dim = rope_scaling.get("mscale_all_dim", False)
            scaling_factor = rope_scaling["factor"]
            mscale = yarn_get_mscale(scaling_factor, float(mscale_all_dim))
            self.scaling = self.scaling * mscale * mscale

        # TODO, support head_size 192
        self.attn = RadixAttention(
            self.num_local_heads,
            256,
            self.scaling,
            num_kv_heads=self.num_local_heads,
            layer_id=layer_id,
            prefix=add_prefix("attn", prefix),
        )

    def forward(
        self,
        positions: torch.Tensor,
        hidden_states: torch.Tensor,
        forward_batch: ForwardBatch,
    ) -> torch.Tensor:
        if hidden_states.shape[0] == 0:
            assert (
                not self.o_proj.reduce_results
            ), "short-circuiting allreduce will lead to hangs"
            return hidden_states

        if self.q_lora_rank is not None:
            q = self.q_a_proj(hidden_states)[0]
            q = self.q_a_layernorm(q)
            q = self.q_b_proj(q)[0].view(-1, self.num_local_heads, self.qk_head_dim)
        else:
            q = self.q_proj(hidden_states)[0].view(
                -1, self.num_local_heads, self.qk_head_dim
            )
        _, q_pe = q.split([self.qk_nope_head_dim, self.qk_rope_head_dim], dim=-1)
        latent_cache = self.kv_a_proj_with_mqa(hidden_states)[0]
        kv_a, _ = latent_cache.split([self.kv_lora_rank, self.qk_rope_head_dim], dim=-1)
        latent_cache = latent_cache.unsqueeze(1)
        kv_a = self.kv_a_layernorm(kv_a.contiguous())
        kv = self.kv_b_proj(kv_a)[0]
        kv = kv.view(-1, self.num_local_heads, self.qk_nope_head_dim + self.v_head_dim)
        k_nope, v = kv.split([self.qk_nope_head_dim, self.v_head_dim], dim=-1)
        k_pe = latent_cache[:, :, self.kv_lora_rank :]
        q_pe, k_pe = self.rotary_emb(positions, q_pe, k_pe)
        q[..., self.qk_nope_head_dim :] = q_pe
        k = torch.empty_like(q)
        k[..., : self.qk_nope_head_dim] = k_nope
        k[..., self.qk_nope_head_dim :] = k_pe
        q = torch.nn.functional.pad(q, [0, 256 - self.qk_head_dim], value=0).view(
            -1, self.num_local_heads * 256
        )
        k = torch.nn.functional.pad(k, [0, 256 - self.qk_head_dim], value=0).view(
            -1, self.num_local_heads * 256
        )
        v = torch.nn.functional.pad(v, [0, 256 - self.v_head_dim], value=0).view(
            -1, self.num_local_heads * 256
        )
        attn_output = self.attn(q, k, v, forward_batch)
        attn_output = attn_output.view(-1, self.num_local_heads, 256)[
            ..., : self.v_head_dim
        ].reshape(-1, self.num_local_heads * self.v_head_dim)
        output, _ = self.o_proj(attn_output)
        return output


class DeepseekV2AttentionMLA(nn.Module):

    def __init__(
        self,
        config: PretrainedConfig,
        hidden_size: int,
        num_heads: int,
        qk_nope_head_dim: int,
        qk_rope_head_dim: int,
        v_head_dim: int,
        q_lora_rank: int,
        kv_lora_rank: int,
        rope_theta: float = 10000,
        rope_scaling: Optional[Dict[str, Any]] = None,
        max_position_embeddings: int = 8192,
        quant_config: Optional[QuantizationConfig] = None,
        reduce_results: bool = True,
        layer_id: int = None,
        prefix: str = "",
    ) -> None:
        super().__init__()
        self.layer_id = layer_id
        self.hidden_size = hidden_size
        self.qk_nope_head_dim = qk_nope_head_dim
        self.qk_rope_head_dim = qk_rope_head_dim
        self.qk_head_dim = qk_nope_head_dim + qk_rope_head_dim
        self.v_head_dim = v_head_dim
        self.q_lora_rank = q_lora_rank
        self.kv_lora_rank = kv_lora_rank
        self.dp_size = get_attention_dp_size()
        attn_tp_rank = get_attention_tp_rank()
        attn_tp_size = get_attention_tp_size()

        self.num_heads = num_heads
        assert num_heads % attn_tp_size == 0
        self.num_local_heads = num_heads // attn_tp_size
        self.scaling = self.qk_head_dim**-0.5
        self.rope_theta = rope_theta
        self.max_position_embeddings = max_position_embeddings

        # For tensor parallel attention
        if self.q_lora_rank is not None:
            self.q_a_proj = ReplicatedLinear(
                self.hidden_size,
                self.q_lora_rank,
                bias=False,
                quant_config=quant_config,
                prefix=add_prefix("q_a_proj", prefix),
            )
            self.q_a_layernorm = RMSNorm(self.q_lora_rank, eps=config.rms_norm_eps)
            self.q_b_proj = ColumnParallelLinear(
                q_lora_rank,
                self.num_heads * self.qk_head_dim,
                bias=False,
                quant_config=quant_config,
                prefix=add_prefix("q_b_proj", prefix),
                tp_rank=attn_tp_rank,
                tp_size=attn_tp_size,
            )
        else:
            self.q_proj = ColumnParallelLinear(
                self.hidden_size,
                self.num_heads * self.qk_head_dim,
                bias=False,
                quant_config=quant_config,
                prefix=add_prefix("q_proj", prefix),
                tp_rank=attn_tp_rank,
                tp_size=attn_tp_size,
            )
        self.kv_b_proj = ColumnParallelLinear(
            self.kv_lora_rank,
            self.num_heads * (self.qk_nope_head_dim + self.v_head_dim),
            bias=False,
            quant_config=quant_config,
            prefix=add_prefix("kv_b_proj", prefix),
            tp_rank=attn_tp_rank,
            tp_size=attn_tp_size,
        )
        # O projection.
        self.o_proj = RowParallelLinear(
            self.num_heads * self.v_head_dim,
            self.hidden_size,
            bias=False,
            quant_config=quant_config,
            reduce_results=reduce_results,
            prefix=add_prefix("o_proj", prefix),
            tp_rank=attn_tp_rank,
            tp_size=attn_tp_size,
        )

        self.kv_a_proj_with_mqa = ReplicatedLinear(
            self.hidden_size,
            self.kv_lora_rank + self.qk_rope_head_dim,
            bias=False,
            quant_config=quant_config,
            prefix=add_prefix("kv_a_proj_with_mqa", prefix),
        )
        self.kv_a_layernorm = RMSNorm(self.kv_lora_rank, eps=config.rms_norm_eps)

        if rope_scaling:
            rope_scaling["rope_type"] = "deepseek_yarn"

        self.rotary_emb = get_rope(
            qk_rope_head_dim,
            rotary_dim=qk_rope_head_dim,
            max_position=max_position_embeddings,
            base=rope_theta,
            rope_scaling=rope_scaling,
            is_neox_style=False,
        )

        if rope_scaling:
            mscale_all_dim = rope_scaling.get("mscale_all_dim", False)
            scaling_factor = rope_scaling["factor"]
            mscale = yarn_get_mscale(scaling_factor, float(mscale_all_dim))
            self.scaling = self.scaling * mscale * mscale
        else:
            self.rotary_emb.forward = self.rotary_emb.forward_native

        self.attn_mqa = RadixAttention(
            self.num_local_heads,
            self.kv_lora_rank + self.qk_rope_head_dim,
            self.scaling,
            num_kv_heads=1,
            layer_id=layer_id,
            v_head_dim=self.kv_lora_rank,
            prefix=add_prefix("attn_mqa", prefix),
        )

        self.attn_mha = RadixAttention(
            self.num_local_heads,
            self.qk_nope_head_dim + self.qk_rope_head_dim,
            self.scaling,
            num_kv_heads=self.num_local_heads,
            layer_id=layer_id,
            v_head_dim=self.v_head_dim,
            prefix=add_prefix("attn_mha", prefix),
        )

        self.w_kc = None
        self.w_vc = None
        self.w_scale = None

        self.enable_flashinfer_mla = global_server_args_dict["enable_flashinfer_mla"]
        self.flashinfer_mla_disable_ragged = global_server_args_dict[
            "flashinfer_mla_disable_ragged"
        ]
        self.attention_backend = global_server_args_dict["attention_backend"]
        self.rocm_fused_decode_mla = os.getenv("SGLANG_ROCM_FUSED_DECODE_MLA") == "1"

    def no_absorb(self, forward_batch: ForwardBatch) -> bool:
        if self.enable_flashinfer_mla:
            # Flashinfer MLA: Do not absorb when enabling ragged prefill
            return (
                not self.flashinfer_mla_disable_ragged
                and forward_batch.forward_mode.is_extend()
                and not forward_batch.forward_mode.is_target_verify()
                and not forward_batch.forward_mode.is_draft_extend()
                and sum(forward_batch.extend_prefix_lens_cpu) == 0
            )
        elif self.attention_backend == "fa3":
            # Flash Attention: Keep absorbing for all extend/decode
            return False
        else:
            # Triton: Use normal computation for prefill and use weight absorption for extend/decode
            return (
                forward_batch.forward_mode.is_extend()
                and not forward_batch.forward_mode.is_target_verify()
                and not forward_batch.forward_mode.is_draft_extend()
                and sum(forward_batch.extend_prefix_lens_cpu) == 0
            )

    def forward(
        self,
        positions: torch.Tensor,
        hidden_states: torch.Tensor,
        forward_batch: ForwardBatch,
    ) -> torch.Tensor:
        if hidden_states.shape[0] == 0:
            assert (
                not self.o_proj.reduce_results
            ), "short-circuiting allreduce will lead to hangs"
            return hidden_states

        if self.no_absorb(forward_batch):
            return self.forward_normal(positions, hidden_states, forward_batch)
        else:
            if _is_hip:
                if (
                    self.rocm_fused_decode_mla
                    and forward_batch.forward_mode.is_decode()
                ):
                    return self.forward_absorb_fused_mla_rope(
                        positions, hidden_states, forward_batch
                    )
                else:
                    return self.forward_absorb(positions, hidden_states, forward_batch)
            else:
                return self.forward_absorb(positions, hidden_states, forward_batch)

    def forward_normal(
        self,
        positions: torch.Tensor,
        hidden_states: torch.Tensor,
        forward_batch: ForwardBatch,
    ) -> torch.Tensor:
        if self.q_lora_rank is not None:
            q = self.q_a_proj(hidden_states)[0]
            q = self.q_a_layernorm(q)
            q = self.q_b_proj(q)[0].view(-1, self.num_local_heads, self.qk_head_dim)
        else:
            q = self.q_proj(hidden_states)[0].view(
                -1, self.num_local_heads, self.qk_head_dim
            )
        _, q_pe = q.split([self.qk_nope_head_dim, self.qk_rope_head_dim], dim=-1)
        latent_cache = self.kv_a_proj_with_mqa(hidden_states)[0]
        kv_a, _ = latent_cache.split([self.kv_lora_rank, self.qk_rope_head_dim], dim=-1)
        latent_cache = latent_cache.unsqueeze(1)
        kv_a = self.kv_a_layernorm(kv_a.contiguous())
        kv = self.kv_b_proj(kv_a)[0]
        kv = kv.view(-1, self.num_local_heads, self.qk_nope_head_dim + self.v_head_dim)
        k_nope = kv[..., : self.qk_nope_head_dim]
        v = kv[..., self.qk_nope_head_dim :]
        k_pe = latent_cache[:, :, self.kv_lora_rank :]
        q_pe, k_pe = self.rotary_emb(positions, q_pe, k_pe)
        q[..., self.qk_nope_head_dim :] = q_pe
        k = torch.empty_like(q)
        k[..., : self.qk_nope_head_dim] = k_nope
        k[..., self.qk_nope_head_dim :] = k_pe

        latent_cache[:, :, : self.kv_lora_rank] = kv_a.unsqueeze(1)
        latent_cache[:, :, self.kv_lora_rank :] = k_pe

        # Save latent cache
        forward_batch.token_to_kv_pool.set_kv_buffer(
            self.attn_mha, forward_batch.out_cache_loc, latent_cache, None
        )
        attn_output = self.attn_mha(q, k, v, forward_batch, save_kv_cache=False)
        attn_output = attn_output.reshape(-1, self.num_local_heads * self.v_head_dim)
        output, _ = self.o_proj(attn_output)
        return output

    def forward_absorb(
        self,
        positions: torch.Tensor,
        hidden_states: torch.Tensor,
        forward_batch: ForwardBatch,
    ) -> torch.Tensor:
        q_len = hidden_states.shape[0]
        q_input = hidden_states.new_empty(
            q_len, self.num_local_heads, self.kv_lora_rank + self.qk_rope_head_dim
        )
        if self.q_lora_rank is not None:
            q = self.q_a_proj(hidden_states)[0]
            q = self.q_a_layernorm(q)
            q = self.q_b_proj(q)[0].view(-1, self.num_local_heads, self.qk_head_dim)
        else:
            q = self.q_proj(hidden_states)[0].view(
                -1, self.num_local_heads, self.qk_head_dim
            )
        q_nope, q_pe = q.split([self.qk_nope_head_dim, self.qk_rope_head_dim], dim=-1)

        if self.w_kc.dtype == torch.float8_e4m3fnuz:
            # TODO(kernel): add bmm_fp8 for torch.float8_e4m3fnuz
            q_nope_out = torch.bmm(
                q_nope.to(torch.bfloat16).transpose(0, 1),
                self.w_kc.to(torch.bfloat16) * self.w_scale,
            )
        elif self.w_kc.dtype == torch.float8_e4m3fn:
            q_nope_val, q_nope_scale = input_to_float8(
                q_nope.transpose(0, 1), torch.float8_e4m3fn
            )
            q_nope_out = bmm_fp8(
                q_nope_val, self.w_kc, q_nope_scale, self.w_scale, torch.bfloat16
            )
        else:
            q_nope_out = torch.bmm(q_nope.transpose(0, 1), self.w_kc)
        q_input[..., : self.kv_lora_rank] = q_nope_out.transpose(0, 1)

        latent_cache = self.kv_a_proj_with_mqa(hidden_states)[0]
        v_input = latent_cache[..., : self.kv_lora_rank]
        v_input = self.kv_a_layernorm(v_input.contiguous()).unsqueeze(1)
        k_input = latent_cache.unsqueeze(1)
        k_input[..., : self.kv_lora_rank] = v_input
        k_pe = k_input[..., self.kv_lora_rank :]

        q_pe, k_pe = self.rotary_emb(positions, q_pe, k_pe)
        q_input[..., self.kv_lora_rank :] = q_pe
        k_input[..., self.kv_lora_rank :] = k_pe

        attn_output = self.attn_mqa(q_input, k_input, v_input, forward_batch)
        attn_output = attn_output.view(-1, self.num_local_heads, self.kv_lora_rank)

        if self.w_vc.dtype == torch.float8_e4m3fnuz:
            # TODO(kernel): add bmm_fp8 for torch.float8_e4m3fnuz
            attn_bmm_output = torch.bmm(
                attn_output.to(torch.bfloat16).transpose(0, 1),
                self.w_vc.to(torch.bfloat16) * self.w_scale,
            )
        elif self.w_vc.dtype == torch.float8_e4m3fn:
            attn_output_val, attn_output_scale = input_to_float8(
                attn_output.transpose(0, 1), torch.float8_e4m3fn
            )
            attn_bmm_output = bmm_fp8(
                attn_output_val,
                self.w_vc,
                attn_output_scale,
                self.w_scale,
                torch.bfloat16,
            )
        else:
            attn_bmm_output = torch.bmm(attn_output.transpose(0, 1), self.w_vc)
        attn_output = attn_bmm_output.transpose(0, 1).flatten(1, 2)
        output, _ = self.o_proj(attn_output)

        return output

    def forward_absorb_fused_mla_rope(
        self,
        positions: torch.Tensor,
        hidden_states: torch.Tensor,
        forward_batch: ForwardBatch,
    ) -> torch.Tensor:
        enable_rope_fusion = (
            os.getenv("SGLANG_FUSED_MLA_ENABLE_ROPE_FUSION", "1") == "1"
        )
        q_len = hidden_states.shape[0]
        q_input = hidden_states.new_empty(
            q_len, self.num_local_heads, self.kv_lora_rank + self.qk_rope_head_dim
        )
        if self.q_lora_rank is not None:
            q = self.q_a_proj(hidden_states)[0]
            q = self.q_a_layernorm(q)
            q = self.q_b_proj(q)[0].view(-1, self.num_local_heads, self.qk_head_dim)
        else:
            q = self.q_proj(hidden_states)[0].view(
                -1, self.num_local_heads, self.qk_head_dim
            )
        q_nope, q_pe = q.split([self.qk_nope_head_dim, self.qk_rope_head_dim], dim=-1)

        if self.w_kc.dtype == torch.float8_e4m3fnuz:
            # TODO(kernel): add bmm_fp8 for torch.float8_e4m3fnuz
            q_nope_out = torch.bmm(
                q_nope.to(torch.bfloat16).transpose(0, 1),
                self.w_kc.to(torch.bfloat16) * self.w_scale,
            )
        elif self.w_kc.dtype == torch.float8_e4m3fn:
            q_nope_val, q_nope_scale = input_to_float8(
                q_nope.transpose(0, 1), torch.float8_e4m3fn
            )
            q_nope_out = bmm_fp8(
                q_nope_val, self.w_kc, q_nope_scale, self.w_scale, torch.bfloat16
            )
        else:
            q_nope_out = torch.bmm(q_nope.transpose(0, 1), self.w_kc)
        q_input[..., : self.kv_lora_rank] = q_nope_out.transpose(0, 1)

        latent_cache = self.kv_a_proj_with_mqa(hidden_states)[0]
        v_input = latent_cache[..., : self.kv_lora_rank]
        v_input = self.kv_a_layernorm(v_input.contiguous()).unsqueeze(1)
        k_input = latent_cache.unsqueeze(1)
        k_input[..., : self.kv_lora_rank] = v_input

        if not enable_rope_fusion:
            k_pe = k_input[..., self.kv_lora_rank :]
            q_pe, k_pe = self.rotary_emb(positions, q_pe, k_pe)
            q_input[..., self.kv_lora_rank :] = q_pe
            k_input[..., self.kv_lora_rank :] = k_pe
            k_pe_output = None
        else:
            k_pe_output = torch.empty_like(k_input[..., self.kv_lora_rank :])

        q_input[..., self.kv_lora_rank :] = q_pe

        # attn_output = self.attn_mqa(q_input, k_input, v_input, forward_batch)
        # Use Fused ROPE with use_rope=OFF.
        attn_output = torch.empty(
            (q_len, self.num_local_heads, self.kv_lora_rank),
            dtype=q.dtype,
            device=q.device,
        )
        attn_logits, _, kv_indptr, kv_indices, _, _, _ = (
            forward_batch.attn_backend.forward_metadata
        )
        cos_sin_cache = self.rotary_emb.cos_sin_cache
        num_kv_split = forward_batch.attn_backend.num_kv_splits
        sm_scale = self.attn_mqa.scaling
        if attn_logits is None:
            attn_logits = torch.empty(
                (
                    forward_batch.batch_size,
                    self.num_local_heads,
                    num_kv_split,
                    self.kv_lora_rank + 1,
                ),
                dtype=torch.float32,
                device=q.device,
            )

        # save current latent cache.
        forward_batch.token_to_kv_pool.set_kv_buffer(
            self.attn_mqa, forward_batch.out_cache_loc, k_input, None
        )
        key_cache_buf = forward_batch.token_to_kv_pool.get_key_buffer(
            self.attn_mqa.layer_id
        )
        val_cache_buf = key_cache_buf[..., : self.kv_lora_rank]

        decode_attention_fwd_grouped_rope(
            q_input,
            key_cache_buf,
            val_cache_buf,
            attn_output,
            kv_indptr,
            kv_indices,
            k_pe_output,
            self.kv_lora_rank,
            self.rotary_emb.rotary_dim,
            cos_sin_cache,
            positions,
            attn_logits,
            num_kv_split,
            sm_scale,
            logit_cap=self.attn_mqa.logit_cap,
            use_rope=enable_rope_fusion,
            is_neox_style=self.rotary_emb.is_neox_style,
        )

        if enable_rope_fusion:
            k_input[..., self.kv_lora_rank :] = k_pe_output
            forward_batch.token_to_kv_pool.set_kv_buffer(
                self.attn_mqa, forward_batch.out_cache_loc, k_input, None
            )

        attn_output = attn_output.view(-1, self.num_local_heads, self.kv_lora_rank)

        if self.w_vc.dtype == torch.float8_e4m3fnuz:
            # TODO(kernel): add bmm_fp8 for torch.float8_e4m3fnuz
            attn_bmm_output = torch.bmm(
                attn_output.to(torch.bfloat16).transpose(0, 1),
                self.w_vc.to(torch.bfloat16) * self.w_scale,
            )
        elif self.w_vc.dtype == torch.float8_e4m3fn:
            attn_output_val, attn_output_scale = input_to_float8(
                attn_output.transpose(0, 1), torch.float8_e4m3fn
            )
            attn_bmm_output = bmm_fp8(
                attn_output_val,
                self.w_vc,
                attn_output_scale,
                self.w_scale,
                torch.bfloat16,
            )
        else:
            attn_bmm_output = torch.bmm(attn_output.transpose(0, 1), self.w_vc)
        attn_output = attn_bmm_output.transpose(0, 1).flatten(1, 2)
        output, _ = self.o_proj(attn_output)

        return output


class DeepseekV2DecoderLayer(nn.Module):

    def __init__(
        self,
        config: PretrainedConfig,
        layer_id: int,
        quant_config: Optional[QuantizationConfig] = None,
        is_nextn: bool = False,
        prefix: str = "",
    ) -> None:

        def is_sparse_layer(l: int):
            return (
                config.n_routed_experts is not None
                and l >= config.first_k_dense_replace
                and l % config.moe_layer_freq == 0
            )

        super().__init__()
        self.hidden_size = config.hidden_size
        rope_theta = getattr(config, "rope_theta", 10000)
        rope_scaling = getattr(config, "rope_scaling", None)
        max_position_embeddings = getattr(config, "max_position_embeddings", 8192)
        self.enable_dp_attention = global_server_args_dict["enable_dp_attention"]
        self.layer_id = layer_id
        self.dp_size = get_attention_dp_size()
        self.attn_tp_size = get_attention_tp_size()
        self.attn_tp_rank = get_attention_tp_rank()

        if not global_server_args_dict["disable_mla"]:
            self.self_attn = DeepseekV2AttentionMLA(
                config=config,
                hidden_size=self.hidden_size,
                num_heads=config.num_attention_heads,
                qk_nope_head_dim=config.qk_nope_head_dim,
                qk_rope_head_dim=config.qk_rope_head_dim,
                v_head_dim=config.v_head_dim,
                q_lora_rank=(
                    config.q_lora_rank if hasattr(config, "q_lora_rank") else None
                ),
                kv_lora_rank=config.kv_lora_rank,
                rope_theta=rope_theta,
                rope_scaling=rope_scaling,
                max_position_embeddings=max_position_embeddings,
                quant_config=quant_config,
                layer_id=layer_id,
                reduce_results=False,
                prefix=add_prefix("self_attn", prefix),
            )
        else:
            self.self_attn = DeepseekV2Attention(
                config=config,
                hidden_size=self.hidden_size,
                num_heads=config.num_attention_heads,
                qk_nope_head_dim=config.qk_nope_head_dim,
                qk_rope_head_dim=config.qk_rope_head_dim,
                v_head_dim=config.v_head_dim,
                q_lora_rank=(
                    config.q_lora_rank if hasattr(config, "q_lora_rank") else None
                ),
                kv_lora_rank=config.kv_lora_rank,
                rope_theta=rope_theta,
                rope_scaling=rope_scaling,
                max_position_embeddings=max_position_embeddings,
                quant_config=quant_config,
                layer_id=layer_id,
                reduce_results=False,
                prefix=add_prefix("self_attn", prefix),
            )

        if is_nextn or is_sparse_layer(layer_id):
            self.mlp = DeepseekV2MoE(
                config=config,
                quant_config=quant_config,
                prefix=add_prefix("mlp", prefix),
            )
            self.is_sparse = True
        else:
            self.mlp = DeepseekV2MLP(
                hidden_size=config.hidden_size,
                intermediate_size=config.intermediate_size,
                hidden_act=config.hidden_act,
                quant_config=quant_config,
                prefix=add_prefix("mlp", prefix),
            )
            self.is_sparse = False

        self.input_is_scattered = (
            is_sparse_layer(layer_id - 1)
            and global_server_args_dict["enable_deepep_moe"]
        )
        self.is_last_layer = self.layer_id == config.num_hidden_layers - 1

        self.input_layernorm = RMSNorm(config.hidden_size, eps=config.rms_norm_eps)
        self.post_attention_layernorm = RMSNorm(
            config.hidden_size, eps=config.rms_norm_eps
        )

    def forward(
        self,
        positions: torch.Tensor,
        hidden_states: torch.Tensor,
        forward_batch: ForwardBatch,
        residual: Optional[torch.Tensor],
    ) -> torch.Tensor:
        if global_server_args_dict["enable_deepep_moe"] and self.is_sparse:
            return self.forward_deepep(
                positions, hidden_states, forward_batch, residual
            )
        else:
            return self.forward_normal(
                positions, hidden_states, forward_batch, residual
            )

    def forward_normal(
        self,
        positions: torch.Tensor,
        hidden_states: torch.Tensor,
        forward_batch: ForwardBatch,
        residual: Optional[torch.Tensor],
    ) -> torch.Tensor:

        if hidden_states.shape[0] == 0:
            residual = hidden_states
        else:
            if residual is None:
                residual = hidden_states
                hidden_states = self.input_layernorm(hidden_states)
            else:
                hidden_states, residual = self.input_layernorm(hidden_states, residual)

            assert not (
                self.attn_tp_size != 1 and self.input_is_scattered
            ), "moe_layer_freq > 1 is not supported when attn_tp_size > 1"

            # Self Attention
            hidden_states = self.self_attn(
                positions=positions,
                hidden_states=hidden_states,
                forward_batch=forward_batch,
            )

        # Gather
        if get_tensor_model_parallel_world_size() > 1:
            # all gather and all reduce
            if self.dp_size != 1:
                if self.attn_tp_rank == 0:
                    hidden_states += residual
                hidden_states, local_hidden_states = (
                    forward_batch.gathered_buffer,
                    hidden_states,
                )
                dp_gather_partial(hidden_states, local_hidden_states, forward_batch)
                dp_scatter(residual, hidden_states, forward_batch)
                hidden_states = self.post_attention_layernorm(hidden_states)
            else:
                hidden_states = tensor_model_parallel_all_reduce(hidden_states)
                hidden_states, residual = self.post_attention_layernorm(
                    hidden_states, residual
                )
        else:
            hidden_states, residual = self.post_attention_layernorm(
                hidden_states, residual
            )

        # Fully Connected
        hidden_states = self.mlp(hidden_states)

        # TODO(ch-wan): ues reduce-scatter in MLP to avoid this scatter
        # Scatter
        if self.dp_size != 1:
            # important: forward batch.gathered_buffer is used both after scatter and after gather.
            # be careful about this!
            hidden_states, global_hidden_states = (
                forward_batch.gathered_buffer[: forward_batch.input_ids.shape[0]],
                hidden_states,
            )
            dp_scatter(hidden_states, global_hidden_states, forward_batch)

        return hidden_states, residual

    def forward_deepep(
        self,
        positions: torch.Tensor,
        hidden_states: torch.Tensor,
        forward_batch: ForwardBatch,
        residual: Optional[torch.Tensor],
    ) -> torch.Tensor:

        if hidden_states.shape[0] == 0:
            residual = hidden_states
        else:
            if residual is None:
                residual = hidden_states
                hidden_states = self.input_layernorm(hidden_states)
            else:
                hidden_states, residual = self.input_layernorm(hidden_states, residual)

        if self.attn_tp_size != 1 and self.input_is_scattered:
            hidden_states, local_hidden_states = (
                forward_batch.gathered_buffer[: forward_batch.input_ids.shape[0]],
                hidden_states,
            )
            tp_all_gather(
                list(hidden_states.tensor_split(self.attn_tp_size)), local_hidden_states
            )

        # Self Attention
        hidden_states = self.self_attn(
            positions=positions,
            hidden_states=hidden_states,
            forward_batch=forward_batch,
        )

        if self.attn_tp_size != 1:
            if self.input_is_scattered:
                tensor_list = list(hidden_states.tensor_split(self.attn_tp_size))
                hidden_states = tensor_list[self.attn_tp_rank]
                tp_reduce_scatter(hidden_states, tensor_list)
                if hidden_states.shape[0] != 0:
                    hidden_states, residual = self.post_attention_layernorm(
                        hidden_states, residual
                    )
            else:
                if self.attn_tp_rank == 0:
                    hidden_states += residual
                tensor_list = list(hidden_states.tensor_split(self.attn_tp_size))
                hidden_states = tensor_list[self.attn_tp_rank]
                tp_reduce_scatter(hidden_states, tensor_list)
                residual = hidden_states
                if hidden_states.shape[0] != 0:
                    hidden_states = self.post_attention_layernorm(hidden_states)
        else:
            if hidden_states.shape[0] != 0:
                hidden_states, residual = self.post_attention_layernorm(
                    hidden_states, residual
                )
        hidden_states = self.mlp(hidden_states, forward_batch.forward_mode)

        if self.is_last_layer and self.attn_tp_size != 1:
            hidden_states += residual
            residual = None
            hidden_states, local_hidden_states = (
                forward_batch.gathered_buffer[: forward_batch.input_ids.shape[0]],
                hidden_states,
            )
            tp_all_gather(
                list(hidden_states.tensor_split(self.attn_tp_size)), local_hidden_states
            )

        return hidden_states, residual


class DeepseekV2Model(nn.Module):
    fall_back_to_pt_during_load = False

    def __init__(
        self,
        config: PretrainedConfig,
        quant_config: Optional[QuantizationConfig] = None,
        prefix: str = "",
    ) -> None:
        super().__init__()
        self.padding_id = config.pad_token_id
        self.vocab_size = config.vocab_size

        self.embed_tokens = VocabParallelEmbedding(
            config.vocab_size,
            config.hidden_size,
            enable_tp=not global_server_args_dict["enable_dp_attention"],
        )
        self.layers = nn.ModuleList(
            [
                DeepseekV2DecoderLayer(
                    config,
                    layer_id,
                    quant_config=quant_config,
                    prefix=add_prefix(f"layers.{layer_id}", prefix),
                )
                for layer_id in range(config.num_hidden_layers)
            ]
        )
        self.norm = RMSNorm(config.hidden_size, eps=config.rms_norm_eps)

        self.dp_size = get_attention_dp_size()

    def forward(
        self,
        input_ids: torch.Tensor,
        positions: torch.Tensor,
        forward_batch: ForwardBatch,
        input_embeds: torch.Tensor = None,
    ) -> torch.Tensor:

        if input_embeds is None:
            hidden_states = self.embed_tokens(input_ids)
        else:
            hidden_states = input_embeds

        residual = None
        for i in range(len(self.layers)):
            expert_distribution_recorder.set_current_layer(i)
            layer = self.layers[i]
            hidden_states, residual = layer(
                positions, hidden_states, forward_batch, residual
            )
        if not forward_batch.forward_mode.is_idle():
            if residual is None:
                hidden_states = self.norm(hidden_states)
            else:
                hidden_states, _ = self.norm(hidden_states, residual)
        return hidden_states


class DeepseekV2ForCausalLM(nn.Module):

    def __init__(
        self,
        config: PretrainedConfig,
        quant_config: Optional[QuantizationConfig] = None,
        prefix: str = "",
    ) -> None:
        super().__init__()
        self.config = config
        self.tp_size = get_tensor_model_parallel_world_size()
        self.quant_config = quant_config
        self.n_share_experts_fusion = global_server_args_dict["n_share_experts_fusion"]
        # Only Deepseek V3/R1 can use shared experts fusion optimization now.
        if (
            global_server_args_dict.get("disable_shared_experts_fusion", False)
            or self.config.architectures[0] != "DeepseekV3ForCausalLM"
            or self.config.n_routed_experts != 256
            or self.config.routed_scaling_factor != 2.5
        ):
            self.n_share_experts_fusion = None
            global_server_args_dict["n_share_experts_fusion"] = None
            logger.info(
                "Only Deepseek V3/R1 can use shared experts fusion optimization. Shared experts fusion optimization is disabled."
            )
        elif self.n_share_experts_fusion is None:
            global_server_args_dict["n_share_experts_fusion"] = self.tp_size
            self.n_share_experts_fusion = self.tp_size
            logger.info(
                f"Shared experts fusion optimization is default enabled in DeepSeek V3/R1, and n_share_experts_fusion is set to {self.tp_size}. You can tune it by setting --n_share_experts_fusion or disable it by setting --disable_shared_experts_fusion."
            )

        self.model = DeepseekV2Model(
            config, quant_config, prefix=add_prefix("model", prefix)
        )
        self.lm_head = ParallelLMHead(
            config.vocab_size,
            config.hidden_size,
            quant_config=quant_config,
            prefix=add_prefix("lm_head", prefix),
        )
        self.logits_processor = LogitsProcessor(config)
        self.dp_size = get_attention_dp_size()

    def get_input_embeddings(self) -> nn.Embedding:
        return self.model.embed_tokens

    @torch.no_grad()
    def forward(
        self,
        input_ids: torch.Tensor,
        positions: torch.Tensor,
        forward_batch: ForwardBatch,
        input_embeds: torch.Tensor = None,
    ) -> torch.Tensor:

        hidden_states = self.model(input_ids, positions, forward_batch, input_embeds)

        return self.logits_processor(
            input_ids, hidden_states, self.lm_head, forward_batch
        )

    def load_weights(self, weights: Iterable[Tuple[str, torch.Tensor]]):
        stacked_params_mapping = [
            # (param_name, shard_name, shard_id)
            ("gate_up_proj", "gate_proj", 0),
            ("gate_up_proj", "up_proj", 1),
        ]
        if self.n_share_experts_fusion is not None and self.n_share_experts_fusion > 0:
            weights_list = list(weights)
            weights_dict = dict(weights_list)
            suffix_list = [
                "down_proj.weight",
                "down_proj.weight_scale_inv",
                "gate_proj.weight",
                "gate_proj.weight_scale_inv",
                "up_proj.weight",
                "up_proj.weight_scale_inv",
            ]
            names_to_remove = []
            for moe_layer in tqdm(
                range(
                    self.config.first_k_dense_replace,
                    self.config.num_hidden_layers,
                    self.config.moe_layer_freq,
                ),
                desc=f"Cloning {self.n_share_experts_fusion} "
                "replicas of the shared expert into MoE",
            ):
                for num_repeat in range(self.n_share_experts_fusion):
                    for suffix in suffix_list:
                        shared_expert_weight_name = (
                            f"model.layers.{moe_layer}.mlp.shared_experts.{suffix}"
                        )
                        weights_list.append(
                            (
                                f"model.layers.{moe_layer}."
                                f"mlp.experts."
                                f"{self.config.n_routed_experts + num_repeat}"
                                f".{suffix}",
                                weights_dict[shared_expert_weight_name].clone(),
                            )
                        )
                        names_to_remove += [shared_expert_weight_name]
            weights = [w for w in weights_list if w[0] not in names_to_remove]

        # Params for weights, fp8 weight scales, fp8 activation scales
        # (param_name, weight_name, expert_id, shard_id)
        MoEImpl = (
            DeepEPMoE
            if global_server_args_dict["enable_deepep_moe"]
            else (EPMoE if global_server_args_dict["enable_ep_moe"] else FusedMoE)
        )
        expert_params_mapping = MoEImpl.make_expert_params_mapping(
            ckpt_gate_proj_name="gate_proj",
            ckpt_down_proj_name="down_proj",
            ckpt_up_proj_name="up_proj",
            num_experts=self.config.n_routed_experts
            + (
                self.n_share_experts_fusion
                if self.n_share_experts_fusion is not None
                else 0
            ),
        )

        params_dict = dict(self.named_parameters())
        for name, loaded_weight in weights:
            # TODO(HandH1998): Modify it when nextn is supported.
            if hasattr(self.config, "num_nextn_predict_layers"):
                num_nextn_layers = self.config.num_nextn_predict_layers
                if num_nextn_layers > 0 and name.startswith("model.layers"):
                    name_list = name.split(".")
                    if (
                        len(name_list) >= 3
                        and int(name_list[2]) >= self.config.num_hidden_layers
                    ):
                        continue
            if "rotary_emb.inv_freq" in name:
                continue
            for param_name, weight_name, shard_id in stacked_params_mapping:
                # Skip non-stacked layers and experts (experts handled below).
                if weight_name not in name:
                    continue
                # We have mlp.experts[0].gate_proj in the checkpoint.
                # Since we handle the experts below in expert_params_mapping,
                # we need to skip here BEFORE we update the name, otherwise
                # name will be updated to mlp.experts[0].gate_up_proj, which
                # will then be updated below in expert_params_mapping
                # for mlp.experts[0].gate_gate_up_proj, which breaks load.
                if ("mlp.experts." in name) and name not in params_dict:
                    continue
                name = name.replace(weight_name, param_name)
                # Skip loading extra bias for GPTQ models.
                if name.endswith(".bias") and name not in params_dict:
                    continue
                param = params_dict[name]
                weight_loader = param.weight_loader
                weight_loader(param, loaded_weight, shard_id)
                break
            else:
                for mapping in expert_params_mapping:
                    param_name, weight_name, expert_id, shard_id = mapping
                    if weight_name not in name:
                        continue
                    name = name.replace(weight_name, param_name)
                    param = params_dict[name]
                    weight_loader = param.weight_loader
                    weight_loader(
                        param,
                        loaded_weight,
                        name,
                        shard_id=shard_id,
                        expert_id=expert_id,
                    )
                    break
                else:
                    # Skip loading extra bias for GPTQ models.
                    if name.endswith(".bias") and name not in params_dict:
                        continue

                    param = params_dict[name]
                    weight_loader = getattr(
                        param, "weight_loader", default_weight_loader
                    )
                    weight_loader(param, loaded_weight)

        if not global_server_args_dict["disable_mla"]:
            for layer_id in range(self.config.num_hidden_layers):
                self_attn = self.model.layers[layer_id].self_attn
                if hasattr(self_attn.kv_b_proj, "qweight"):
                    # AWQ compatible
                    if _is_cuda:
                        w = awq_dequantize(
                            self_attn.kv_b_proj.qweight,
                            self_attn.kv_b_proj.scales,
                            self_attn.kv_b_proj.qzeros,
                        ).T
                    else:
                        w = ops.awq_dequantize(
                            self_attn.kv_b_proj.qweight,
                            self_attn.kv_b_proj.scales,
                            self_attn.kv_b_proj.qzeros,
                            0,
                            0,
                            0,
                        ).T
                else:
                    w = self_attn.kv_b_proj.weight
                # NOTE(HandH1998): Since `bmm_fp8` only supports per-tensor scale, we have to requantize `self_attn.kv_b_proj`.
                # This may affect the accuracy of fp8 model.
                if hasattr(self.quant_config, "weight_block_size") and w.dtype in (
                    torch.float8_e4m3fn,
                    torch.float8_e4m3fnuz,
                ):
                    weight_block_size = self.quant_config.weight_block_size
                    if weight_block_size is not None:
                        assert hasattr(self_attn.kv_b_proj, "weight_scale_inv")
                        if _is_hip:
                            weight, weight_scale, _ = normalize_e4m3fn_to_e4m3fnuz(
                                weight=w,
                                weight_scale=self_attn.kv_b_proj.weight_scale_inv,
                                input_scale=None,
                            )
                        else:
                            weight = w
                            weight_scale = self_attn.kv_b_proj.weight_scale_inv

                        w, scale = block_quant_to_tensor_quant(
                            weight, weight_scale, weight_block_size
                        )
                        self_attn.w_scale = scale
                if w.dtype == torch.int8:
                    if hasattr(self.quant_config, "weight_block_size"):
                        # block-wise int8 need it
                        weight_block_size = self.quant_config.weight_block_size
                        if weight_block_size is not None:
                            assert hasattr(self_attn.kv_b_proj, "weight_scale_inv")
                            weight = w
                            weight_scale = self_attn.kv_b_proj.weight_scale_inv
                            w = int8_block_dequant(
                                weight, weight_scale, weight_block_size
                            ).to(torch.bfloat16)
                    else:
                        # channel-wise int8 need it
                        w = w.to(torch.bfloat16) * self_attn.kv_b_proj.weight_scale.to(
                            torch.bfloat16
                        )
                w_kc, w_vc = w.unflatten(
                    0, (-1, self_attn.qk_nope_head_dim + self_attn.v_head_dim)
                ).split([self_attn.qk_nope_head_dim, self_attn.v_head_dim], dim=1)
                self_attn.w_kc = w_kc.transpose(1, 2).contiguous().transpose(1, 2)
                self_attn.w_vc = w_vc.contiguous().transpose(1, 2)
                if (
                    hasattr(self_attn.kv_b_proj, "weight_scale")
                    and self_attn.w_scale is None
                ):
                    self_attn.w_scale = self_attn.kv_b_proj.weight_scale
                    if _is_hip:
                        self_attn.w_scale *= 2.0

    def get_embed_and_head(self):
        return self.model.embed_tokens.weight, self.lm_head.weight

    def set_embed_and_head(self, embed, head):
        del self.model.embed_tokens.weight
        del self.lm_head.weight
        self.model.embed_tokens.weight = embed
        self.lm_head.weight = head
        torch.cuda.empty_cache()
        torch.cuda.synchronize()


class DeepseekV3ForCausalLM(DeepseekV2ForCausalLM):
    pass


EntryClass = [DeepseekV2ForCausalLM, DeepseekV3ForCausalLM]<|MERGE_RESOLUTION|>--- conflicted
+++ resolved
@@ -198,41 +198,10 @@
             if global_server_args_dict["enable_deepep_moe"]
             else (EPMoE if global_server_args_dict["enable_ep_moe"] else FusedMoE)
         )
-<<<<<<< HEAD
-
-        if not global_server_args_dict["enable_deepep_moe"]:
-            self.experts = MoEImpl(
-                num_experts=config.n_routed_experts + self.n_share_experts_fusion,
-                top_k=config.num_experts_per_tok + min(self.n_share_experts_fusion, 1),
-                hidden_size=config.hidden_size,
-                intermediate_size=config.moe_intermediate_size,
-                renormalize=config.norm_topk_prob,
-                quant_config=quant_config,
-                use_grouped_topk=True,
-                num_expert_group=config.n_group,
-                topk_group=config.topk_group,
-                correction_bias=self.gate.e_score_correction_bias,
-                prefix=add_prefix("experts", prefix),
-            )
-        else:
-            self.experts = MoEImpl(
-                num_experts=config.n_routed_experts,
-                top_k=config.num_experts_per_tok,
-                hidden_size=config.hidden_size,
-                intermediate_size=config.moe_intermediate_size,
-                renormalize=config.norm_topk_prob,
-                quant_config=quant_config,
-                use_grouped_topk=True,
-                num_expert_group=config.n_group,
-                topk_group=config.topk_group,
-                correction_bias=self.gate.e_score_correction_bias,
-                prefix=add_prefix("experts", prefix),
-                deepep_mode=DeepEPMode[global_server_args_dict["deepep_mode"]],
-            )
-=======
+
         self.experts = MoEImpl(
-            num_experts=config.n_routed_experts,
-            top_k=config.num_experts_per_tok,
+            num_experts=config.n_routed_experts + self.n_share_experts_fusion,
+            top_k=config.num_experts_per_tok + min(self.n_share_experts_fusion, 1),
             hidden_size=config.hidden_size,
             intermediate_size=config.moe_intermediate_size,
             renormalize=config.norm_topk_prob,
@@ -248,7 +217,6 @@
                 else {}
             ),
         )
->>>>>>> 6ff9c6a5
 
         if config.n_shared_experts is not None and self.n_share_experts_fusion == 0:
             intermediate_size = config.moe_intermediate_size * config.n_shared_experts
