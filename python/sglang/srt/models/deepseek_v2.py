# Copyright 2023-2024 SGLang Team
# Licensed under the Apache License, Version 2.0 (the "License");
# you may not use this file except in compliance with the License.
# You may obtain a copy of the License at
#
#     http://www.apache.org/licenses/LICENSE-2.0
#
# Unless required by applicable law or agreed to in writing, software
# distributed under the License is distributed on an "AS IS" BASIS,
# WITHOUT WARRANTIES OR CONDITIONS OF ANY KIND, either express or implied.
# See the License for the specific language governing permissions and
# limitations under the License.
# ==============================================================================

# Adapted from:
# https://github.com/vllm-project/vllm/blob/fb6af8bc086328ca6659e72d11ffd4309ce4de22/vllm/model_executor/models/deepseek_v2.py
"""Inference-only DeepseekV2 model."""

import logging
import os
from dataclasses import dataclass
from enum import Enum, IntEnum, auto
from typing import Any, Dict, Iterable, Optional, Tuple

import torch
import torch.nn.functional as F
from torch import nn
from transformers import PretrainedConfig

from sglang.srt.distributed import (
    get_tensor_model_parallel_rank,
    get_tensor_model_parallel_world_size,
    parallel_state,
    tensor_model_parallel_all_reduce,
)
from sglang.srt.layers.activation import SiluAndMul
from sglang.srt.layers.dp_attention import (
    dp_gather_partial,
    dp_scatter,
    get_attention_dp_size,
    get_attention_tp_rank,
    get_attention_tp_size,
    tp_all_gather,
    tp_reduce_scatter,
)
from sglang.srt.layers.layernorm import RMSNorm
from sglang.srt.layers.linear import (
    ColumnParallelLinear,
    MergedColumnParallelLinear,
    ReplicatedLinear,
    RowParallelLinear,
)
from sglang.srt.layers.logits_processor import LogitsProcessor
from sglang.srt.layers.moe.ep_moe.layer import DeepEPMoE, EPMoE
from sglang.srt.layers.moe.ep_moe.token_dispatcher import DeepEPDispatcher
from sglang.srt.layers.moe.fused_moe_triton import FusedMoE
from sglang.srt.layers.moe.topk import select_experts
from sglang.srt.layers.quantization.base_config import QuantizationConfig
from sglang.srt.layers.quantization.deep_gemm import _ENABLE_JIT_DEEPGEMM
from sglang.srt.layers.quantization.fp8_kernel import (
    per_tensor_quant_mla_deep_gemm_masked_fp8,
    per_tensor_quant_mla_fp8,
)
from sglang.srt.layers.quantization.fp8_utils import (
    block_quant_to_tensor_quant,
    channel_quant_to_tensor_quant,
    normalize_e4m3fn_to_e4m3fnuz,
)
from sglang.srt.layers.quantization.int8_utils import (
    block_dequant as int8_block_dequant,
)
from sglang.srt.layers.radix_attention import RadixAttention
from sglang.srt.layers.rotary_embedding import get_rope, get_rope_wrapper
from sglang.srt.layers.vocab_parallel_embedding import (
    ParallelLMHead,
    VocabParallelEmbedding,
)
from sglang.srt.managers.expert_distribution import ExpertDistributionRecorder
from sglang.srt.managers.schedule_batch import global_server_args_dict
from sglang.srt.model_executor.forward_batch_info import ForwardBatch, ForwardMode
from sglang.srt.model_loader.weight_utils import (
    compute_shared_experts_fusion_weights,
    default_weight_loader,
)
from sglang.srt.utils import (
    BumpAllocator,
    DeepEPMode,
    add_prefix,
    get_bool_env_var,
    get_int_env_var,
    is_cuda,
    is_hip,
)

_is_hip = is_hip()
_is_cuda = is_cuda()

if _is_cuda:
    from sgl_kernel import awq_dequantize, bmm_fp8, merge_state_v2

    from sglang.srt.layers.quantization.deep_gemm import (
        grouped_gemm_nt_f8f8bf16_masked as deep_gemm_grouped_gemm_nt_f8f8bf16_masked,
    )
else:
    from vllm._custom_ops import awq_dequantize

if _is_hip:
    from sglang.srt.layers.attention.triton_ops.rocm_mla_decode_rope import (
        decode_attention_fwd_grouped_rope,
    )

expert_distribution_recorder = ExpertDistributionRecorder()

logger = logging.getLogger(__name__)


class AttnForwardMethod(IntEnum):
    # Use multi-head attention
    MHA = auto()

    # Use absorbed multi-latent attention
    MLA = auto()

    # Use multi-head attention, but with KV cache chunked.
    # This method can avoid OOM when prefix lengths are long.
    MHA_CHUNKED_KV = auto()


class DeepseekV2MLP(nn.Module):
    def __init__(
        self,
        hidden_size: int,
        intermediate_size: int,
        hidden_act: str,
        quant_config: Optional[QuantizationConfig] = None,
        reduce_results: bool = True,
        prefix: str = "",
        tp_rank: Optional[int] = None,
        tp_size: Optional[int] = None,
    ) -> None:
        super().__init__()
        self.gate_up_proj = MergedColumnParallelLinear(
            hidden_size,
            [intermediate_size] * 2,
            bias=False,
            quant_config=quant_config,
            prefix=add_prefix("gate_up_proj", prefix),
            tp_rank=tp_rank,
            tp_size=tp_size,
        )
        self.down_proj = RowParallelLinear(
            intermediate_size,
            hidden_size,
            bias=False,
            quant_config=quant_config,
            reduce_results=reduce_results,
            prefix=add_prefix("down_proj", prefix),
            tp_rank=tp_rank,
            tp_size=tp_size,
        )
        if hidden_act != "silu":
            raise ValueError(
                f"Unsupported activation: {hidden_act}. "
                "Only silu is supported for now."
            )
        self.act_fn = SiluAndMul()

    def forward(self, x, forward_mode: Optional[ForwardMode] = None):
        gate_up, _ = self.gate_up_proj(x)
        x = self.act_fn(gate_up)
        x, _ = self.down_proj(x)
        return x


class MoEGate(nn.Module):
    def __init__(
        self,
        config,
        prefix: str = "",
    ):
        super().__init__()
        self.weight = nn.Parameter(
            torch.empty((config.n_routed_experts, config.hidden_size))
        )
        if config.topk_method == "noaux_tc":
            self.e_score_correction_bias = nn.Parameter(
                torch.empty((config.n_routed_experts))
            )
        else:
            self.e_score_correction_bias = None

    def forward(self, hidden_states):
        logits = F.linear(hidden_states, self.weight, None)
        return logits


class DeepseekV2MoE(nn.Module):

    def __init__(
        self,
        config: PretrainedConfig,
        quant_config: Optional[QuantizationConfig] = None,
        prefix: str = "",
    ):
        super().__init__()
        self.tp_size = get_tensor_model_parallel_world_size()
        self.routed_scaling_factor = config.routed_scaling_factor
        self.n_shared_experts = config.n_shared_experts
        self.n_share_experts_fusion = global_server_args_dict["n_share_experts_fusion"]

        if self.tp_size > config.n_routed_experts:
            raise ValueError(
                f"Tensor parallel size {self.tp_size} is greater than "
                f"the number of experts {config.n_routed_experts}."
            )

        if config.hidden_act != "silu":
            raise ValueError(
                f"Unsupported activation: {config.hidden_act}. "
                "Only silu is supported for now."
            )

        self.gate = MoEGate(config=config, prefix=add_prefix("gate", prefix))

        MoEImpl = (
            DeepEPMoE
            if global_server_args_dict["enable_deepep_moe"]
            else (EPMoE if global_server_args_dict["enable_ep_moe"] else FusedMoE)
        )

        self.experts = MoEImpl(
            num_experts=config.n_routed_experts + self.n_share_experts_fusion,
            top_k=config.num_experts_per_tok + min(self.n_share_experts_fusion, 1),
            hidden_size=config.hidden_size,
            intermediate_size=config.moe_intermediate_size,
            renormalize=config.norm_topk_prob,
            quant_config=quant_config,
            use_grouped_topk=True,
            num_expert_group=config.n_group,
            topk_group=config.topk_group,
            correction_bias=self.gate.e_score_correction_bias,
            routed_scaling_factor=self.routed_scaling_factor,
            prefix=add_prefix("experts", prefix),
            **(
                dict(deepep_mode=DeepEPMode[global_server_args_dict["deepep_mode"]])
                if global_server_args_dict["enable_deepep_moe"]
                else {}
            ),
        )

        if config.n_shared_experts is not None and self.n_share_experts_fusion == 0:
            intermediate_size = config.moe_intermediate_size * config.n_shared_experts
            # disable tp for shared experts when enable deepep moe
            if not global_server_args_dict["enable_deepep_moe"]:
                self.shared_experts = DeepseekV2MLP(
                    hidden_size=config.hidden_size,
                    intermediate_size=intermediate_size,
                    hidden_act=config.hidden_act,
                    quant_config=quant_config,
                    reduce_results=False,
                    prefix=add_prefix("shared_experts", prefix),
                )
            else:
                self.shared_experts = DeepseekV2MLP(
                    hidden_size=config.hidden_size,
                    intermediate_size=intermediate_size,
                    hidden_act=config.hidden_act,
                    quant_config=quant_config,
                    reduce_results=False,
                    prefix=add_prefix("shared_experts", prefix),
                    tp_rank=0,
                    tp_size=1,
                )

        if global_server_args_dict["enable_deepep_moe"]:
            # TODO: we will support tp < ep in the future
            self.ep_size = get_tensor_model_parallel_world_size()
            self.num_experts = config.n_routed_experts
            self.top_k = config.num_experts_per_tok
            self.renormalize = config.norm_topk_prob
            self.topk_group = config.topk_group
            self.num_expert_group = config.n_group
            self.correction_bias = (
                self.gate.e_score_correction_bias.data
                if self.gate.e_score_correction_bias is not None
                else None
            )

            self.deepep_dispatcher = DeepEPDispatcher(
                group=parallel_state.get_tp_group().device_group,
                router_topk=self.top_k,
                permute_fusion=True,
                num_experts=config.n_routed_experts,
                num_local_experts=config.n_routed_experts // self.tp_size,
                hidden_size=config.hidden_size,
                params_dtype=config.torch_dtype,
                deepep_mode=DeepEPMode[global_server_args_dict["deepep_mode"]],
                async_finish=True,  # TODO
                return_recv_hook=True,
            )

    def forward(
        self, hidden_states: torch.Tensor, forward_mode: Optional[ForwardMode] = None
    ) -> torch.Tensor:
        if not global_server_args_dict["enable_deepep_moe"]:
            return self.forward_normal(hidden_states)
        else:
            return self.forward_deepep(hidden_states, forward_mode)

    def forward_normal(self, hidden_states: torch.Tensor) -> torch.Tensor:
        shared_output = self._forward_shared_experts(hidden_states)
        # router_logits: (num_tokens, n_experts)
        router_logits = self.gate(hidden_states)
        final_hidden_states = (
            self.experts(hidden_states=hidden_states, router_logits=router_logits)
            * self.routed_scaling_factor
        )
        if shared_output is not None:
            final_hidden_states = final_hidden_states + shared_output
        if self.tp_size > 1:
            final_hidden_states = tensor_model_parallel_all_reduce(final_hidden_states)
        return final_hidden_states

    def forward_deepep(
        self, hidden_states: torch.Tensor, forward_mode: ForwardMode
    ) -> torch.Tensor:
        shared_output = None
        if (
            forward_mode is not None
            and not forward_mode.is_idle()
            and hidden_states.shape[0] > 0
        ):
            # router_logits: (num_tokens, n_experts)
            router_logits = self.gate(hidden_states)
            shared_output = self._forward_shared_experts(hidden_states)
            topk_weights, topk_idx = select_experts(
                hidden_states=hidden_states,
                router_logits=router_logits,
                top_k=self.top_k,
                use_grouped_topk=True,
                renormalize=self.renormalize,
                topk_group=self.topk_group,
                num_expert_group=self.num_expert_group,
                correction_bias=self.correction_bias,
                routed_scaling_factor=self.routed_scaling_factor,
            )
        else:
            topk_idx = torch.full(
                (0, self.top_k), -1, dtype=torch.int, device=hidden_states.device
            )
            topk_weights = torch.empty(
                (0, self.top_k), dtype=torch.float32, device=hidden_states.device
            )
        if self.ep_size > 1:
            # TODO(ch-wan): allow users to set num_max_dispatch_tokens_per_rank value
            (
                hidden_states,
                topk_idx,
                topk_weights,
                reorder_topk_ids,
                seg_indptr,
                masked_m,
                expected_m,
            ) = self.deepep_dispatcher.dispatch(
                hidden_states,
                topk_idx,
                topk_weights,
                forward_mode=forward_mode,
            )
        final_hidden_states = self.experts(
            hidden_states=hidden_states,
            reorder_topk_ids=reorder_topk_ids,
            seg_indptr=seg_indptr,
            masked_m=masked_m,
            expected_m=expected_m,
            forward_mode=forward_mode,
        )
        if self.ep_size > 1:
            final_hidden_states = self.deepep_dispatcher.combine(
                final_hidden_states,
                topk_idx,
                topk_weights,
                forward_mode,
            )
        final_hidden_states *= self.routed_scaling_factor

        if shared_output is not None:
            final_hidden_states = final_hidden_states + shared_output

        return final_hidden_states

    def _forward_shared_experts(self, hidden_states):
        if self.n_share_experts_fusion == 0:
            return self.shared_experts(hidden_states)
        else:
            return None


def yarn_get_mscale(scale: float = 1, mscale: float = 1) -> float:
    import math

    if scale <= 1:
        return 1.0
    return 0.1 * mscale * math.log(scale) + 1.0


class DeepseekV2AttentionMLA(nn.Module):

    def __init__(
        self,
        config: PretrainedConfig,
        hidden_size: int,
        num_heads: int,
        qk_nope_head_dim: int,
        qk_rope_head_dim: int,
        v_head_dim: int,
        q_lora_rank: int,
        kv_lora_rank: int,
        rope_theta: float = 10000,
        rope_scaling: Optional[Dict[str, Any]] = None,
        max_position_embeddings: int = 8192,
        quant_config: Optional[QuantizationConfig] = None,
        reduce_results: bool = True,
        layer_id: int = None,
        prefix: str = "",
    ) -> None:
        super().__init__()
        self.layer_id = layer_id
        self.hidden_size = hidden_size
        self.qk_nope_head_dim = qk_nope_head_dim
        self.qk_rope_head_dim = qk_rope_head_dim
        self.qk_head_dim = qk_nope_head_dim + qk_rope_head_dim
        self.v_head_dim = v_head_dim
        self.q_lora_rank = q_lora_rank
        self.kv_lora_rank = kv_lora_rank
        self.dp_size = get_attention_dp_size()
        attn_tp_rank = get_attention_tp_rank()
        attn_tp_size = get_attention_tp_size()

        self.num_heads = num_heads
        assert num_heads % attn_tp_size == 0
        self.num_local_heads = num_heads // attn_tp_size
        self.scaling = self.qk_head_dim**-0.5
        self.rope_theta = rope_theta
        self.max_position_embeddings = max_position_embeddings

        # For tensor parallel attention
        if self.q_lora_rank is not None:
            self.fused_qkv_a_proj_with_mqa = ReplicatedLinear(
                self.hidden_size,
                self.q_lora_rank + self.kv_lora_rank + self.qk_rope_head_dim,
                bias=False,
                quant_config=quant_config,
                prefix=add_prefix("fused_qkv_a_proj_with_mqa", prefix),
            )
            self.q_a_layernorm = RMSNorm(self.q_lora_rank, eps=config.rms_norm_eps)
            self.q_b_proj = ColumnParallelLinear(
                q_lora_rank,
                self.num_heads * self.qk_head_dim,
                bias=False,
                quant_config=quant_config,
                prefix=add_prefix("q_b_proj", prefix),
                tp_rank=attn_tp_rank,
                tp_size=attn_tp_size,
            )
        else:
            self.q_proj = ColumnParallelLinear(
                self.hidden_size,
                self.num_heads * self.qk_head_dim,
                bias=False,
                quant_config=quant_config,
                prefix=add_prefix("q_proj", prefix),
                tp_rank=attn_tp_rank,
                tp_size=attn_tp_size,
            )
            self.kv_a_proj_with_mqa = ReplicatedLinear(
                self.hidden_size,
                self.kv_lora_rank + self.qk_rope_head_dim,
                bias=False,
                quant_config=quant_config,
                prefix=add_prefix("kv_a_proj_with_mqa", prefix),
            )

        self.kv_b_proj = ColumnParallelLinear(
            self.kv_lora_rank,
            self.num_heads * (self.qk_nope_head_dim + self.v_head_dim),
            bias=False,
            quant_config=quant_config,
            prefix=add_prefix("kv_b_proj", prefix),
            tp_rank=attn_tp_rank,
            tp_size=attn_tp_size,
        )
        # O projection.
        self.o_proj = RowParallelLinear(
            self.num_heads * self.v_head_dim,
            self.hidden_size,
            bias=False,
            quant_config=quant_config,
            reduce_results=reduce_results,
            prefix=add_prefix("o_proj", prefix),
            tp_rank=attn_tp_rank,
            tp_size=attn_tp_size,
        )
        self.kv_a_layernorm = RMSNorm(self.kv_lora_rank, eps=config.rms_norm_eps)

        if rope_scaling:
            rope_scaling["rope_type"] = "deepseek_yarn"

        self.rotary_emb = get_rope(
            qk_rope_head_dim,
            rotary_dim=qk_rope_head_dim,
            max_position=max_position_embeddings,
            base=rope_theta,
            rope_scaling=rope_scaling,
            is_neox_style=False,
        )

        if rope_scaling:
            mscale_all_dim = rope_scaling.get("mscale_all_dim", False)
            scaling_factor = rope_scaling["factor"]
            mscale = yarn_get_mscale(scaling_factor, float(mscale_all_dim))
            self.scaling = self.scaling * mscale * mscale
        else:
            self.rotary_emb.forward = self.rotary_emb.forward_native

        self.attn_mqa = RadixAttention(
            self.num_local_heads,
            self.kv_lora_rank + self.qk_rope_head_dim,
            self.scaling,
            num_kv_heads=1,
            layer_id=layer_id,
            v_head_dim=self.kv_lora_rank,
            quant_config=quant_config,
            prefix=add_prefix("attn_mqa", prefix),
        )

        self.attn_mha = RadixAttention(
            self.num_local_heads,
            self.qk_nope_head_dim + self.qk_rope_head_dim,
            self.scaling,
            num_kv_heads=self.num_local_heads,
            layer_id=layer_id,
            v_head_dim=self.v_head_dim,
            quant_config=quant_config,
            prefix=add_prefix("attn_mha", prefix),
        )

        self.w_kc = None
        self.w_vc = None
        self.w_scale = None

        self.w_scale_k = None
        self.w_scale_v = None
        self.use_deep_gemm_bmm = False

        self.flashinfer_mla_disable_ragged = global_server_args_dict[
            "flashinfer_mla_disable_ragged"
        ]
        self.disable_chunked_prefix_cache = global_server_args_dict[
            "disable_chunked_prefix_cache"
        ]
        self.attention_backend = global_server_args_dict["attention_backend"]
        self.rocm_fused_decode_mla = get_bool_env_var(
            "SGLANG_ROCM_FUSED_DECODE_MLA", "false"
        )

        # TODO: Design a finer way to determine the threshold
        self.chunked_prefix_cache_threshold = get_int_env_var(
            "SGL_CHUNKED_PREFIX_CACHE_THRESHOLD", 8192
        )

    def dispatch_attn_forward_method(
        self, forward_batch: ForwardBatch
    ) -> AttnForwardMethod:
        if self.attention_backend == "flashinfer":
            # Flashinfer MLA: Do not absorb when enabling ragged prefill
            if (
                not self.flashinfer_mla_disable_ragged
                and forward_batch.forward_mode.is_extend()
                and not forward_batch.forward_mode.is_target_verify()
                and not forward_batch.forward_mode.is_draft_extend()
                and sum(forward_batch.extend_prefix_lens_cpu) == 0
            ):
                return AttnForwardMethod.MHA
            else:
                return AttnForwardMethod.MLA
        elif self.attention_backend == "fa3":
            # Flash Attention: Use MHA with chunked KV cache when prefilling on long sequences.
            if forward_batch.extend_prefix_lens_cpu is not None:
                sum_extend_prefix_lens = sum(forward_batch.extend_prefix_lens_cpu)
            if (
                forward_batch.forward_mode.is_extend()
                and not self.disable_chunked_prefix_cache
                and not forward_batch.forward_mode.is_target_verify()
                and not forward_batch.forward_mode.is_draft_extend()
                and (
                    sum_extend_prefix_lens >= self.chunked_prefix_cache_threshold
                    or sum_extend_prefix_lens == 0
                )
            ):
                return AttnForwardMethod.MHA_CHUNKED_KV
            else:
                return AttnForwardMethod.MLA
        else:
            # Triton: Use normal computation for prefill and use weight absorption for extend/decode
            if (
                forward_batch.forward_mode.is_extend()
                and not forward_batch.forward_mode.is_target_verify()
                and not forward_batch.forward_mode.is_draft_extend()
                and sum(forward_batch.extend_prefix_lens_cpu) == 0
            ):
                return AttnForwardMethod.MHA
            else:
                return AttnForwardMethod.MLA

    def forward(
        self,
        positions: torch.Tensor,
        hidden_states: torch.Tensor,
        forward_batch: ForwardBatch,
        zero_allocator: BumpAllocator,
    ) -> torch.Tensor:
        if hidden_states.shape[0] == 0:
            assert (
                not self.o_proj.reduce_results
            ), "short-circuiting allreduce will lead to hangs"
            return hidden_states

        attn_forward_method = self.dispatch_attn_forward_method(forward_batch)

        if attn_forward_method == AttnForwardMethod.MHA:
            return self.forward_normal(positions, hidden_states, forward_batch)
        elif attn_forward_method == AttnForwardMethod.MHA_CHUNKED_KV:
            return self.forward_normal_chunked_kv(
                positions, hidden_states, forward_batch
            )
        else:
            if _is_hip:
                if (
                    self.rocm_fused_decode_mla
                    and forward_batch.forward_mode.is_decode()
                ):
                    return self.forward_absorb_fused_mla_rope(
                        positions, hidden_states, forward_batch
                    )
                else:
                    return self.forward_absorb(
                        positions, hidden_states, forward_batch, zero_allocator
                    )
            else:
                return self.forward_absorb(
                    positions, hidden_states, forward_batch, zero_allocator
                )

    def forward_normal(
        self,
        positions: torch.Tensor,
        hidden_states: torch.Tensor,
        forward_batch: ForwardBatch,
    ) -> torch.Tensor:
        if self.q_lora_rank is not None:
            q, latent_cache = self.fused_qkv_a_proj_with_mqa(hidden_states)[0].split(
                [self.q_lora_rank, self.kv_lora_rank + self.qk_rope_head_dim], dim=-1
            )
            q = self.q_a_layernorm(q)
            q = self.q_b_proj(q)[0].view(-1, self.num_local_heads, self.qk_head_dim)
        else:
            q = self.q_proj(hidden_states)[0].view(
                -1, self.num_local_heads, self.qk_head_dim
            )
            latent_cache = self.kv_a_proj_with_mqa(hidden_states)[0]

        _, q_pe = q.split([self.qk_nope_head_dim, self.qk_rope_head_dim], dim=-1)
        kv_a, _ = latent_cache.split([self.kv_lora_rank, self.qk_rope_head_dim], dim=-1)
        latent_cache = latent_cache.unsqueeze(1)
        kv_a = self.kv_a_layernorm(kv_a.contiguous())
        kv = self.kv_b_proj(kv_a)[0]
        kv = kv.view(-1, self.num_local_heads, self.qk_nope_head_dim + self.v_head_dim)
        k_nope = kv[..., : self.qk_nope_head_dim]
        v = kv[..., self.qk_nope_head_dim :]
        k_pe = latent_cache[:, :, self.kv_lora_rank :]
        q_pe, k_pe = self.rotary_emb(positions, q_pe, k_pe)
        q[..., self.qk_nope_head_dim :] = q_pe
        k = torch.empty_like(q)
        k[..., : self.qk_nope_head_dim] = k_nope
        k[..., self.qk_nope_head_dim :] = k_pe

        latent_cache[:, :, : self.kv_lora_rank] = kv_a.unsqueeze(1)
        latent_cache[:, :, self.kv_lora_rank :] = k_pe

        # Save latent cache
        forward_batch.token_to_kv_pool.set_kv_buffer(
            self.attn_mha, forward_batch.out_cache_loc, latent_cache, None
        )
        attn_output = self.attn_mha(q, k, v, forward_batch, save_kv_cache=False)
        attn_output = attn_output.reshape(-1, self.num_local_heads * self.v_head_dim)
        output, _ = self.o_proj(attn_output)
        return output

    def forward_absorb(
        self,
        positions: torch.Tensor,
        hidden_states: torch.Tensor,
        forward_batch: ForwardBatch,
        zero_allocator: BumpAllocator,
    ) -> torch.Tensor:
        if self.q_lora_rank is not None:
            q, latent_cache = self.fused_qkv_a_proj_with_mqa(hidden_states)[0].split(
                [self.q_lora_rank, self.kv_lora_rank + self.qk_rope_head_dim], dim=-1
            )
            q = self.q_a_layernorm(q)
            q = self.q_b_proj(q)[0].view(-1, self.num_local_heads, self.qk_head_dim)
        else:
            q = self.q_proj(hidden_states)[0].view(
                -1, self.num_local_heads, self.qk_head_dim
            )
            latent_cache = self.kv_a_proj_with_mqa(hidden_states)[0]
        q_nope, q_pe = q.split([self.qk_nope_head_dim, self.qk_rope_head_dim], dim=-1)

        if self.use_deep_gemm_bmm:
            q_nope_val, q_nope_scale, masked_m, expected_m, aligned_m = (
                per_tensor_quant_mla_deep_gemm_masked_fp8(
                    q_nope.transpose(0, 1), dtype=torch.float8_e4m3fn
                )
            )
            q_nope_out = q_nope.new_empty(
                (self.num_local_heads, aligned_m, self.kv_lora_rank)
            )
            deep_gemm_grouped_gemm_nt_f8f8bf16_masked(
                (q_nope_val, q_nope_scale),
                (self.w_kc, self.w_scale_k),
                q_nope_out,
                masked_m,
                expected_m,
            )
            q_nope_out = q_nope_out[:, :expected_m, :]
        elif self.w_kc.dtype == torch.float8_e4m3fnuz:
            # TODO(kernel): add bmm_fp8 for torch.float8_e4m3fnuz
            q_nope_out = torch.bmm(
                q_nope.to(torch.bfloat16).transpose(0, 1),
                self.w_kc.to(torch.bfloat16) * self.w_scale,
            )
        elif self.w_kc.dtype == torch.float8_e4m3fn:
            q_nope_val, q_nope_scale = per_tensor_quant_mla_fp8(
                q_nope.transpose(0, 1),
                zero_allocator.allocate(1),
            )
            q_nope_out = bmm_fp8(
                q_nope_val, self.w_kc, q_nope_scale, self.w_scale, torch.bfloat16
            )
        else:
            q_nope_out = torch.bmm(q_nope.transpose(0, 1), self.w_kc)

        q_nope_out = q_nope_out.transpose(0, 1)

        k_nope = latent_cache[..., : self.kv_lora_rank]
        k_nope = self.kv_a_layernorm(k_nope).unsqueeze(1)
        k_pe = latent_cache[..., self.kv_lora_rank :].unsqueeze(1)

        q_pe, k_pe = self.rotary_emb(positions, q_pe, k_pe)

        k = torch.cat([k_nope, k_pe], dim=-1)

        if self.attention_backend == "fa3":
            attn_output = self.attn_mqa(
                q_nope_out, k, k_nope, forward_batch, q_rope=q_pe
            )
        else:
            q = torch.cat([q_nope_out, q_pe], dim=-1)
            attn_output = self.attn_mqa(q, k, k_nope, forward_batch)
        attn_output = attn_output.view(-1, self.num_local_heads, self.kv_lora_rank)

        if self.use_deep_gemm_bmm:
            attn_output_val, attn_output_scale, masked_m, expected_m, aligned_m = (
                per_tensor_quant_mla_deep_gemm_masked_fp8(
                    attn_output.transpose(0, 1), dtype=torch.float8_e4m3fn
                )
            )
            attn_bmm_output = attn_output.new_empty(
                (self.num_local_heads, aligned_m, self.v_head_dim)
            )
            deep_gemm_grouped_gemm_nt_f8f8bf16_masked(
                (attn_output_val, attn_output_scale),
                (self.w_vc, self.w_scale_v),
                attn_bmm_output,
                masked_m,
                expected_m,
            )
            attn_bmm_output = attn_bmm_output[:, :expected_m, :]
        elif self.w_vc.dtype == torch.float8_e4m3fnuz:
            # TODO(kernel): add bmm_fp8 for torch.float8_e4m3fnuz
            attn_bmm_output = torch.bmm(
                attn_output.to(torch.bfloat16).transpose(0, 1),
                self.w_vc.to(torch.bfloat16) * self.w_scale,
            )
        elif self.w_vc.dtype == torch.float8_e4m3fn:
            attn_output_val, attn_output_scale = per_tensor_quant_mla_fp8(
                attn_output.transpose(0, 1),
                zero_allocator.allocate(1),
            )
            attn_bmm_output = bmm_fp8(
                attn_output_val,
                self.w_vc,
                attn_output_scale,
                self.w_scale,
                torch.bfloat16,
            )
        else:
            attn_bmm_output = torch.bmm(attn_output.transpose(0, 1), self.w_vc)
        attn_output = attn_bmm_output.transpose(0, 1).flatten(1, 2)
        output, _ = self.o_proj(attn_output)

        return output

    def forward_absorb_fused_mla_rope(
        self,
        positions: torch.Tensor,
        hidden_states: torch.Tensor,
        forward_batch: ForwardBatch,
        zero_allocator: BumpAllocator,
    ) -> torch.Tensor:
        enable_rope_fusion = (
            os.getenv("SGLANG_FUSED_MLA_ENABLE_ROPE_FUSION", "1") == "1"
        )
        q_len = hidden_states.shape[0]
        q_input = hidden_states.new_empty(
            q_len, self.num_local_heads, self.kv_lora_rank + self.qk_rope_head_dim
        )
        if self.q_lora_rank is not None:
            q, latent_cache = self.fused_qkv_a_proj_with_mqa(hidden_states)[0].split(
                [self.q_lora_rank, self.kv_lora_rank + self.qk_rope_head_dim], dim=-1
            )
            q = self.q_a_layernorm(q)
            q = self.q_b_proj(q)[0].view(-1, self.num_local_heads, self.qk_head_dim)
        else:
            q = self.q_proj(hidden_states)[0].view(
                -1, self.num_local_heads, self.qk_head_dim
            )
            latent_cache = self.kv_a_proj_with_mqa(hidden_states)[0]
        q_nope, q_pe = q.split([self.qk_nope_head_dim, self.qk_rope_head_dim], dim=-1)

        if self.w_kc.dtype == torch.float8_e4m3fnuz:
            # TODO(kernel): add bmm_fp8 for torch.float8_e4m3fnuz
            q_nope_out = torch.bmm(
                q_nope.to(torch.bfloat16).transpose(0, 1),
                self.w_kc.to(torch.bfloat16) * self.w_scale,
            )
        elif self.w_kc.dtype == torch.float8_e4m3fn:
            q_nope_val, q_nope_scale = per_tensor_quant_mla_fp8(
                q_nope.transpose(0, 1),
                zero_allocator.allocate(1),
                dtype=torch.float8_e4m3fn,
            )
            q_nope_out = bmm_fp8(
                q_nope_val, self.w_kc, q_nope_scale, self.w_scale, torch.bfloat16
            )
        else:
            q_nope_out = torch.bmm(q_nope.transpose(0, 1), self.w_kc)
        q_input[..., : self.kv_lora_rank] = q_nope_out.transpose(0, 1)
        v_input = latent_cache[..., : self.kv_lora_rank]
        v_input = self.kv_a_layernorm(v_input.contiguous()).unsqueeze(1)
        k_input = latent_cache.unsqueeze(1)
        k_input[..., : self.kv_lora_rank] = v_input

        if not enable_rope_fusion:
            k_pe = k_input[..., self.kv_lora_rank :]
            q_pe, k_pe = self.rotary_emb(positions, q_pe, k_pe)
            q_input[..., self.kv_lora_rank :] = q_pe
            k_input[..., self.kv_lora_rank :] = k_pe
            k_pe_output = None
        else:
            k_pe_output = torch.empty_like(k_input[..., self.kv_lora_rank :])

        q_input[..., self.kv_lora_rank :] = q_pe

        # attn_output = self.attn_mqa(q_input, k_input, v_input, forward_batch)
        # Use Fused ROPE with use_rope=OFF.
        attn_output = torch.empty(
            (q_len, self.num_local_heads, self.kv_lora_rank),
            dtype=q.dtype,
            device=q.device,
        )
        attn_logits, _, kv_indptr, kv_indices, _, _, _ = (
            forward_batch.attn_backend.forward_metadata
        )
        cos_sin_cache = self.rotary_emb.cos_sin_cache
        num_kv_split = forward_batch.attn_backend.num_kv_splits
        sm_scale = self.attn_mqa.scaling
        if attn_logits is None:
            attn_logits = torch.empty(
                (
                    forward_batch.batch_size,
                    self.num_local_heads,
                    num_kv_split,
                    self.kv_lora_rank + 1,
                ),
                dtype=torch.float32,
                device=q.device,
            )

        # save current latent cache.
        forward_batch.token_to_kv_pool.set_kv_buffer(
            self.attn_mqa, forward_batch.out_cache_loc, k_input, None
        )
        key_cache_buf = forward_batch.token_to_kv_pool.get_key_buffer(
            self.attn_mqa.layer_id
        )
        val_cache_buf = key_cache_buf[..., : self.kv_lora_rank]

        decode_attention_fwd_grouped_rope(
            q_input,
            key_cache_buf,
            val_cache_buf,
            attn_output,
            kv_indptr,
            kv_indices,
            k_pe_output,
            self.kv_lora_rank,
            self.rotary_emb.rotary_dim,
            cos_sin_cache,
            positions,
            attn_logits,
            num_kv_split,
            sm_scale,
            logit_cap=self.attn_mqa.logit_cap,
            use_rope=enable_rope_fusion,
            is_neox_style=self.rotary_emb.is_neox_style,
        )

        if enable_rope_fusion:
            k_input[..., self.kv_lora_rank :] = k_pe_output
            forward_batch.token_to_kv_pool.set_kv_buffer(
                self.attn_mqa, forward_batch.out_cache_loc, k_input, None
            )

        attn_output = attn_output.view(-1, self.num_local_heads, self.kv_lora_rank)

        if self.w_vc.dtype == torch.float8_e4m3fnuz:
            # TODO(kernel): add bmm_fp8 for torch.float8_e4m3fnuz
            attn_bmm_output = torch.bmm(
                attn_output.to(torch.bfloat16).transpose(0, 1),
                self.w_vc.to(torch.bfloat16) * self.w_scale,
            )
        elif self.w_vc.dtype == torch.float8_e4m3fn:
            attn_output_val, attn_output_scale = per_tensor_quant_mla_fp8(
                attn_output.transpose(0, 1),
                zero_allocator.allocate(1),
                dtype=torch.float8_e4m3fn,
            )
            attn_bmm_output = bmm_fp8(
                attn_output_val,
                self.w_vc,
                attn_output_scale,
                self.w_scale,
                torch.bfloat16,
            )
        else:
            attn_bmm_output = torch.bmm(attn_output.transpose(0, 1), self.w_vc)
        attn_output = attn_bmm_output.transpose(0, 1).flatten(1, 2)
        output, _ = self.o_proj(attn_output)

        return output

    def _chunked_prefix_attn_mha(
        self,
        q: torch.Tensor,
        accum_output: torch.Tensor,
        accum_lse: torch.Tensor,
        forward_batch: ForwardBatch,
    ) -> torch.Tensor:

        assert forward_batch.num_prefix_chunks is not None
        for i in range(forward_batch.num_prefix_chunks):
            forward_batch.set_prefix_chunk_idx(i)

            # Fetch latent cache from memory pool with precomputed chunked kv indices
            latent_cache_buf = forward_batch.token_to_kv_pool.get_key_buffer(
                self.attn_mha.layer_id
            )
            latent_cache = latent_cache_buf[
                forward_batch.prefix_chunk_kv_indices[i]
            ].contiguous()

            kv_a_normed, k_pe = latent_cache.split(
                [self.kv_lora_rank, self.qk_rope_head_dim], dim=-1
            )
            kv_a_normed = kv_a_normed.squeeze(1).contiguous()
            kv = self.kv_b_proj(kv_a_normed)[0]
            kv = kv.view(
                -1, self.num_local_heads, self.qk_nope_head_dim + self.v_head_dim
            )
            v = kv[..., self.qk_nope_head_dim :]
            k_nope = kv[..., : self.qk_nope_head_dim]

            k = torch.empty(
                (
                    k_nope.shape[0],
                    self.num_local_heads,
                    self.qk_nope_head_dim + self.qk_rope_head_dim,
                ),
                dtype=v.dtype,
                device=v.device,
            )
            k[..., : self.qk_nope_head_dim] = k_nope
            k[..., self.qk_nope_head_dim :] = k_pe

            output, lse = self.attn_mha(q, k, v, forward_batch, save_kv_cache=False)
            lse = torch.transpose(lse, 0, 1).contiguous()
            tmp_output = torch.empty_like(accum_output)
            tmp_lse = torch.empty_like(accum_lse)
            merge_state_v2(output, lse, accum_output, accum_lse, tmp_output, tmp_lse)
            accum_output, accum_lse = tmp_output, tmp_lse

        return accum_output

    def forward_normal_chunked_kv(
        self,
        positions: torch.Tensor,
        hidden_states: torch.Tensor,
        forward_batch: ForwardBatch,
    ) -> torch.Tensor:
        # In normal mha, the k and v tensors will become overly large when the prefix length is long.
        # To avoid this, we split the kv cache into chunks and process them one after another.
        # Since mha is compute friendly, the for loop induced here will not introduce significant overhead.
        # The top comments in https://github.com/vllm-project/vllm/blob/main/vllm/v1/attention/backends/mla/common.py
        # will be helpful for understanding the purpose of this function.

        # First do normal mha forward to get output for extended part
        if self.q_lora_rank is not None:
            q, latent_cache = self.fused_qkv_a_proj_with_mqa(hidden_states)[0].split(
                [self.q_lora_rank, self.kv_lora_rank + self.qk_rope_head_dim], dim=-1
            )
            q = self.q_a_layernorm(q)
            q = self.q_b_proj(q)[0].view(-1, self.num_local_heads, self.qk_head_dim)
        else:
            q = self.q_proj(hidden_states)[0].view(
                -1, self.num_local_heads, self.qk_head_dim
            )
            latent_cache = self.kv_a_proj_with_mqa(hidden_states)[0]
        _, q_pe = q.split([self.qk_nope_head_dim, self.qk_rope_head_dim], dim=-1)
        kv_a, _ = latent_cache.split([self.kv_lora_rank, self.qk_rope_head_dim], dim=-1)
        latent_cache = latent_cache.unsqueeze(1)
        kv_a = self.kv_a_layernorm(kv_a.contiguous())
        kv = self.kv_b_proj(kv_a)[0]
        kv = kv.view(-1, self.num_local_heads, self.qk_nope_head_dim + self.v_head_dim)
        k_nope = kv[..., : self.qk_nope_head_dim]
        v = kv[..., self.qk_nope_head_dim :]
        k_pe = latent_cache[:, :, self.kv_lora_rank :]

        q_pe, k_pe = self.rotary_emb(positions, q_pe, k_pe)
        q[..., self.qk_nope_head_dim :] = q_pe
        k = torch.empty_like(q)
        k[..., : self.qk_nope_head_dim] = k_nope
        k[..., self.qk_nope_head_dim :] = k_pe

        latent_cache[:, :, : self.kv_lora_rank] = kv_a.unsqueeze(1)
        latent_cache[:, :, self.kv_lora_rank :] = k_pe

        # Save latent cache
        forward_batch.token_to_kv_pool.set_kv_buffer(
            self.attn_mha, forward_batch.out_cache_loc, latent_cache, None
        )

        # Do mha for extended part without prefix
        forward_batch.set_attn_attend_prefix_cache(False)
        attn_output, lse = self.attn_mha(q, k, v, forward_batch, save_kv_cache=False)
        lse = torch.transpose(lse, 0, 1).contiguous()

        # Do mha attention with chunked prefix cache if there are any sequence with prefix
        if any(forward_batch.extend_prefix_lens_cpu):
            # Only initialize the info once
            if forward_batch.num_prefix_chunks is None:
                forward_batch.prepare_chunked_prefix_cache_info(q.device)

            forward_batch.set_attn_attend_prefix_cache(True)
            attn_output = self._chunked_prefix_attn_mha(
                q=q,
                accum_output=attn_output,
                accum_lse=lse,
                forward_batch=forward_batch,
            )

        attn_output = attn_output.reshape(-1, self.num_local_heads * self.v_head_dim)
        output, _ = self.o_proj(attn_output)
        return output


class _FFNInputMode(Enum):
    # The MLP sublayer requires 1/tp_size tokens as input
    SCATTERED = auto()
    # The MLP sublayer requires all tokens as input
    FULL = auto()


@dataclass
class _DecoderLayerInfo:
    is_sparse: bool
    ffn_input_mode: _FFNInputMode


class DeepseekV2DecoderLayer(nn.Module):

    def __init__(
        self,
        config: PretrainedConfig,
        layer_id: int,
        quant_config: Optional[QuantizationConfig] = None,
        is_nextn: bool = False,
        prefix: str = "",
    ) -> None:
        super().__init__()
        self.hidden_size = config.hidden_size
        rope_theta = getattr(config, "rope_theta", 10000)
        rope_scaling = getattr(config, "rope_scaling", None)
        max_position_embeddings = getattr(config, "max_position_embeddings", 8192)
        self.enable_dp_attention = global_server_args_dict["enable_dp_attention"]
        self.layer_id = layer_id
        self.dp_size = get_attention_dp_size()
        self.attn_tp_size = get_attention_tp_size()
        self.attn_tp_rank = get_attention_tp_rank()
        self.self_attn = DeepseekV2AttentionMLA(
            config=config,
            hidden_size=self.hidden_size,
            num_heads=config.num_attention_heads,
            qk_nope_head_dim=config.qk_nope_head_dim,
            qk_rope_head_dim=config.qk_rope_head_dim,
            v_head_dim=config.v_head_dim,
            q_lora_rank=(
                config.q_lora_rank if hasattr(config, "q_lora_rank") else None
            ),
            kv_lora_rank=config.kv_lora_rank,
            rope_theta=rope_theta,
            rope_scaling=rope_scaling,
            max_position_embeddings=max_position_embeddings,
            quant_config=quant_config,
            layer_id=layer_id,
            reduce_results=False,
            prefix=add_prefix("self_attn", prefix),
        )

        self.info = self._compute_info(config, layer_id=layer_id, is_nextn=is_nextn)
        previous_layer_info = self._compute_info(
            config, layer_id=layer_id - 1, is_nextn=False
        )

        if self.info.is_sparse:
            self.mlp = DeepseekV2MoE(
                config=config,
                quant_config=quant_config,
                prefix=add_prefix("mlp", prefix),
            )
        else:
            if self._enable_moe_dense_fully_dp():
                mlp_tp_rank, mlp_tp_size = 0, 1
            else:
                mlp_tp_rank, mlp_tp_size = None, None
            self.mlp = DeepseekV2MLP(
                hidden_size=config.hidden_size,
                intermediate_size=config.intermediate_size,
                hidden_act=config.hidden_act,
                quant_config=quant_config,
                prefix=add_prefix("mlp", prefix),
                tp_rank=mlp_tp_rank,
                tp_size=mlp_tp_size,
            )

        self.input_is_scattered = (
            previous_layer_info.ffn_input_mode == _FFNInputMode.SCATTERED
        )
        self.is_last_layer = self.layer_id == config.num_hidden_layers - 1

        self.input_layernorm = RMSNorm(config.hidden_size, eps=config.rms_norm_eps)
        self.post_attention_layernorm = RMSNorm(
            config.hidden_size, eps=config.rms_norm_eps
        )

    @staticmethod
    def _enable_moe_dense_fully_dp():
        return global_server_args_dict["moe_dense_tp_size"] == 1

    @staticmethod
    def _compute_info(config: PretrainedConfig, layer_id: int, is_nextn: bool):
        is_sparse = is_nextn or (
            config.n_routed_experts is not None
            and layer_id >= config.first_k_dense_replace
            and layer_id % config.moe_layer_freq == 0
        )
        ffn_input_mode = (
            _FFNInputMode.SCATTERED
            if (global_server_args_dict["enable_deepep_moe"] and is_sparse)
            or (DeepseekV2DecoderLayer._enable_moe_dense_fully_dp() and not is_sparse)
            else _FFNInputMode.FULL
        )
        return _DecoderLayerInfo(is_sparse=is_sparse, ffn_input_mode=ffn_input_mode)

    def forward(
        self,
        positions: torch.Tensor,
        hidden_states: torch.Tensor,
        forward_batch: ForwardBatch,
        residual: Optional[torch.Tensor],
        zero_allocator: BumpAllocator,
    ) -> torch.Tensor:
        if self.info.ffn_input_mode == _FFNInputMode.SCATTERED:
            return self.forward_ffn_with_scattered_input(
                positions, hidden_states, forward_batch, residual, zero_allocator
            )
        elif self.info.ffn_input_mode == _FFNInputMode.FULL:
            return self.forward_ffn_with_full_input(
                positions, hidden_states, forward_batch, residual, zero_allocator
            )
        else:
            raise NotImplementedError

    def forward_ffn_with_full_input(
        self,
        positions: torch.Tensor,
        hidden_states: torch.Tensor,
        forward_batch: ForwardBatch,
        residual: Optional[torch.Tensor],
        zero_allocator: BumpAllocator,
    ) -> torch.Tensor:

        if hidden_states.shape[0] == 0:
            residual = hidden_states
        else:
            if residual is None:
                residual = hidden_states
                hidden_states = self.input_layernorm(hidden_states)
            else:
                hidden_states, residual = self.input_layernorm(hidden_states, residual)

            assert not (
                self.attn_tp_size != 1 and self.input_is_scattered
            ), "moe_layer_freq > 1 is not supported when attn_tp_size > 1"

            # Self Attention
            hidden_states = self.self_attn(
                positions=positions,
                hidden_states=hidden_states,
                forward_batch=forward_batch,
                zero_allocator=zero_allocator,
            )

        # Gather
        if get_tensor_model_parallel_world_size() > 1:
            # all gather and all reduce
            if self.dp_size != 1:
                if self.attn_tp_rank == 0:
                    hidden_states += residual
                hidden_states, local_hidden_states = (
                    forward_batch.gathered_buffer,
                    hidden_states,
                )
                dp_gather_partial(hidden_states, local_hidden_states, forward_batch)
                dp_scatter(residual, hidden_states, forward_batch)
                hidden_states = self.post_attention_layernorm(hidden_states)
            else:
                hidden_states = tensor_model_parallel_all_reduce(hidden_states)
                hidden_states, residual = self.post_attention_layernorm(
                    hidden_states, residual
                )
        else:
            hidden_states, residual = self.post_attention_layernorm(
                hidden_states, residual
            )

        # Fully Connected
        hidden_states = self.mlp(hidden_states)

        # TODO(ch-wan): ues reduce-scatter in MLP to avoid this scatter
        # Scatter
        if self.dp_size != 1:
            # important: forward batch.gathered_buffer is used both after scatter and after gather.
            # be careful about this!
            hidden_states, global_hidden_states = (
                forward_batch.gathered_buffer[: forward_batch.input_ids.shape[0]],
                hidden_states,
            )
            dp_scatter(hidden_states, global_hidden_states, forward_batch)

        return hidden_states, residual

    def forward_ffn_with_scattered_input(
        self,
        positions: torch.Tensor,
        hidden_states: torch.Tensor,
        forward_batch: ForwardBatch,
        residual: Optional[torch.Tensor],
        zero_allocator: BumpAllocator,
    ) -> torch.Tensor:

        if hidden_states.shape[0] == 0:
            residual = hidden_states
        else:
            if residual is None:
                residual = hidden_states
                hidden_states = self.input_layernorm(hidden_states)
            else:
                hidden_states, residual = self.input_layernorm(hidden_states, residual)

        if self.attn_tp_size != 1 and self.input_is_scattered:
            hidden_states, local_hidden_states = (
                forward_batch.gathered_buffer[: forward_batch.input_ids.shape[0]],
                hidden_states,
            )
            tp_all_gather(
                list(hidden_states.tensor_split(self.attn_tp_size)), local_hidden_states
            )

        # Self Attention
        hidden_states = self.self_attn(
            positions=positions,
            hidden_states=hidden_states,
            forward_batch=forward_batch,
            zero_allocator=zero_allocator,
        )

        if self.attn_tp_size != 1:
            if self.input_is_scattered:
                tensor_list = list(hidden_states.tensor_split(self.attn_tp_size))
                hidden_states = tensor_list[self.attn_tp_rank]
                tp_reduce_scatter(hidden_states, tensor_list)
                if hidden_states.shape[0] != 0:
                    hidden_states, residual = self.post_attention_layernorm(
                        hidden_states, residual
                    )
            else:
                if self.attn_tp_rank == 0:
                    hidden_states += residual
                tensor_list = list(hidden_states.tensor_split(self.attn_tp_size))
                hidden_states = tensor_list[self.attn_tp_rank]
                tp_reduce_scatter(hidden_states, tensor_list)
                residual = hidden_states
                if hidden_states.shape[0] != 0:
                    hidden_states = self.post_attention_layernorm(hidden_states)
        else:
            if hidden_states.shape[0] != 0:
                hidden_states, residual = self.post_attention_layernorm(
                    hidden_states, residual
                )

        if not (
            self._enable_moe_dense_fully_dp()
            and (not self.info.is_sparse)
            and hidden_states.shape[0] == 0
        ):
            hidden_states = self.mlp(hidden_states, forward_batch.forward_mode)

        if self.is_last_layer and self.attn_tp_size != 1:
            hidden_states += residual
            residual = None
            hidden_states, local_hidden_states = (
                forward_batch.gathered_buffer[: forward_batch.input_ids.shape[0]],
                hidden_states,
            )
            tp_all_gather(
                list(hidden_states.tensor_split(self.attn_tp_size)), local_hidden_states
            )

        return hidden_states, residual


class DeepseekV2Model(nn.Module):
    fall_back_to_pt_during_load = False

    def __init__(
        self,
        config: PretrainedConfig,
        quant_config: Optional[QuantizationConfig] = None,
        prefix: str = "",
    ) -> None:
        super().__init__()
        self.padding_id = config.pad_token_id
        self.vocab_size = config.vocab_size

        self.embed_tokens = VocabParallelEmbedding(
            config.vocab_size,
            config.hidden_size,
            enable_tp=not global_server_args_dict["enable_dp_attention"],
        )
        self.layers = nn.ModuleList(
            [
                DeepseekV2DecoderLayer(
                    config,
                    layer_id,
                    quant_config=quant_config,
                    prefix=add_prefix(f"layers.{layer_id}", prefix),
                )
                for layer_id in range(config.num_hidden_layers)
            ]
        )
        self.norm = RMSNorm(config.hidden_size, eps=config.rms_norm_eps)

        self.dp_size = get_attention_dp_size()

    def forward(
        self,
        input_ids: torch.Tensor,
        positions: torch.Tensor,
        forward_batch: ForwardBatch,
        input_embeds: torch.Tensor = None,
    ) -> torch.Tensor:
        zero_allocator = BumpAllocator(
            # TODO for two-batch-overlap, we need a larger buffer size
            buffer_size=len(self.layers) * 2,
            dtype=torch.float32,
            device=(
                input_embeds.device if input_embeds is not None else input_ids.device
            ),
        )

        if input_embeds is None:
            hidden_states = self.embed_tokens(input_ids)
        else:
            hidden_states = input_embeds

        residual = None
        for i in range(len(self.layers)):
            expert_distribution_recorder.set_current_layer(i)
            layer = self.layers[i]
            hidden_states, residual = layer(
                positions, hidden_states, forward_batch, residual, zero_allocator
            )
        if not forward_batch.forward_mode.is_idle():
            if residual is None:
                hidden_states = self.norm(hidden_states)
            else:
                hidden_states, _ = self.norm(hidden_states, residual)
        return hidden_states


class DeepseekV2ForCausalLM(nn.Module):

    def __init__(
        self,
        config: PretrainedConfig,
        quant_config: Optional[QuantizationConfig] = None,
        prefix: str = "",
    ) -> None:
        super().__init__()
        self.config = config
        self.tp_size = get_tensor_model_parallel_world_size()
        self.quant_config = quant_config
<<<<<<< HEAD

        self.n_share_experts_fusion = self._initialize_shared_experts_fusion(
            config, self.tp_size
        )

=======
        self.determine_n_share_experts_fusion()
>>>>>>> 43fb95c2
        self.model = DeepseekV2Model(
            config, quant_config, prefix=add_prefix("model", prefix)
        )
        self.lm_head = ParallelLMHead(
            config.vocab_size,
            config.hidden_size,
            quant_config=quant_config,
            prefix=add_prefix("lm_head", prefix),
        )
        self.logits_processor = LogitsProcessor(config)
        self.dp_size = get_attention_dp_size()

<<<<<<< HEAD
    @staticmethod
    def _initialize_shared_experts_fusion(config, tp_size) -> int:
        n_share_experts_fusion = global_server_args_dict["n_share_experts_fusion"]

        if n_share_experts_fusion > 0:
            # Only Deepseek V3/R1 can use shared experts fusion optimization now.
            if (
                config.architectures[0] != "DeepseekV3ForCausalLM"
                and config.architectures[0] != "DeepseekV3ForCausalLMNextN"
            ) or config.n_routed_experts != 256:
                n_share_experts_fusion = 0
=======
    def determine_n_share_experts_fusion(
        self, architecture: str = "DeepseekV3ForCausalLM"
    ):
        self.n_share_experts_fusion = global_server_args_dict["n_share_experts_fusion"]
        if self.n_share_experts_fusion > 0:
            # Only Deepseek V3/R1 can use shared experts fusion optimization now.
            if (
                self.config.architectures[0] != architecture
                or self.config.n_routed_experts != 256
            ):
                self.n_share_experts_fusion = 0
>>>>>>> 43fb95c2
                global_server_args_dict["n_share_experts_fusion"] = 0
                logger.info(
                    "Only Deepseek V3/R1 can use shared experts fusion optimization. Shared experts fusion optimization is disabled."
                )
            else:
                assert (
                    n_share_experts_fusion == tp_size
                ), f"Shared experts fusion optimization is enabled in DeepSeek V3/R1, set it to {tp_size} can get best optimized performace."
        elif n_share_experts_fusion == 0:
            if (
                torch.cuda.get_device_capability("cuda") >= (9, 0)
<<<<<<< HEAD
                and (
                    config.architectures[0] == "DeepseekV3ForCausalLM"
                    or config.architectures[0] == "DeepseekV3ForCausalLMNextN"
                )
                and config.n_routed_experts == 256
=======
                and self.config.architectures[0] == architecture
                and self.config.n_routed_experts == 256
>>>>>>> 43fb95c2
                and (not global_server_args_dict["enable_deepep_moe"])
            ):
                n_share_experts_fusion = tp_size
                global_server_args_dict["n_share_experts_fusion"] = tp_size
                logger.info(
                    "Deepseek V3/R1 with fp8 can use shared experts fusion optimization when SM version >=90. Shared experts fusion optimization is enabled."
                )

<<<<<<< HEAD
        return n_share_experts_fusion

=======
>>>>>>> 43fb95c2
    def get_input_embeddings(self) -> nn.Embedding:
        return self.model.embed_tokens

    @torch.no_grad()
    def forward(
        self,
        input_ids: torch.Tensor,
        positions: torch.Tensor,
        forward_batch: ForwardBatch,
        input_embeds: torch.Tensor = None,
    ) -> torch.Tensor:

        hidden_states = self.model(input_ids, positions, forward_batch, input_embeds)

        return self.logits_processor(
            input_ids, hidden_states, self.lm_head, forward_batch
        )

    def post_load_weights(self):

        # Perform post-processing after loading weights
        for layer_id in range(self.config.num_hidden_layers):
            self_attn = self.model.layers[layer_id].self_attn
            if hasattr(self_attn.kv_b_proj, "qweight"):
                # AWQ compatible
                if _is_cuda:
                    w = awq_dequantize(
                        self_attn.kv_b_proj.qweight,
                        self_attn.kv_b_proj.scales,
                        self_attn.kv_b_proj.qzeros,
                    ).T
                else:
                    w = awq_dequantize(
                        self_attn.kv_b_proj.qweight,
                        self_attn.kv_b_proj.scales,
                        self_attn.kv_b_proj.qzeros,
                        0,
                        0,
                        0,
                    ).T
            else:
                w = self_attn.kv_b_proj.weight
            # NOTE(HandH1998): Since `bmm_fp8` only supports per-tensor scale, we have to requantize `self_attn.kv_b_proj`.
            # This may affect the accuracy of fp8 model.
            # Fix deepseek v3 blockwise bmm by using deep_gemm
            use_deep_gemm_bmm = False
            model_dtype = torch.get_default_dtype()

            if w.dtype in (
                torch.float8_e4m3fn,
                torch.float8_e4m3fnuz,
            ):
                if hasattr(self.quant_config, "weight_block_size"):
                    weight_block_size = self.quant_config.weight_block_size
                    if weight_block_size is not None:
                        assert hasattr(self_attn.kv_b_proj, "weight_scale_inv")
                        if _is_hip:
                            weight, weight_scale, _ = normalize_e4m3fn_to_e4m3fnuz(
                                weight=w,
                                weight_scale=self_attn.kv_b_proj.weight_scale_inv,
                                input_scale=None,
                            )
                        else:
                            weight = w
                            weight_scale = self_attn.kv_b_proj.weight_scale_inv

                        if (
                            _is_cuda
                            and _ENABLE_JIT_DEEPGEMM
                            and weight_block_size[0] == 128
                            and weight_block_size[1] == 128
                            and model_dtype == torch.bfloat16
                        ):
                            block_scale = weight_scale
                            use_deep_gemm_bmm = True
                        else:
                            w, scale = block_quant_to_tensor_quant(
                                weight, weight_scale, weight_block_size
                            )
                            self_attn.w_scale = scale
                else:
                    weight = w
                    weight_scale = self_attn.kv_b_proj.weight_scale
                    w, scale = channel_quant_to_tensor_quant(weight, weight_scale)
                    self_attn.w_scale = scale

            if w.dtype == torch.int8:
                if hasattr(self.quant_config, "weight_block_size"):
                    # block-wise int8 need it
                    weight_block_size = self.quant_config.weight_block_size
                    if weight_block_size is not None:
                        assert hasattr(self_attn.kv_b_proj, "weight_scale_inv")
                        weight = w
                        weight_scale = self_attn.kv_b_proj.weight_scale_inv
                        w = int8_block_dequant(
                            weight, weight_scale, weight_block_size
                        ).to(torch.bfloat16)
                else:
                    # channel-wise int8 need it
                    w = w.to(torch.bfloat16) * self_attn.kv_b_proj.weight_scale.to(
                        torch.bfloat16
                    )

            w_kc, w_vc = w.unflatten(
                0, (-1, self_attn.qk_nope_head_dim + self_attn.v_head_dim)
            ).split([self_attn.qk_nope_head_dim, self_attn.v_head_dim], dim=1)
            if not use_deep_gemm_bmm:
                self_attn.w_kc = w_kc.transpose(1, 2).contiguous().transpose(1, 2)
                self_attn.w_vc = w_vc.contiguous().transpose(1, 2)
                if (
                    hasattr(self_attn.kv_b_proj, "weight_scale")
                    and self_attn.w_scale is None
                ):
                    self_attn.w_scale = self_attn.kv_b_proj.weight_scale
                    if _is_hip:
                        self_attn.w_scale *= 2.0
            else:
                num_tiles_k = self_attn.qk_nope_head_dim // weight_block_size[1]
                num_tiles_n = self_attn.v_head_dim // weight_block_size[0]
                ws_kc, ws_vc = block_scale.unflatten(
                    0, (-1, (num_tiles_k + num_tiles_n))
                ).split([num_tiles_k, num_tiles_n], dim=1)
                self_attn.w_scale_k = ws_kc.transpose(1, 2).contiguous()
                self_attn.w_scale_v = ws_vc.contiguous()
                self_attn.w_kc = w_kc.transpose(1, 2).contiguous()
                self_attn.w_vc = w_vc.contiguous()
                self_attn.use_deep_gemm_bmm = True

    def load_weights(self, weights: Iterable[Tuple[str, torch.Tensor]]):
        stacked_params_mapping = [
            # (param_name, shard_name, shard_id)
            ("gate_up_proj", "gate_proj", 0),
            ("gate_up_proj", "up_proj", 1),
        ]

        weights = compute_shared_experts_fusion_weights(
            weights,
            n_share_experts_fusion=self.n_share_experts_fusion,
            n_routed_experts=self.config.n_routed_experts,
            moe_layer_ids=range(
                self.config.first_k_dense_replace,
                self.config.num_hidden_layers,
                self.config.moe_layer_freq,
            ),
            suffix_list=(
                [
                    "down_proj.weight",
                    "down_proj.weight_scale",
                    "gate_proj.weight",
                    "gate_proj.weight_scale",
                    "up_proj.weight",
                    "up_proj.weight_scale",
                ]
                if self.quant_config is None or self.quant_config.get_name() == "w8a8_int8"
                else [
                    "down_proj.weight",
                    "down_proj.weight_scale_inv",
                    "gate_proj.weight",
                    "gate_proj.weight_scale_inv",
                    "up_proj.weight",
                    "up_proj.weight_scale_inv",
                ]
            ),
            shared_expert_name_template="model.layers.{moe_layer_id}.mlp.shared_experts.{suffix}",
            routed_expert_name_template="model.layers.{moe_layer_id}.mlp.experts.{expert_index}.{suffix}",
        )

        # Params for weights, fp8 weight scales, fp8 activation scales
        # (param_name, weight_name, expert_id, shard_id)
        MoEImpl = (
            DeepEPMoE
            if global_server_args_dict["enable_deepep_moe"]
            else (EPMoE if global_server_args_dict["enable_ep_moe"] else FusedMoE)
        )
        expert_params_mapping = MoEImpl.make_expert_params_mapping(
            ckpt_gate_proj_name="gate_proj",
            ckpt_down_proj_name="down_proj",
            ckpt_up_proj_name="up_proj",
            num_experts=self.config.n_routed_experts + self.n_share_experts_fusion,
        )

        # Fuse q_a_proj and kv_a_proj_with_mqa along output dimension when q_lora_rank is not None
        fuse_qkv_a_proj = hasattr(self.config, "q_lora_rank") and (
            self.config.q_lora_rank is not None
        )
        cached_a_proj = {} if fuse_qkv_a_proj else None

        params_dict = dict(self.named_parameters())
        for name, loaded_weight in weights:
            # TODO(HandH1998): Modify it when nextn is supported.
            if hasattr(self.config, "num_nextn_predict_layers"):
                num_nextn_layers = self.config.num_nextn_predict_layers
                if num_nextn_layers > 0 and name.startswith("model.layers"):
                    name_list = name.split(".")
                    if (
                        len(name_list) >= 3
                        and int(name_list[2]) >= self.config.num_hidden_layers
                    ):
                        continue
            if "rotary_emb.inv_freq" in name:
                continue
            for param_name, weight_name, shard_id in stacked_params_mapping:
                # Skip non-stacked layers and experts (experts handled below).
                if weight_name not in name:
                    continue
                # We have mlp.experts[0].gate_proj in the checkpoint.
                # Since we handle the experts below in expert_params_mapping,
                # we need to skip here BEFORE we update the name, otherwise
                # name will be updated to mlp.experts[0].gate_up_proj, which
                # will then be updated below in expert_params_mapping
                # for mlp.experts[0].gate_gate_up_proj, which breaks load.
                if ("mlp.experts." in name) and name not in params_dict:
                    continue
                name = name.replace(weight_name, param_name)
                # Skip loading extra bias for GPTQ models.
                if name.endswith(".bias") and name not in params_dict:
                    continue
                param = params_dict[name]
                weight_loader = param.weight_loader
                weight_loader(param, loaded_weight, shard_id)
                break
            else:
                for mapping in expert_params_mapping:
                    param_name, weight_name, expert_id, shard_id = mapping
                    if weight_name not in name:
                        continue
                    name = name.replace(weight_name, param_name)
                    param = params_dict[name]
                    weight_loader = param.weight_loader
                    weight_loader(
                        param,
                        loaded_weight,
                        name,
                        shard_id=shard_id,
                        expert_id=expert_id,
                    )
                    break
                else:
                    # Skip loading extra bias for GPTQ models.
                    if name.endswith(".bias") and name not in params_dict:
                        continue

                    if fuse_qkv_a_proj and (
                        "q_a_proj" in name or "kv_a_proj_with_mqa" in name
                    ):
                        cached_a_proj[name] = loaded_weight
                        q_a_proj_name = (
                            name
                            if "q_a_proj" in name
                            else name.replace("kv_a_proj_with_mqa", "q_a_proj")
                        )
                        kv_a_proj_name = (
                            name
                            if "kv_a_proj_with_mqa" in name
                            else name.replace("q_a_proj", "kv_a_proj_with_mqa")
                        )

                        # When both q_a_proj and kv_a_proj_with_mqa has been cached, load the fused weight to parameter
                        if (
                            q_a_proj_name in cached_a_proj
                            and kv_a_proj_name in cached_a_proj
                        ):

                            q_a_proj_weight = cached_a_proj[q_a_proj_name]
                            kv_a_proj_weight = cached_a_proj[kv_a_proj_name]
                            fused_weight = torch.cat(
                                [q_a_proj_weight, kv_a_proj_weight], dim=0
                            )

                            param_name = name.replace(
                                "q_a_proj", "fused_qkv_a_proj_with_mqa"
                            )
                            param = params_dict[param_name]

                            weight_loader = getattr(
                                param, "weight_loader", default_weight_loader
                            )
                            weight_loader(param, fused_weight)
                            cached_a_proj.pop(q_a_proj_name)
                            cached_a_proj.pop(kv_a_proj_name)
                    else:
                        param = params_dict[name]
                        weight_loader = getattr(
                            param, "weight_loader", default_weight_loader
                        )
                        weight_loader(param, loaded_weight)

        self.post_load_weights()

    def get_embed_and_head(self):
        return self.model.embed_tokens.weight, self.lm_head.weight

    def set_embed_and_head(self, embed, head):
        del self.model.embed_tokens.weight
        del self.lm_head.weight
        self.model.embed_tokens.weight = embed
        self.lm_head.weight = head
        torch.cuda.empty_cache()
        torch.cuda.synchronize()


class DeepseekV3ForCausalLM(DeepseekV2ForCausalLM):
    pass


EntryClass = [DeepseekV2ForCausalLM, DeepseekV3ForCausalLM]<|MERGE_RESOLUTION|>--- conflicted
+++ resolved
@@ -1442,15 +1442,7 @@
         self.config = config
         self.tp_size = get_tensor_model_parallel_world_size()
         self.quant_config = quant_config
-<<<<<<< HEAD
-
-        self.n_share_experts_fusion = self._initialize_shared_experts_fusion(
-            config, self.tp_size
-        )
-
-=======
         self.determine_n_share_experts_fusion()
->>>>>>> 43fb95c2
         self.model = DeepseekV2Model(
             config, quant_config, prefix=add_prefix("model", prefix)
         )
@@ -1463,19 +1455,6 @@
         self.logits_processor = LogitsProcessor(config)
         self.dp_size = get_attention_dp_size()
 
-<<<<<<< HEAD
-    @staticmethod
-    def _initialize_shared_experts_fusion(config, tp_size) -> int:
-        n_share_experts_fusion = global_server_args_dict["n_share_experts_fusion"]
-
-        if n_share_experts_fusion > 0:
-            # Only Deepseek V3/R1 can use shared experts fusion optimization now.
-            if (
-                config.architectures[0] != "DeepseekV3ForCausalLM"
-                and config.architectures[0] != "DeepseekV3ForCausalLMNextN"
-            ) or config.n_routed_experts != 256:
-                n_share_experts_fusion = 0
-=======
     def determine_n_share_experts_fusion(
         self, architecture: str = "DeepseekV3ForCausalLM"
     ):
@@ -1487,41 +1466,27 @@
                 or self.config.n_routed_experts != 256
             ):
                 self.n_share_experts_fusion = 0
->>>>>>> 43fb95c2
                 global_server_args_dict["n_share_experts_fusion"] = 0
                 logger.info(
                     "Only Deepseek V3/R1 can use shared experts fusion optimization. Shared experts fusion optimization is disabled."
                 )
             else:
                 assert (
-                    n_share_experts_fusion == tp_size
-                ), f"Shared experts fusion optimization is enabled in DeepSeek V3/R1, set it to {tp_size} can get best optimized performace."
-        elif n_share_experts_fusion == 0:
+                    self.n_share_experts_fusion == self.tp_size
+                ), f"Shared experts fusion optimization is enabled in DeepSeek V3/R1, set it to {self.tp_size} can get best optimized performace."
+        elif self.n_share_experts_fusion == 0:
             if (
                 torch.cuda.get_device_capability("cuda") >= (9, 0)
-<<<<<<< HEAD
-                and (
-                    config.architectures[0] == "DeepseekV3ForCausalLM"
-                    or config.architectures[0] == "DeepseekV3ForCausalLMNextN"
-                )
-                and config.n_routed_experts == 256
-=======
                 and self.config.architectures[0] == architecture
                 and self.config.n_routed_experts == 256
->>>>>>> 43fb95c2
                 and (not global_server_args_dict["enable_deepep_moe"])
             ):
-                n_share_experts_fusion = tp_size
-                global_server_args_dict["n_share_experts_fusion"] = tp_size
+                self.n_share_experts_fusion = self.tp_size
+                global_server_args_dict["n_share_experts_fusion"] = self.tp_size
                 logger.info(
                     "Deepseek V3/R1 with fp8 can use shared experts fusion optimization when SM version >=90. Shared experts fusion optimization is enabled."
                 )
 
-<<<<<<< HEAD
-        return n_share_experts_fusion
-
-=======
->>>>>>> 43fb95c2
     def get_input_embeddings(self) -> nn.Embedding:
         return self.model.embed_tokens
 
