# Copyright 2023-2024 SGLang Team
# Licensed under the Apache License, Version 2.0 (the "License");
# you may not use this file except in compliance with the License.
# You may obtain a copy of the License at
#
#     http://www.apache.org/licenses/LICENSE-2.0
#
# Unless required by applicable law or agreed to in writing, software
# distributed under the License is distributed on an "AS IS" BASIS,
# WITHOUT WARRANTIES OR CONDITIONS OF ANY KIND, either express or implied.
# See the License for the specific language governing permissions and
# limitations under the License.
# ==============================================================================

# Adapted from:
# https://github.com/vllm-project/vllm/blob/fb6af8bc086328ca6659e72d11ffd4309ce4de22/vllm/model_executor/models/deepseek_v2.py
"""Inference-only DeepseekV2 model."""

import logging
import os
from enum import IntEnum, auto
from typing import Any, Dict, Iterable, Optional, Tuple

import torch
import torch.nn.functional as F
from torch import nn
from tqdm import tqdm
from transformers import PretrainedConfig

from sglang.srt.distributed import (
    get_pp_group,
    get_tensor_model_parallel_world_size,
    parallel_state,
    tensor_model_parallel_all_reduce,
)
from sglang.srt.layers.activation import SiluAndMul
from sglang.srt.layers.communicator import (
    LayerCommunicator,
    LayerScatterModes,
    enable_moe_dense_fully_dp,
)
from sglang.srt.layers.dp_attention import (
    get_attention_tp_rank,
    get_attention_tp_size,
    get_local_attention_dp_size,
)
from sglang.srt.layers.layernorm import RMSNorm
from sglang.srt.layers.linear import (
    ColumnParallelLinear,
    MergedColumnParallelLinear,
    ReplicatedLinear,
    RowParallelLinear,
)
from sglang.srt.layers.logits_processor import LogitsProcessor
from sglang.srt.layers.moe.ep_moe.layer import get_moe_impl_class
from sglang.srt.layers.moe.ep_moe.token_dispatcher import DeepEPDispatcher
from sglang.srt.layers.moe.topk import select_experts
from sglang.srt.layers.quantization.base_config import QuantizationConfig
from sglang.srt.layers.quantization.deep_gemm import _ENABLE_JIT_DEEPGEMM
from sglang.srt.layers.quantization.fp8_kernel import (
    per_tensor_quant_mla_fp8,
    per_token_group_quant_mla_deep_gemm_masked_fp8,
)
from sglang.srt.layers.quantization.fp8_utils import (
    block_quant_dequant,
    block_quant_to_tensor_quant,
    channel_quant_to_tensor_quant,
    normalize_e4m3fn_to_e4m3fnuz,
)
from sglang.srt.layers.quantization.int8_utils import (
    block_dequant as int8_block_dequant,
)
from sglang.srt.layers.radix_attention import RadixAttention
from sglang.srt.layers.rotary_embedding import get_rope
from sglang.srt.layers.utils import PPMissingLayer, get_layer_id
from sglang.srt.layers.vocab_parallel_embedding import (
    ParallelLMHead,
    VocabParallelEmbedding,
)
from sglang.srt.managers.expert_distribution import (
    ExpertDistributionRecorder,
    get_global_expert_distribution_recorder,
)
from sglang.srt.managers.expert_location import ModelConfigForExpertLocation
from sglang.srt.managers.expert_location_dispatch import ExpertLocationDispatchInfo
from sglang.srt.managers.schedule_batch import global_server_args_dict
from sglang.srt.model_executor.forward_batch_info import (
    ForwardBatch,
    ForwardMode,
    PPProxyTensors,
)
from sglang.srt.model_loader.weight_utils import default_weight_loader
from sglang.srt.operations import execute_operations
from sglang.srt.operations_strategy import compute_layer_operations
from sglang.srt.utils import (
    BumpAllocator,
    DeepEPMode,
    add_prefix,
    get_bool_env_var,
    get_int_env_var,
    is_cuda,
    is_hip,
    log_info_on_rank0,
    make_layers,
)

_is_hip = is_hip()
_is_cuda = is_cuda()

if _is_cuda:
    from sgl_kernel import awq_dequantize, bmm_fp8, merge_state_v2

    from sglang.srt.layers.quantization.deep_gemm import (
        grouped_gemm_nt_f8f8bf16_masked as deep_gemm_grouped_gemm_nt_f8f8bf16_masked,
    )
else:
    from vllm._custom_ops import awq_dequantize

if _is_hip:
    from sglang.srt.layers.attention.triton_ops.rocm_mla_decode_rope import (
        decode_attention_fwd_grouped_rope,
    )

logger = logging.getLogger(__name__)


class AttnForwardMethod(IntEnum):
    # Use multi-head attention
    MHA = auto()

    # Use absorbed multi-latent attention
    MLA = auto()

    # Use multi-head attention, but with KV cache chunked.
    # This method can avoid OOM when prefix lengths are long.
    MHA_CHUNKED_KV = auto()


class DeepseekV2MLP(nn.Module):
    def __init__(
        self,
        hidden_size: int,
        intermediate_size: int,
        hidden_act: str,
        quant_config: Optional[QuantizationConfig] = None,
        reduce_results: bool = True,
        prefix: str = "",
        tp_rank: Optional[int] = None,
        tp_size: Optional[int] = None,
    ) -> None:
        super().__init__()
        self.tp_size = tp_size

        self.gate_up_proj = MergedColumnParallelLinear(
            hidden_size,
            [intermediate_size] * 2,
            bias=False,
            quant_config=quant_config,
            prefix=add_prefix("gate_up_proj", prefix),
            tp_rank=tp_rank,
            tp_size=tp_size,
        )
        self.down_proj = RowParallelLinear(
            intermediate_size,
            hidden_size,
            bias=False,
            quant_config=quant_config,
            reduce_results=reduce_results,
            prefix=add_prefix("down_proj", prefix),
            tp_rank=tp_rank,
            tp_size=tp_size,
        )
        if hidden_act != "silu":
            raise ValueError(
                f"Unsupported activation: {hidden_act}. "
                "Only silu is supported for now."
            )
        self.act_fn = SiluAndMul()

    def forward(self, x, forward_batch=None):
        if (self.tp_size == 1) and x.shape[0] == 0:
            return x

        gate_up, _ = self.gate_up_proj(x)
        x = self.act_fn(gate_up)
        x, _ = self.down_proj(x)
        return x


class MoEGate(nn.Module):
    def __init__(
        self,
        config,
        prefix: str = "",
    ):
        super().__init__()
        self.weight = nn.Parameter(
            torch.empty((config.n_routed_experts, config.hidden_size))
        )
        if config.topk_method == "noaux_tc":
            self.e_score_correction_bias = nn.Parameter(
                torch.empty((config.n_routed_experts))
            )
        else:
            self.e_score_correction_bias = None

    def forward(self, hidden_states):
        logits = F.linear(hidden_states, self.weight, None)
        return logits


def is_non_idle_and_non_empty(forward_mode, hidden_states):
    return (
        (forward_mode is not None)
        and not forward_mode.is_idle()
        and hidden_states.shape[0] > 0
    )


class DeepseekV2MoE(nn.Module):

    def __init__(
        self,
        config: PretrainedConfig,
        layer_id: int,
        quant_config: Optional[QuantizationConfig] = None,
        prefix: str = "",
    ):
        super().__init__()
        self.tp_size = get_tensor_model_parallel_world_size()
        self.routed_scaling_factor = config.routed_scaling_factor
        self.n_shared_experts = config.n_shared_experts
        self.n_share_experts_fusion = global_server_args_dict["n_share_experts_fusion"]
        self.layer_id = layer_id

        if self.tp_size > config.n_routed_experts:
            raise ValueError(
                f"Tensor parallel size {self.tp_size} is greater than "
                f"the number of experts {config.n_routed_experts}."
            )

        if config.hidden_act != "silu":
            raise ValueError(
                f"Unsupported activation: {config.hidden_act}. "
                "Only silu is supported for now."
            )

        self.gate = MoEGate(config=config, prefix=add_prefix("gate", prefix))

        self.experts = get_moe_impl_class()(
            num_experts=config.n_routed_experts + self.n_share_experts_fusion,
            top_k=config.num_experts_per_tok + min(self.n_share_experts_fusion, 1),
            hidden_size=config.hidden_size,
            intermediate_size=config.moe_intermediate_size,
            layer_id=self.layer_id,
            renormalize=config.norm_topk_prob,
            quant_config=quant_config,
            use_grouped_topk=True,
            num_expert_group=config.n_group,
            topk_group=config.topk_group,
            correction_bias=self.gate.e_score_correction_bias,
            routed_scaling_factor=self.routed_scaling_factor,
            prefix=add_prefix("experts", prefix),
            **(
                dict(deepep_mode=DeepEPMode[global_server_args_dict["deepep_mode"]])
                if global_server_args_dict["enable_deepep_moe"]
                else {}
            ),
        )

        if config.n_shared_experts is not None and self.n_share_experts_fusion == 0:
            intermediate_size = config.moe_intermediate_size * config.n_shared_experts
            # disable tp for shared experts when enable deepep moe
            self.shared_experts = DeepseekV2MLP(
                hidden_size=config.hidden_size,
                intermediate_size=intermediate_size,
                hidden_act=config.hidden_act,
                quant_config=quant_config,
                reduce_results=False,
                prefix=add_prefix("shared_experts", prefix),
                **(
                    dict(tp_rank=0, tp_size=1)
                    if global_server_args_dict["enable_deepep_moe"]
                    else {}
                ),
            )

        self.top_k = config.num_experts_per_tok

        if global_server_args_dict["enable_deepep_moe"]:
            # TODO: we will support tp < ep in the future
            self.ep_size = get_tensor_model_parallel_world_size()
            self.num_experts = config.n_routed_experts
            self.renormalize = config.norm_topk_prob
            self.topk_group = config.topk_group
            self.num_expert_group = config.n_group
            self.correction_bias = (
                self.gate.e_score_correction_bias.data
                if self.gate.e_score_correction_bias is not None
                else None
            )

            self.deepep_dispatcher = DeepEPDispatcher(
                group=parallel_state.get_tp_group().device_group,
                router_topk=self.top_k,
                permute_fusion=True,
                num_experts=config.n_routed_experts,
                num_local_experts=config.n_routed_experts // self.tp_size,
                hidden_size=config.hidden_size,
                params_dtype=config.torch_dtype,
                deepep_mode=DeepEPMode[global_server_args_dict["deepep_mode"]],
                async_finish=True,  # TODO
                return_recv_hook=True,
            )

    @property
    def _enable_deepep_moe(self):
        return global_server_args_dict["enable_deepep_moe"]

    def op_gate(self, state):
        if (not self._enable_deepep_moe) or is_non_idle_and_non_empty(
            state.forward_batch.forward_mode, state.hidden_states_mlp_input
        ):
            # router_logits: (num_tokens, n_experts)
            state.router_logits = self.gate(state.hidden_states_mlp_input)
        else:
            state.router_logits = None

    def op_shared_experts(self, state):
        if (self.n_share_experts_fusion == 0) and (
            (not self._enable_deepep_moe)
            or is_non_idle_and_non_empty(
                state.forward_batch.forward_mode, state.hidden_states_mlp_input
            )
        ):
            state.shared_output = self.shared_experts(state.hidden_states_mlp_input)
        else:
            state.shared_output = None

    def op_select_experts(self, state):
        router_logits = state.router_logits
        hidden_states = state.hidden_states_mlp_input

        if self._enable_deepep_moe:
            if router_logits is not None:
                state.topk_weights_local, state.topk_idx_local = select_experts(
                    hidden_states=hidden_states,
                    router_logits=router_logits,
                    top_k=self.top_k,
                    use_grouped_topk=True,
                    renormalize=self.renormalize,
                    topk_group=self.topk_group,
                    num_expert_group=self.num_expert_group,
                    correction_bias=self.correction_bias,
                    routed_scaling_factor=self.routed_scaling_factor,
                    expert_location_dispatch_info=ExpertLocationDispatchInfo.init_new(
                        layer_id=self.layer_id,
                    ),
                )
            else:
                state.topk_idx_local = torch.full(
                    (0, self.top_k), -1, dtype=torch.int, device=hidden_states.device
                )
                state.topk_weights_local = torch.empty(
                    (0, self.top_k), dtype=torch.float32, device=hidden_states.device
                )

    def op_dispatch_a(self, state):
        if self._enable_deepep_moe and (self.ep_size > 1):
            # TODO(ch-wan): allow users to set num_max_dispatch_tokens_per_rank value
            self.deepep_dispatcher.dispatch_a(
                hidden_states=state.pop("hidden_states_mlp_input"),
                topk_idx=state.pop("topk_idx_local"),
                topk_weights=state.pop("topk_weights_local"),
                forward_mode=state.forward_batch.forward_mode,
            )

    def op_dispatch_b(self, state):
        if self._enable_deepep_moe and (self.ep_size > 1):
            (
                state.hidden_states_experts_input,
                state.topk_idx_dispatched,
                state.topk_weights_dispatched,
                state.reorder_topk_ids,
                state.num_recv_tokens_per_expert,
                state.seg_indptr,
                state.masked_m,
                state.expected_m,
            ) = self.deepep_dispatcher.dispatch_b()

    def op_experts(self, state):
        if self._enable_deepep_moe:
            state.pop("router_logits")
            state.hidden_states_experts_output = self.experts(
                hidden_states=state.pop("hidden_states_experts_input"),
                topk_idx=state.topk_idx_dispatched,
                topk_weights=state.topk_weights_dispatched,
                reorder_topk_ids=state.pop("reorder_topk_ids"),
                seg_indptr=state.pop("seg_indptr"),
                masked_m=state.pop("masked_m"),
                expected_m=state.pop("expected_m"),
                num_recv_tokens_per_expert=state.pop("num_recv_tokens_per_expert"),
                forward_mode=state.forward_batch.forward_mode,
            )
        else:
            state.hidden_states_experts_output = self.experts(
                hidden_states=state.pop("hidden_states_mlp_input"),
                router_logits=state.pop("router_logits"),
            )

    def op_combine_a(self, state):
        if self._enable_deepep_moe and (self.ep_size > 1):
            self.deepep_dispatcher.combine_a(
                state.pop("hidden_states_experts_output"),
                topk_idx=state.pop("topk_idx_dispatched"),
                topk_weights=state.pop("topk_weights_dispatched"),
                forward_mode=state.forward_batch.forward_mode,
            )

    def op_combine_b(self, state):
        if self._enable_deepep_moe and (self.ep_size > 1):
            state.hidden_states_after_combine = self.deepep_dispatcher.combine_b()

    def op_output(self, state):
        final_hidden_states = (
            state.pop("hidden_states_after_combine")
            if self._enable_deepep_moe
            else state.pop("hidden_states_experts_output")
        )

        final_hidden_states *= self.routed_scaling_factor

        if (s := state.pop("shared_output")) is not None:
            final_hidden_states = final_hidden_states + s

        if (not self._enable_deepep_moe) and (self.tp_size > 1):
            final_hidden_states = tensor_model_parallel_all_reduce(final_hidden_states)

        state.hidden_states_mlp_output = final_hidden_states


def yarn_get_mscale(scale: float = 1, mscale: float = 1) -> float:
    import math

    if scale <= 1:
        return 1.0
    return 0.1 * mscale * math.log(scale) + 1.0


class DeepseekV2AttentionMLA(nn.Module):

    def __init__(
        self,
        config: PretrainedConfig,
        hidden_size: int,
        num_heads: int,
        qk_nope_head_dim: int,
        qk_rope_head_dim: int,
        v_head_dim: int,
        q_lora_rank: int,
        kv_lora_rank: int,
        rope_theta: float = 10000,
        rope_scaling: Optional[Dict[str, Any]] = None,
        max_position_embeddings: int = 8192,
        quant_config: Optional[QuantizationConfig] = None,
        reduce_results: bool = True,
        layer_id: int = None,
        prefix: str = "",
        alt_stream: Optional[torch.cuda.Stream] = None,
    ) -> None:
        super().__init__()
        self.layer_id = layer_id
        self.hidden_size = hidden_size
        self.qk_nope_head_dim = qk_nope_head_dim
        self.qk_rope_head_dim = qk_rope_head_dim
        self.qk_head_dim = qk_nope_head_dim + qk_rope_head_dim
        self.v_head_dim = v_head_dim
        self.q_lora_rank = q_lora_rank
        self.kv_lora_rank = kv_lora_rank
        attn_tp_rank = get_attention_tp_rank()
        attn_tp_size = get_attention_tp_size()

        self.num_heads = num_heads
        assert num_heads % attn_tp_size == 0
        self.num_local_heads = num_heads // attn_tp_size
        self.scaling = self.qk_head_dim**-0.5
        self.rope_theta = rope_theta
        self.max_position_embeddings = max_position_embeddings

        # For tensor parallel attention
        if self.q_lora_rank is not None:
            self.fused_qkv_a_proj_with_mqa = ReplicatedLinear(
                self.hidden_size,
                self.q_lora_rank + self.kv_lora_rank + self.qk_rope_head_dim,
                bias=False,
                quant_config=quant_config,
                prefix=add_prefix("fused_qkv_a_proj_with_mqa", prefix),
            )
            self.q_a_layernorm = RMSNorm(self.q_lora_rank, eps=config.rms_norm_eps)
            self.q_b_proj = ColumnParallelLinear(
                q_lora_rank,
                self.num_heads * self.qk_head_dim,
                bias=False,
                quant_config=quant_config,
                prefix=add_prefix("q_b_proj", prefix),
                tp_rank=attn_tp_rank,
                tp_size=attn_tp_size,
            )
        else:
            self.q_proj = ColumnParallelLinear(
                self.hidden_size,
                self.num_heads * self.qk_head_dim,
                bias=False,
                quant_config=quant_config,
                prefix=add_prefix("q_proj", prefix),
                tp_rank=attn_tp_rank,
                tp_size=attn_tp_size,
            )
            self.kv_a_proj_with_mqa = ReplicatedLinear(
                self.hidden_size,
                self.kv_lora_rank + self.qk_rope_head_dim,
                bias=False,
                quant_config=quant_config,
                prefix=add_prefix("kv_a_proj_with_mqa", prefix),
            )

        self.kv_b_proj = ColumnParallelLinear(
            self.kv_lora_rank,
            self.num_heads * (self.qk_nope_head_dim + self.v_head_dim),
            bias=False,
            quant_config=quant_config,
            prefix=add_prefix("kv_b_proj", prefix),
            tp_rank=attn_tp_rank,
            tp_size=attn_tp_size,
        )
        # O projection.
        self.o_proj = RowParallelLinear(
            self.num_heads * self.v_head_dim,
            self.hidden_size,
            bias=False,
            quant_config=quant_config,
            reduce_results=reduce_results,
            prefix=add_prefix("o_proj", prefix),
            tp_rank=attn_tp_rank,
            tp_size=attn_tp_size,
        )
        self.kv_a_layernorm = RMSNorm(self.kv_lora_rank, eps=config.rms_norm_eps)

        if rope_scaling:
            rope_scaling["rope_type"] = "deepseek_yarn"

        self.rotary_emb = get_rope(
            qk_rope_head_dim,
            rotary_dim=qk_rope_head_dim,
            max_position=max_position_embeddings,
            base=rope_theta,
            rope_scaling=rope_scaling,
            is_neox_style=False,
        )

        if rope_scaling:
            mscale_all_dim = rope_scaling.get("mscale_all_dim", False)
            scaling_factor = rope_scaling["factor"]
            mscale = yarn_get_mscale(scaling_factor, float(mscale_all_dim))
            self.scaling = self.scaling * mscale * mscale
        else:
            self.rotary_emb.forward = self.rotary_emb.forward_native

        self.attn_mqa = RadixAttention(
            self.num_local_heads,
            self.kv_lora_rank + self.qk_rope_head_dim,
            self.scaling,
            num_kv_heads=1,
            layer_id=layer_id,
            v_head_dim=self.kv_lora_rank,
            quant_config=quant_config,
            prefix=add_prefix("attn_mqa", prefix),
        )

        self.attn_mha = RadixAttention(
            self.num_local_heads,
            self.qk_nope_head_dim + self.qk_rope_head_dim,
            self.scaling,
            num_kv_heads=self.num_local_heads,
            layer_id=layer_id,
            v_head_dim=self.v_head_dim,
            quant_config=quant_config,
            prefix=add_prefix("attn_mha", prefix),
        )

        self.alt_stream = alt_stream

        self.w_kc = None
        self.w_vc = None
        self.w_scale = None

        self.w_scale_k = None
        self.w_scale_v = None
        self.use_deep_gemm_bmm = False

        self.flashinfer_mla_disable_ragged = global_server_args_dict[
            "flashinfer_mla_disable_ragged"
        ]
        self.disable_chunked_prefix_cache = global_server_args_dict[
            "disable_chunked_prefix_cache"
        ]
        self.attention_backend = global_server_args_dict["attention_backend"]
        self.rocm_fused_decode_mla = get_bool_env_var(
            "SGLANG_ROCM_FUSED_DECODE_MLA", "false"
        )

        # TODO: Design a finer way to determine the threshold
        self.chunked_prefix_cache_threshold = get_int_env_var(
            "SGL_CHUNKED_PREFIX_CACHE_THRESHOLD", 8192
        )

    def dispatch_attn_forward_method(
        self, forward_batch: ForwardBatch
    ) -> AttnForwardMethod:
        if self.attention_backend == "flashinfer":
            # Flashinfer MLA: Do not absorb when enabling ragged prefill
            if (
                not self.flashinfer_mla_disable_ragged
                and forward_batch.forward_mode.is_extend()
                and not forward_batch.forward_mode.is_target_verify()
                and not forward_batch.forward_mode.is_draft_extend()
                and sum(forward_batch.extend_prefix_lens_cpu) == 0
            ):
                return AttnForwardMethod.MHA
            else:
                return AttnForwardMethod.MLA
        elif self.attention_backend == "fa3":
            # Flash Attention: Use MHA with chunked KV cache when prefilling on long sequences.
            if forward_batch.extend_prefix_lens_cpu is not None:
                sum_extend_prefix_lens = sum(forward_batch.extend_prefix_lens_cpu)
            if (
                forward_batch.forward_mode.is_extend()
                and not self.disable_chunked_prefix_cache
                and not forward_batch.forward_mode.is_target_verify()
                and not forward_batch.forward_mode.is_draft_extend()
                and (
                    sum_extend_prefix_lens >= self.chunked_prefix_cache_threshold
                    or sum_extend_prefix_lens == 0
                )
            ):
                return AttnForwardMethod.MHA_CHUNKED_KV
            else:
                return AttnForwardMethod.MLA
        else:
            # Triton: Use normal computation for prefill and use weight absorption for extend/decode
            if (
                forward_batch.forward_mode.is_extend()
                and not forward_batch.forward_mode.is_target_verify()
                and not forward_batch.forward_mode.is_draft_extend()
                and sum(forward_batch.extend_prefix_lens_cpu) == 0
            ):
                return AttnForwardMethod.MHA
            else:
                return AttnForwardMethod.MLA

    def forward(
        self,
        positions: torch.Tensor,
        hidden_states: torch.Tensor,
        forward_batch: ForwardBatch,
        zero_allocator: BumpAllocator,
    ) -> torch.Tensor:
        if hidden_states.shape[0] == 0:
            assert (
                not self.o_proj.reduce_results
            ), "short-circuiting allreduce will lead to hangs"
            return hidden_states

        attn_forward_method = self.dispatch_attn_forward_method(forward_batch)

        if attn_forward_method == AttnForwardMethod.MHA:
            return self.forward_normal(positions, hidden_states, forward_batch)
        elif attn_forward_method == AttnForwardMethod.MHA_CHUNKED_KV:
            return self.forward_normal_chunked_kv(
                positions, hidden_states, forward_batch
            )
        else:
            if _is_hip:
                if (
                    self.rocm_fused_decode_mla
                    and forward_batch.forward_mode.is_decode()
                ):
                    return self.forward_absorb_fused_mla_rope(
                        positions, hidden_states, forward_batch
                    )
                else:
                    return self.forward_absorb(
                        positions, hidden_states, forward_batch, zero_allocator
                    )
            else:
                return self.forward_absorb(
                    positions, hidden_states, forward_batch, zero_allocator
                )

    def forward_normal(
        self,
        positions: torch.Tensor,
        hidden_states: torch.Tensor,
        forward_batch: ForwardBatch,
    ) -> torch.Tensor:
        if self.q_lora_rank is not None:
            q, latent_cache = self.fused_qkv_a_proj_with_mqa(hidden_states)[0].split(
                [self.q_lora_rank, self.kv_lora_rank + self.qk_rope_head_dim], dim=-1
            )
            q = self.q_a_layernorm(q)
            q = self.q_b_proj(q)[0].view(-1, self.num_local_heads, self.qk_head_dim)
        else:
            q = self.q_proj(hidden_states)[0].view(
                -1, self.num_local_heads, self.qk_head_dim
            )
            latent_cache = self.kv_a_proj_with_mqa(hidden_states)[0]

        _, q_pe = q.split([self.qk_nope_head_dim, self.qk_rope_head_dim], dim=-1)
        kv_a, _ = latent_cache.split([self.kv_lora_rank, self.qk_rope_head_dim], dim=-1)
        latent_cache = latent_cache.unsqueeze(1)
        kv_a = self.kv_a_layernorm(kv_a.contiguous())
        kv = self.kv_b_proj(kv_a)[0]
        kv = kv.view(-1, self.num_local_heads, self.qk_nope_head_dim + self.v_head_dim)
        k_nope = kv[..., : self.qk_nope_head_dim]
        v = kv[..., self.qk_nope_head_dim :]
        k_pe = latent_cache[:, :, self.kv_lora_rank :]
        q_pe, k_pe = self.rotary_emb(positions, q_pe, k_pe)
        q[..., self.qk_nope_head_dim :] = q_pe
        k = torch.empty_like(q)
        k[..., : self.qk_nope_head_dim] = k_nope
        k[..., self.qk_nope_head_dim :] = k_pe

        latent_cache[:, :, : self.kv_lora_rank] = kv_a.unsqueeze(1)
        latent_cache[:, :, self.kv_lora_rank :] = k_pe

        # Save latent cache
        forward_batch.token_to_kv_pool.set_kv_buffer(
            self.attn_mha, forward_batch.out_cache_loc, latent_cache, None
        )
        attn_output = self.attn_mha(q, k, v, forward_batch, save_kv_cache=False)
        attn_output = attn_output.reshape(-1, self.num_local_heads * self.v_head_dim)
        output, _ = self.o_proj(attn_output)
        return output

    def forward_absorb(
        self,
        positions: torch.Tensor,
        hidden_states: torch.Tensor,
        forward_batch: ForwardBatch,
        zero_allocator: BumpAllocator,
    ) -> torch.Tensor:
        if self.q_lora_rank is not None:
            q, latent_cache = self.fused_qkv_a_proj_with_mqa(hidden_states)[0].split(
                [self.q_lora_rank, self.kv_lora_rank + self.qk_rope_head_dim], dim=-1
            )
            k_nope = latent_cache[..., : self.kv_lora_rank]

            # overlap qk norm
            if self.alt_stream is not None and torch.cuda.is_current_stream_capturing():
                current_stream = torch.cuda.current_stream()
                self.alt_stream.wait_stream(current_stream)
                q = self.q_a_layernorm(q)
                with torch.cuda.stream(self.alt_stream):
                    k_nope = self.kv_a_layernorm(k_nope)
                current_stream.wait_stream(self.alt_stream)
            else:
                q = self.q_a_layernorm(q)
                k_nope = self.kv_a_layernorm(k_nope)

            k_nope = k_nope.unsqueeze(1)
            q = self.q_b_proj(q)[0].view(-1, self.num_local_heads, self.qk_head_dim)
        else:
            q = self.q_proj(hidden_states)[0].view(
                -1, self.num_local_heads, self.qk_head_dim
            )
            latent_cache = self.kv_a_proj_with_mqa(hidden_states)[0]
            k_nope = latent_cache[..., : self.kv_lora_rank]
            k_nope = self.kv_a_layernorm(k_nope).unsqueeze(1)

        q_nope, q_pe = q.split([self.qk_nope_head_dim, self.qk_rope_head_dim], dim=-1)
        k_pe = latent_cache[..., self.kv_lora_rank :].unsqueeze(1)

        if self.use_deep_gemm_bmm:
            q_nope_val, q_nope_scale, masked_m, expected_m, aligned_m = (
                per_token_group_quant_mla_deep_gemm_masked_fp8(q_nope.transpose(0, 1))
            )
            q_nope_out = q_nope.new_empty(
                (self.num_local_heads, aligned_m, self.kv_lora_rank)
            )
            deep_gemm_grouped_gemm_nt_f8f8bf16_masked(
                (q_nope_val, q_nope_scale),
                (self.w_kc, self.w_scale_k),
                q_nope_out,
                masked_m,
                expected_m,
            )
            q_nope_out = q_nope_out[:, :expected_m, :]
        elif self.w_kc.dtype == torch.float8_e4m3fnuz:
            # TODO(kernel): add bmm_fp8 for torch.float8_e4m3fnuz
            q_nope_out = torch.bmm(
                q_nope.to(torch.bfloat16).transpose(0, 1),
                self.w_kc.to(torch.bfloat16) * self.w_scale,
            )
        elif self.w_kc.dtype == torch.float8_e4m3fn:
            q_nope_val, q_nope_scale = per_tensor_quant_mla_fp8(
                q_nope.transpose(0, 1),
                zero_allocator.allocate(1),
            )
            q_nope_out = bmm_fp8(
                q_nope_val, self.w_kc, q_nope_scale, self.w_scale, torch.bfloat16
            )
        else:
            q_nope_out = torch.bmm(q_nope.transpose(0, 1), self.w_kc)

        q_nope_out = q_nope_out.transpose(0, 1)
        q_pe, k_pe = self.rotary_emb(positions, q_pe, k_pe)

        if self.attention_backend == "fa3" or self.attention_backend == "flashinfer":
            attn_output = self.attn_mqa(
                q_nope_out, k_nope, k_nope, forward_batch, q_rope=q_pe, k_rope=k_pe
            )
        else:
            q = torch.cat([q_nope_out, q_pe], dim=-1)
            k = torch.cat([k_nope, k_pe], dim=-1)
            attn_output = self.attn_mqa(q, k, k_nope, forward_batch)
        attn_output = attn_output.view(-1, self.num_local_heads, self.kv_lora_rank)

        if self.use_deep_gemm_bmm:
            attn_output_val, attn_output_scale, masked_m, expected_m, aligned_m = (
                per_token_group_quant_mla_deep_gemm_masked_fp8(
                    attn_output.transpose(0, 1)
                )
            )
            attn_bmm_output = attn_output.new_empty(
                (self.num_local_heads, aligned_m, self.v_head_dim)
            )
            deep_gemm_grouped_gemm_nt_f8f8bf16_masked(
                (attn_output_val, attn_output_scale),
                (self.w_vc, self.w_scale_v),
                attn_bmm_output,
                masked_m,
                expected_m,
            )
            attn_bmm_output = attn_bmm_output[:, :expected_m, :]
        elif self.w_vc.dtype == torch.float8_e4m3fnuz:
            # TODO(kernel): add bmm_fp8 for torch.float8_e4m3fnuz
            attn_bmm_output = torch.bmm(
                attn_output.to(torch.bfloat16).transpose(0, 1),
                self.w_vc.to(torch.bfloat16) * self.w_scale,
            )
        elif self.w_vc.dtype == torch.float8_e4m3fn:
            attn_output_val, attn_output_scale = per_tensor_quant_mla_fp8(
                attn_output.transpose(0, 1),
                zero_allocator.allocate(1),
            )
            attn_bmm_output = bmm_fp8(
                attn_output_val,
                self.w_vc,
                attn_output_scale,
                self.w_scale,
                torch.bfloat16,
            )
        else:
            attn_bmm_output = torch.bmm(attn_output.transpose(0, 1), self.w_vc)
        attn_output = attn_bmm_output.transpose(0, 1).flatten(1, 2)
        output, _ = self.o_proj(attn_output)

        return output

    def forward_absorb_fused_mla_rope(
        self,
        positions: torch.Tensor,
        hidden_states: torch.Tensor,
        forward_batch: ForwardBatch,
        zero_allocator: BumpAllocator,
    ) -> torch.Tensor:
        enable_rope_fusion = (
            os.getenv("SGLANG_FUSED_MLA_ENABLE_ROPE_FUSION", "1") == "1"
        )
        q_len = hidden_states.shape[0]
        q_input = hidden_states.new_empty(
            q_len, self.num_local_heads, self.kv_lora_rank + self.qk_rope_head_dim
        )
        if self.q_lora_rank is not None:
            q, latent_cache = self.fused_qkv_a_proj_with_mqa(hidden_states)[0].split(
                [self.q_lora_rank, self.kv_lora_rank + self.qk_rope_head_dim], dim=-1
            )
            q = self.q_a_layernorm(q)
            q = self.q_b_proj(q)[0].view(-1, self.num_local_heads, self.qk_head_dim)
        else:
            q = self.q_proj(hidden_states)[0].view(
                -1, self.num_local_heads, self.qk_head_dim
            )
            latent_cache = self.kv_a_proj_with_mqa(hidden_states)[0]
        q_nope, q_pe = q.split([self.qk_nope_head_dim, self.qk_rope_head_dim], dim=-1)

        if self.w_kc.dtype == torch.float8_e4m3fnuz:
            # TODO(kernel): add bmm_fp8 for torch.float8_e4m3fnuz
            q_nope_out = torch.bmm(
                q_nope.to(torch.bfloat16).transpose(0, 1),
                self.w_kc.to(torch.bfloat16) * self.w_scale,
            )
        elif self.w_kc.dtype == torch.float8_e4m3fn:
            q_nope_val, q_nope_scale = per_tensor_quant_mla_fp8(
                q_nope.transpose(0, 1),
                zero_allocator.allocate(1),
                dtype=torch.float8_e4m3fn,
            )
            q_nope_out = bmm_fp8(
                q_nope_val, self.w_kc, q_nope_scale, self.w_scale, torch.bfloat16
            )
        else:
            q_nope_out = torch.bmm(q_nope.transpose(0, 1), self.w_kc)
        q_input[..., : self.kv_lora_rank] = q_nope_out.transpose(0, 1)
        v_input = latent_cache[..., : self.kv_lora_rank]
        v_input = self.kv_a_layernorm(v_input.contiguous()).unsqueeze(1)
        k_input = latent_cache.unsqueeze(1)
        k_input[..., : self.kv_lora_rank] = v_input

        if not enable_rope_fusion:
            k_pe = k_input[..., self.kv_lora_rank :]
            q_pe, k_pe = self.rotary_emb(positions, q_pe, k_pe)
            q_input[..., self.kv_lora_rank :] = q_pe
            k_input[..., self.kv_lora_rank :] = k_pe
            k_pe_output = None
        else:
            k_pe_output = torch.empty_like(k_input[..., self.kv_lora_rank :])

        q_input[..., self.kv_lora_rank :] = q_pe

        # attn_output = self.attn_mqa(q_input, k_input, v_input, forward_batch)
        # Use Fused ROPE with use_rope=OFF.
        attn_output = torch.empty(
            (q_len, self.num_local_heads, self.kv_lora_rank),
            dtype=q.dtype,
            device=q.device,
        )
        attn_logits, _, kv_indptr, kv_indices, _, _, _ = (
            forward_batch.attn_backend.forward_metadata
        )
        cos_sin_cache = self.rotary_emb.cos_sin_cache
        num_kv_split = forward_batch.attn_backend.num_kv_splits
        sm_scale = self.attn_mqa.scaling
        if attn_logits is None:
            attn_logits = torch.empty(
                (
                    forward_batch.batch_size,
                    self.num_local_heads,
                    num_kv_split,
                    self.kv_lora_rank + 1,
                ),
                dtype=torch.float32,
                device=q.device,
            )

        # save current latent cache.
        forward_batch.token_to_kv_pool.set_kv_buffer(
            self.attn_mqa, forward_batch.out_cache_loc, k_input, None
        )
        key_cache_buf = forward_batch.token_to_kv_pool.get_key_buffer(
            self.attn_mqa.layer_id
        )
        val_cache_buf = key_cache_buf[..., : self.kv_lora_rank]

        decode_attention_fwd_grouped_rope(
            q_input,
            key_cache_buf,
            val_cache_buf,
            attn_output,
            kv_indptr,
            kv_indices,
            k_pe_output,
            self.kv_lora_rank,
            self.rotary_emb.rotary_dim,
            cos_sin_cache,
            positions,
            attn_logits,
            num_kv_split,
            sm_scale,
            logit_cap=self.attn_mqa.logit_cap,
            use_rope=enable_rope_fusion,
            is_neox_style=self.rotary_emb.is_neox_style,
        )

        if enable_rope_fusion:
            k_input[..., self.kv_lora_rank :] = k_pe_output
            forward_batch.token_to_kv_pool.set_kv_buffer(
                self.attn_mqa, forward_batch.out_cache_loc, k_input, None
            )

        attn_output = attn_output.view(-1, self.num_local_heads, self.kv_lora_rank)

        if self.w_vc.dtype == torch.float8_e4m3fnuz:
            # TODO(kernel): add bmm_fp8 for torch.float8_e4m3fnuz
            attn_bmm_output = torch.bmm(
                attn_output.to(torch.bfloat16).transpose(0, 1),
                self.w_vc.to(torch.bfloat16) * self.w_scale,
            )
        elif self.w_vc.dtype == torch.float8_e4m3fn:
            attn_output_val, attn_output_scale = per_tensor_quant_mla_fp8(
                attn_output.transpose(0, 1),
                zero_allocator.allocate(1),
                dtype=torch.float8_e4m3fn,
            )
            attn_bmm_output = bmm_fp8(
                attn_output_val,
                self.w_vc,
                attn_output_scale,
                self.w_scale,
                torch.bfloat16,
            )
        else:
            attn_bmm_output = torch.bmm(attn_output.transpose(0, 1), self.w_vc)
        attn_output = attn_bmm_output.transpose(0, 1).flatten(1, 2)
        output, _ = self.o_proj(attn_output)

        return output

    def _chunked_prefix_attn_mha(
        self,
        q: torch.Tensor,
        accum_output: torch.Tensor,
        accum_lse: torch.Tensor,
        forward_batch: ForwardBatch,
    ) -> torch.Tensor:

        assert forward_batch.num_prefix_chunks is not None
        for i in range(forward_batch.num_prefix_chunks):
            forward_batch.set_prefix_chunk_idx(i)

            # Fetch latent cache from memory pool with precomputed chunked kv indices
            latent_cache_buf = forward_batch.token_to_kv_pool.get_key_buffer(
                self.attn_mha.layer_id
            )
            latent_cache = latent_cache_buf[
                forward_batch.prefix_chunk_kv_indices[i]
            ].contiguous()

            kv_a_normed, k_pe = latent_cache.split(
                [self.kv_lora_rank, self.qk_rope_head_dim], dim=-1
            )
            kv_a_normed = kv_a_normed.squeeze(1).contiguous()
            kv = self.kv_b_proj(kv_a_normed)[0]
            kv = kv.view(
                -1, self.num_local_heads, self.qk_nope_head_dim + self.v_head_dim
            )
            v = kv[..., self.qk_nope_head_dim :]
            k_nope = kv[..., : self.qk_nope_head_dim]

            k = torch.empty(
                (
                    k_nope.shape[0],
                    self.num_local_heads,
                    self.qk_nope_head_dim + self.qk_rope_head_dim,
                ),
                dtype=v.dtype,
                device=v.device,
            )
            k[..., : self.qk_nope_head_dim] = k_nope
            k[..., self.qk_nope_head_dim :] = k_pe

            output, lse = self.attn_mha(q, k, v, forward_batch, save_kv_cache=False)
            lse = torch.transpose(lse, 0, 1).contiguous()
            tmp_output = torch.empty_like(accum_output)
            tmp_lse = torch.empty_like(accum_lse)
            merge_state_v2(output, lse, accum_output, accum_lse, tmp_output, tmp_lse)
            accum_output, accum_lse = tmp_output, tmp_lse

        return accum_output

    def forward_normal_chunked_kv(
        self,
        positions: torch.Tensor,
        hidden_states: torch.Tensor,
        forward_batch: ForwardBatch,
    ) -> torch.Tensor:
        # In normal mha, the k and v tensors will become overly large when the prefix length is long.
        # To avoid this, we split the kv cache into chunks and process them one after another.
        # Since mha is compute friendly, the for loop induced here will not introduce significant overhead.
        # The top comments in https://github.com/vllm-project/vllm/blob/main/vllm/v1/attention/backends/mla/common.py
        # will be helpful for understanding the purpose of this function.

        # First do normal mha forward to get output for extended part
        if self.q_lora_rank is not None:
            q, latent_cache = self.fused_qkv_a_proj_with_mqa(hidden_states)[0].split(
                [self.q_lora_rank, self.kv_lora_rank + self.qk_rope_head_dim], dim=-1
            )
            q = self.q_a_layernorm(q)
            q = self.q_b_proj(q)[0].view(-1, self.num_local_heads, self.qk_head_dim)
        else:
            q = self.q_proj(hidden_states)[0].view(
                -1, self.num_local_heads, self.qk_head_dim
            )
            latent_cache = self.kv_a_proj_with_mqa(hidden_states)[0]
        _, q_pe = q.split([self.qk_nope_head_dim, self.qk_rope_head_dim], dim=-1)
        kv_a, _ = latent_cache.split([self.kv_lora_rank, self.qk_rope_head_dim], dim=-1)
        latent_cache = latent_cache.unsqueeze(1)
        kv_a = self.kv_a_layernorm(kv_a.contiguous())
        kv = self.kv_b_proj(kv_a)[0]
        kv = kv.view(-1, self.num_local_heads, self.qk_nope_head_dim + self.v_head_dim)
        k_nope = kv[..., : self.qk_nope_head_dim]
        v = kv[..., self.qk_nope_head_dim :]
        k_pe = latent_cache[:, :, self.kv_lora_rank :]

        q_pe, k_pe = self.rotary_emb(positions, q_pe, k_pe)
        q[..., self.qk_nope_head_dim :] = q_pe
        k = torch.empty_like(q)
        k[..., : self.qk_nope_head_dim] = k_nope
        k[..., self.qk_nope_head_dim :] = k_pe

        latent_cache[:, :, : self.kv_lora_rank] = kv_a.unsqueeze(1)
        latent_cache[:, :, self.kv_lora_rank :] = k_pe

        # Save latent cache
        forward_batch.token_to_kv_pool.set_kv_buffer(
            self.attn_mha, forward_batch.out_cache_loc, latent_cache, None
        )

        # Do mha for extended part without prefix
        forward_batch.set_attn_attend_prefix_cache(False)
        attn_output, lse = self.attn_mha(q, k, v, forward_batch, save_kv_cache=False)
        lse = torch.transpose(lse, 0, 1).contiguous()

        # Do mha attention with chunked prefix cache if there are any sequence with prefix
        if any(forward_batch.extend_prefix_lens_cpu):
            # Only initialize the info once
            if forward_batch.num_prefix_chunks is None:
                forward_batch.prepare_chunked_prefix_cache_info(q.device)

            forward_batch.set_attn_attend_prefix_cache(True)
            attn_output = self._chunked_prefix_attn_mha(
                q=q,
                accum_output=attn_output,
                accum_lse=lse,
                forward_batch=forward_batch,
            )

        attn_output = attn_output.reshape(-1, self.num_local_heads * self.v_head_dim)
        output, _ = self.o_proj(attn_output)
        return output


class DeepseekV2DecoderLayer(nn.Module):

    def __init__(
        self,
        config: PretrainedConfig,
        layer_id: int,
        quant_config: Optional[QuantizationConfig] = None,
        is_nextn: bool = False,
        prefix: str = "",
        alt_stream: Optional[torch.cuda.Stream] = None,
    ) -> None:
        super().__init__()
        self.hidden_size = config.hidden_size
        self.config = config
        rope_theta = getattr(config, "rope_theta", 10000)
        rope_scaling = getattr(config, "rope_scaling", None)
        max_position_embeddings = getattr(config, "max_position_embeddings", 8192)
        self.enable_dp_attention = global_server_args_dict["enable_dp_attention"]
        self.layer_id = layer_id
        self.self_attn = DeepseekV2AttentionMLA(
            config=config,
            hidden_size=self.hidden_size,
            num_heads=config.num_attention_heads,
            qk_nope_head_dim=config.qk_nope_head_dim,
            qk_rope_head_dim=config.qk_rope_head_dim,
            v_head_dim=config.v_head_dim,
            q_lora_rank=(
                config.q_lora_rank if hasattr(config, "q_lora_rank") else None
            ),
            kv_lora_rank=config.kv_lora_rank,
            rope_theta=rope_theta,
            rope_scaling=rope_scaling,
            max_position_embeddings=max_position_embeddings,
            quant_config=quant_config,
            layer_id=layer_id,
            reduce_results=False,
            prefix=add_prefix("self_attn", prefix),
            alt_stream=alt_stream,
        )

        self.is_layer_sparse = self._is_layer_sparse(layer_id, is_nextn=is_nextn)
        is_previous_layer_sparse = self._is_layer_sparse(layer_id - 1, is_nextn=False)

        self.layer_scatter_modes = LayerScatterModes.init_new(
            layer_id=layer_id,
            num_layers=config.num_hidden_layers,
            is_layer_sparse=self.is_layer_sparse,
            is_previous_layer_sparse=is_previous_layer_sparse,
        )

        if self.is_layer_sparse:
            self.mlp = DeepseekV2MoE(
                config=config,
                quant_config=quant_config,
                prefix=add_prefix("mlp", prefix),
                layer_id=self.layer_id,
            )
        else:
            if enable_moe_dense_fully_dp():
                mlp_tp_rank, mlp_tp_size = 0, 1
            else:
                mlp_tp_rank, mlp_tp_size = None, None
            self.mlp = DeepseekV2MLP(
                hidden_size=config.hidden_size,
                intermediate_size=config.intermediate_size,
                hidden_act=config.hidden_act,
                quant_config=quant_config,
                prefix=add_prefix("mlp", prefix),
                tp_rank=mlp_tp_rank,
                tp_size=mlp_tp_size,
            )

        self.input_layernorm = RMSNorm(config.hidden_size, eps=config.rms_norm_eps)
        self.post_attention_layernorm = RMSNorm(
            config.hidden_size, eps=config.rms_norm_eps
        )

        self.layer_communicator = LayerCommunicator(
            layer_scatter_modes=self.layer_scatter_modes,
            input_layernorm=self.input_layernorm,
            post_attention_layernorm=self.post_attention_layernorm,
        )

    def _is_layer_sparse(self, layer_id: int, is_nextn: bool) -> bool:
        return is_nextn or (
            self.config.n_routed_experts is not None
            and layer_id >= self.config.first_k_dense_replace
            and layer_id % self.config.moe_layer_freq == 0
        )

    def forward(
        self,
        positions: torch.Tensor,
        hidden_states: torch.Tensor,
        forward_batch: ForwardBatch,
        residual: Optional[torch.Tensor],
        zero_allocator: BumpAllocator,
    ) -> torch.Tensor:
        return execute_operations(
            inputs=dict(
                positions=positions,
                hidden_states=hidden_states,
                forward_batch=forward_batch,
                residual=residual,
                zero_allocator=zero_allocator,
            ),
            operations=compute_layer_operations(self),
        )

    def op_comm_prepare_attn(
        self,
        state,
        positions: torch.Tensor,
        hidden_states: torch.Tensor,
        forward_batch: ForwardBatch,
        residual: Optional[torch.Tensor],
        zero_allocator: BumpAllocator,
    ):
        state.hidden_states_after_comm_pre_attn, state.residual_after_input_ln = (
            self.layer_communicator.prepare_attn(hidden_states, residual, forward_batch)
        )
        state.update(
            dict(
                forward_batch=forward_batch,
                positions=positions,
                zero_allocator=zero_allocator,
            )
        )

    def op_attn(self, state):
        state.hidden_states_after_attn = self.self_attn(
            positions=state.positions,
            hidden_states=state.pop("hidden_states_after_comm_pre_attn"),
            forward_batch=state.forward_batch,
            zero_allocator=state.zero_allocator,
        )

    def op_comm_prepare_mlp(self, state):
        state.hidden_states_mlp_input, state.residual_after_comm_pre_mlp = (
            self.layer_communicator.prepare_mlp(
                state.pop("hidden_states_after_attn"),
                state.pop("residual_after_input_ln"),
                state.forward_batch,
            )
        )

    def op_mlp(self, state):
        hidden_states = state.pop("hidden_states_mlp_input")
        if not (
            enable_moe_dense_fully_dp()
            and (not self.is_layer_sparse)
            and hidden_states.shape[0] == 0
        ):
            state.hidden_states_mlp_output = self.mlp(
                hidden_states, state.forward_batch.forward_mode
            )
        else:
            state.hidden_states_mlp_output = hidden_states

    def op_comm_postprocess_layer(self, state):
        hidden_states, residual = self.layer_communicator.postprocess_layer(
            state.pop("hidden_states_mlp_output"),
            state.pop("residual_after_comm_pre_mlp"),
            state.forward_batch,
        )

        state.clear(expect_keys={"positions", "forward_batch", "zero_allocator"})
        return hidden_states, residual


class DeepseekV2Model(nn.Module):
    fall_back_to_pt_during_load = False

    def __init__(
        self,
        config: PretrainedConfig,
        quant_config: Optional[QuantizationConfig] = None,
        prefix: str = "",
    ) -> None:
        super().__init__()
        self.padding_id = config.pad_token_id
        self.vocab_size = config.vocab_size

<<<<<<< HEAD
        self.pp_group = get_pp_group()
        if self.pp_group.is_first_rank:
            self.embed_tokens = VocabParallelEmbedding(
                config.vocab_size,
                config.hidden_size,
                enable_tp=not global_server_args_dict["enable_dp_attention"],
            )
        else:
            self.embed_tokens = PPMissingLayer()

        self.alt_stream = torch.cuda.Stream()

        self.layers, self.start_layer, self.end_layer = make_layers(
            config.num_hidden_layers,
            lambda idx, prefix: DeepseekV2DecoderLayer(
                config=config,
                quant_config=quant_config,
                layer_id=idx,
                prefix=prefix,
                alt_stream=self.alt_stream,
            ),
            pp_rank=self.pp_group.rank_in_group,
            pp_size=self.pp_group.world_size,
            prefix="layers",
=======
        self.embed_tokens = VocabParallelEmbedding(
            config.vocab_size,
            config.hidden_size,
            enable_tp=not global_server_args_dict["enable_dp_attention"],
        )
        # TODO(haishaw): multi-stream performance on ROCm
        self.alt_stream = None if _is_hip else torch.cuda.Stream()
        self.layers = nn.ModuleList(
            [
                DeepseekV2DecoderLayer(
                    config,
                    layer_id,
                    quant_config=quant_config,
                    prefix=add_prefix(f"layers.{layer_id}", prefix),
                    alt_stream=self.alt_stream,
                )
                for layer_id in range(config.num_hidden_layers)
            ]
>>>>>>> 13feffd0
        )

        if self.pp_group.is_last_rank:
            self.norm = RMSNorm(config.hidden_size, eps=config.rms_norm_eps)
        else:
            self.norm = PPMissingLayer(return_tuple=True)

        self.dp_size = get_local_attention_dp_size()

    def get_input_embeddings(self) -> torch.Tensor:
        return self.embed_tokens

    def forward(
        self,
        input_ids: torch.Tensor,
        positions: torch.Tensor,
        forward_batch: ForwardBatch,
        input_embeds: torch.Tensor = None,
        pp_proxy_tensors: Optional[PPProxyTensors] = None,
    ) -> Union[torch.Tensor, PPProxyTensors]:
        zero_allocator = BumpAllocator(
            # TODO for two-batch-overlap, we need a larger buffer size
            buffer_size=len(self.layers) * 2,
            dtype=torch.float32,
            device=(
                input_embeds.device if input_embeds is not None else input_ids.device
            ),
        )

        if self.pp_group.is_first_rank:
            if input_embeds is None:
                hidden_states = self.embed_tokens(input_ids)
            else:
                hidden_states = input_embeds
            residual = None
        else:
            assert pp_proxy_tensors is not None
            hidden_states = pp_proxy_tensors["hidden_states"]
            residual = pp_proxy_tensors["residual"]

        for i in range(self.start_layer, self.end_layer):
            with get_global_expert_distribution_recorder().with_current_layer(i):
                layer = self.layers[i]
                hidden_states, residual = layer(
                    positions, hidden_states, forward_batch, residual, zero_allocator
                )

        if not self.pp_group.is_last_rank:
            return PPProxyTensors(
                {
                    "hidden_states": hidden_states,
                    "residual": residual,
                }
            )
        else:
            if not forward_batch.forward_mode.is_idle():
                if residual is None:
                    hidden_states = self.norm(hidden_states)
                else:
                    hidden_states, _ = self.norm(hidden_states, residual)
        return hidden_states


class DeepseekV2ForCausalLM(nn.Module):

    def __init__(
        self,
        config: PretrainedConfig,
        quant_config: Optional[QuantizationConfig] = None,
        prefix: str = "",
    ) -> None:
        super().__init__()
        self.pp_group = get_pp_group()
        self.config = config
        self.tp_size = get_tensor_model_parallel_world_size()
        self.quant_config = quant_config
        self.determine_n_share_experts_fusion()
        self.model = DeepseekV2Model(
            config, quant_config, prefix=add_prefix("model", prefix)
        )
        self.lm_head = ParallelLMHead(
            config.vocab_size,
            config.hidden_size,
            quant_config=quant_config,
            prefix=add_prefix("lm_head", prefix),
            use_attn_tp_group=global_server_args_dict["enable_dp_lm_head"],
        )
        self.logits_processor = LogitsProcessor(config)
        self.dp_size = get_local_attention_dp_size()

    def determine_n_share_experts_fusion(
        self, architecture: str = "DeepseekV3ForCausalLM"
    ):
        self.n_share_experts_fusion = global_server_args_dict["n_share_experts_fusion"]
        if self.n_share_experts_fusion > 0:
            # Only Deepseek V3/R1 can use shared experts fusion optimization now.
            if (
                not _is_cuda
                or self.config.architectures[0] != architecture
                or self.config.n_routed_experts != 256
            ):
                self.n_share_experts_fusion = 0
                global_server_args_dict["n_share_experts_fusion"] = 0
                log_info_on_rank0(
                    logger,
                    "Only Deepseek V3/R1 on NV-platform can use shared experts fusion optimization. Shared experts fusion optimization is disabled.",
                )
            else:
                assert (
                    self.n_share_experts_fusion == self.tp_size
                ), f"Shared experts fusion optimization is enabled in DeepSeek V3/R1, set it to {self.tp_size} can get best optimized performance."
        elif self.n_share_experts_fusion == 0:
            if (
                _is_cuda
                and torch.cuda.get_device_capability("cuda") >= (9, 0)
                and self.config.architectures[0] == architecture
                and self.config.n_routed_experts == 256
                and (not global_server_args_dict["enable_deepep_moe"])
            ):
                self.n_share_experts_fusion = self.tp_size
                global_server_args_dict["n_share_experts_fusion"] = self.tp_size
                log_info_on_rank0(
                    logger,
                    "Deepseek V3/R1 with fp8 can use shared experts fusion optimization when SM version >=90. Shared experts fusion optimization is enabled.",
                )

    def get_input_embeddings(self) -> nn.Embedding:
        return self.model.embed_tokens

    @torch.no_grad()
    def forward(
        self,
        input_ids: torch.Tensor,
        positions: torch.Tensor,
        forward_batch: ForwardBatch,
        input_embeds: torch.Tensor = None,
        pp_proxy_tensors: Optional[PPProxyTensors] = None,
    ) -> torch.Tensor:

        hidden_states = self.model(
            input_ids,
            positions,
            forward_batch,
            input_embeds,
            pp_proxy_tensors=pp_proxy_tensors,
        )

        if self.pp_group.is_last_rank:
            return self.logits_processor(
                input_ids, hidden_states, self.lm_head, forward_batch
            )
        else:
            return hidden_states

    @property
    def start_layer(self):
        return self.model.start_layer

    @property
    def end_layer(self):
        return self.model.end_layer

    def post_load_weights(self, is_nextn=False):

        # Perform post-processing after loading weights
        layer_ids = (
            range(self.config.num_hidden_layers)
            if not is_nextn
            else [self.config.num_hidden_layers]
        )
        for layer_id in layer_ids:
            if (
                layer_id is not None
                and hasattr(self.model, "start_layer")
                and (
                    layer_id < self.model.start_layer
                    or layer_id >= self.model.end_layer
                )
            ):
                continue
            self_attn = (
                self.model.layers[layer_id].self_attn
                if not is_nextn
                else self.model.decoder.self_attn
            )
            if hasattr(self_attn.kv_b_proj, "qweight"):
                # AWQ compatible
                if _is_cuda:
                    w = awq_dequantize(
                        self_attn.kv_b_proj.qweight,
                        self_attn.kv_b_proj.scales,
                        self_attn.kv_b_proj.qzeros,
                    ).T
                else:
                    w = awq_dequantize(
                        self_attn.kv_b_proj.qweight,
                        self_attn.kv_b_proj.scales,
                        self_attn.kv_b_proj.qzeros,
                        0,
                        0,
                        0,
                    ).T
            else:
                w = self_attn.kv_b_proj.weight
            # NOTE(HandH1998): Since `bmm_fp8` only supports per-tensor scale, we have to requantize `self_attn.kv_b_proj`.
            # This may affect the accuracy of fp8 model.
            # Fix deepseek v3 blockwise bmm by using deep_gemm
            use_deep_gemm_bmm = False
            model_dtype = torch.get_default_dtype()

            if w.dtype in (
                torch.float8_e4m3fn,
                torch.float8_e4m3fnuz,
            ):
                if hasattr(self.quant_config, "weight_block_size"):
                    weight_block_size = self.quant_config.weight_block_size
                    if weight_block_size is not None:
                        assert hasattr(self_attn.kv_b_proj, "weight_scale_inv")
                        if _is_hip:
                            weight, weight_scale, _ = normalize_e4m3fn_to_e4m3fnuz(
                                weight=w,
                                weight_scale=self_attn.kv_b_proj.weight_scale_inv,
                                input_scale=None,
                            )
                        else:
                            weight = w
                            weight_scale = self_attn.kv_b_proj.weight_scale_inv

                        if (
                            _is_cuda
                            and weight_block_size[0] == 128
                            and weight_block_size[1] == 128
                            and model_dtype == torch.bfloat16
                        ):
                            if _ENABLE_JIT_DEEPGEMM and get_bool_env_var(
                                "SGL_USE_DEEPGEMM_BMM", "false"
                            ):
                                block_scale = weight_scale
                                use_deep_gemm_bmm = True
                            else:
                                w = block_quant_dequant(
                                    weight,
                                    weight_scale,
                                    weight_block_size,
                                    model_dtype,
                                )
                        else:
                            w, scale = block_quant_to_tensor_quant(
                                weight, weight_scale, weight_block_size
                            )
                            self_attn.w_scale = scale
                else:
                    weight = w
                    weight_scale = self_attn.kv_b_proj.weight_scale
                    w, scale = channel_quant_to_tensor_quant(weight, weight_scale)
                    self_attn.w_scale = scale

            if w.dtype == torch.int8:
                if hasattr(self.quant_config, "weight_block_size"):
                    # block-wise int8 need it
                    weight_block_size = self.quant_config.weight_block_size
                    if weight_block_size is not None:
                        assert hasattr(self_attn.kv_b_proj, "weight_scale_inv")
                        weight = w
                        weight_scale = self_attn.kv_b_proj.weight_scale_inv
                        w = int8_block_dequant(
                            weight, weight_scale, weight_block_size
                        ).to(torch.bfloat16)
                else:
                    # channel-wise int8 need it
                    w = w.to(torch.bfloat16) * self_attn.kv_b_proj.weight_scale.to(
                        torch.bfloat16
                    )

            w_kc, w_vc = w.unflatten(
                0, (-1, self_attn.qk_nope_head_dim + self_attn.v_head_dim)
            ).split([self_attn.qk_nope_head_dim, self_attn.v_head_dim], dim=1)
            if not use_deep_gemm_bmm:
                self_attn.w_kc = w_kc.transpose(1, 2).contiguous().transpose(1, 2)
                self_attn.w_vc = w_vc.contiguous().transpose(1, 2)
                if (
                    hasattr(self_attn.kv_b_proj, "weight_scale")
                    and self_attn.w_scale is None
                ):
                    self_attn.w_scale = self_attn.kv_b_proj.weight_scale
                    if _is_hip:
                        self_attn.w_scale *= 2.0
            else:
                num_tiles_k = self_attn.qk_nope_head_dim // weight_block_size[1]
                num_tiles_n = self_attn.v_head_dim // weight_block_size[0]
                ws_kc, ws_vc = block_scale.unflatten(
                    0, (-1, (num_tiles_k + num_tiles_n))
                ).split([num_tiles_k, num_tiles_n], dim=1)
                self_attn.w_scale_k = ws_kc.transpose(1, 2).contiguous()
                self_attn.w_scale_v = ws_vc.contiguous()
                self_attn.w_kc = w_kc.transpose(1, 2).contiguous()
                self_attn.w_vc = w_vc.contiguous()
                self_attn.use_deep_gemm_bmm = True

    def load_weights(self, weights: Iterable[Tuple[str, torch.Tensor]], is_nextn=False):
        if is_nextn:
            if hasattr(self.config, "num_nextn_predict_layers"):
                num_nextn_layers = self.config.num_nextn_predict_layers
                assert num_nextn_layers == 1, "Only 1 nextn layer is supported"
                # compatible with old design
                nextn_layer_id = (
                    0
                    if self.config.num_hidden_layers == 1
                    else self.config.num_hidden_layers
                )
            else:
                raise ValueError("num_nextn_predict_layers is not in the config")

        stacked_params_mapping = [
            # (param_name, shard_name, shard_id)
            ("gate_up_proj", "gate_proj", 0),
            ("gate_up_proj", "up_proj", 1),
        ]
        if self.n_share_experts_fusion > 0:
            weights_list = list(weights)
            weights_dict = dict(weights_list)
            if self.quant_config is None or self.quant_config.get_name() == "w8a8_int8":
                suffix_list = [
                    "down_proj.weight",
                    "down_proj.weight_scale",
                    "gate_proj.weight",
                    "gate_proj.weight_scale",
                    "up_proj.weight",
                    "up_proj.weight_scale",
                ]
            else:
                suffix_list = [
                    "down_proj.weight",
                    "down_proj.weight_scale_inv",
                    "gate_proj.weight",
                    "gate_proj.weight_scale_inv",
                    "up_proj.weight",
                    "up_proj.weight_scale_inv",
                ]
            names_to_remove = []

            moe_layers = (
                range(
                    self.config.first_k_dense_replace,
                    self.config.num_hidden_layers,
                    self.config.moe_layer_freq,
                )
                if not is_nextn
                else [nextn_layer_id]
            )

            for moe_layer in tqdm(
                moe_layers,
                desc=f"Cloning {self.n_share_experts_fusion} "
                "replicas of the shared expert into MoE",
            ):
                for suffix in suffix_list:
                    shared_expert_weight_name = (
                        f"model.layers.{moe_layer}.mlp.shared_experts.{suffix}"
                    )
                    for num_repeat in range(self.n_share_experts_fusion):
                        weights_list.append(
                            (
                                f"model.layers.{moe_layer}."
                                f"mlp.experts."
                                f"{self.config.n_routed_experts + num_repeat}"
                                f".{suffix}",
                                weights_dict[shared_expert_weight_name],
                            )
                        )
                    names_to_remove += [shared_expert_weight_name]
            weights = [w for w in weights_list if w[0] not in names_to_remove]

        # Params for weights, fp8 weight scales, fp8 activation scales
        # (param_name, weight_name, expert_id, shard_id)
        expert_params_mapping = get_moe_impl_class().make_expert_params_mapping(
            ckpt_gate_proj_name="gate_proj",
            ckpt_down_proj_name="down_proj",
            ckpt_up_proj_name="up_proj",
            num_experts=self.config.n_routed_experts + self.n_share_experts_fusion,
        )

        # Fuse q_a_proj and kv_a_proj_with_mqa along output dimension when q_lora_rank is not None
        fuse_qkv_a_proj = hasattr(self.config, "q_lora_rank") and (
            self.config.q_lora_rank is not None
        )
        cached_a_proj = {} if fuse_qkv_a_proj else None

        if is_nextn:
            nextn_layer_prefix = f"model.layers.{nextn_layer_id}"
            nextn_spec_weight_names = [
                "shared_head.norm",
                "eh_proj",
                "enorm",
                "hnorm",
            ]

        params_dict = dict(self.named_parameters())
        for name, loaded_weight in weights:
            layer_id = get_layer_id(name)
            if (
                layer_id is not None
                and hasattr(self.model, "start_layer")
                and (
                    layer_id < self.model.start_layer
                    or layer_id >= self.model.end_layer
                )
            ):
                continue
            if not is_nextn:
                if hasattr(self.config, "num_nextn_predict_layers"):
                    num_nextn_layers = self.config.num_nextn_predict_layers
                    if num_nextn_layers > 0 and name.startswith("model.layers"):
                        name_list = name.split(".")
                        if (
                            len(name_list) >= 3
                            and int(name_list[2]) >= self.config.num_hidden_layers
                        ):
                            continue
            else:
                if not name.startswith(nextn_layer_prefix):
                    continue

                # Use shared head and embed weights from target model
                if "shared_head.head" in name or "embed_tokens" in name:
                    continue

                is_decoder = True
                # For nextn specific weights
                for weight_name in nextn_spec_weight_names:
                    if weight_name in name:
                        name = name.replace(nextn_layer_prefix, "model")
                        is_decoder = False
                        break
                # For decoder layer weights
                if is_decoder:
                    name = name.replace(nextn_layer_prefix, "model.decoder")

            if "rotary_emb.inv_freq" in name:
                continue
            for param_name, weight_name, shard_id in stacked_params_mapping:
                # Skip non-stacked layers and experts (experts handled below).
                if weight_name not in name:
                    continue
                # We have mlp.experts[0].gate_proj in the checkpoint.
                # Since we handle the experts below in expert_params_mapping,
                # we need to skip here BEFORE we update the name, otherwise
                # name will be updated to mlp.experts[0].gate_up_proj, which
                # will then be updated below in expert_params_mapping
                # for mlp.experts[0].gate_gate_up_proj, which breaks load.
                if ("mlp.experts." in name) and name not in params_dict:
                    continue
                name = name.replace(weight_name, param_name)
                # Skip loading extra bias for GPTQ models.
                if name.endswith(".bias") and name not in params_dict:
                    continue
                param = params_dict[name]
                weight_loader = param.weight_loader
                weight_loader(param, loaded_weight, shard_id)
                break
            else:
                for mapping in expert_params_mapping:
                    param_name, weight_name, expert_id, shard_id = mapping
                    if weight_name not in name:
                        continue
                    name = name.replace(weight_name, param_name)
                    param = params_dict[name]
                    weight_loader = param.weight_loader
                    weight_loader(
                        param,
                        loaded_weight,
                        name,
                        shard_id=shard_id,
                        expert_id=expert_id,
                    )
                    break
                else:
                    # Skip loading extra bias for GPTQ models.
                    if name.endswith(".bias") and name not in params_dict:
                        continue
                    # Skip loading embed_tokens if not first rank in pipeline parallelism
                    if ".embed_tokens." in name and not self.pp_group.is_first_rank:
                        continue
                    # Skip loading norm if not last rank in pipeline parallelism
                    if ".norm." in name and not self.pp_group.is_last_rank:
                        continue

                    if fuse_qkv_a_proj and (
                        "q_a_proj" in name or "kv_a_proj_with_mqa" in name
                    ):
                        cached_a_proj[name] = loaded_weight
                        q_a_proj_name = (
                            name
                            if "q_a_proj" in name
                            else name.replace("kv_a_proj_with_mqa", "q_a_proj")
                        )
                        kv_a_proj_name = (
                            name
                            if "kv_a_proj_with_mqa" in name
                            else name.replace("q_a_proj", "kv_a_proj_with_mqa")
                        )

                        # When both q_a_proj and kv_a_proj_with_mqa has been cached, load the fused weight to parameter
                        if (
                            q_a_proj_name in cached_a_proj
                            and kv_a_proj_name in cached_a_proj
                        ):
                            q_a_proj_weight = cached_a_proj[q_a_proj_name]
                            kv_a_proj_weight = cached_a_proj[kv_a_proj_name]
                            fused_weight = torch.cat(
                                [q_a_proj_weight, kv_a_proj_weight], dim=0
                            )

                            param_name = name.replace(
                                "q_a_proj", "fused_qkv_a_proj_with_mqa"
                            )
                            param = params_dict[param_name]

                            weight_loader = getattr(
                                param, "weight_loader", default_weight_loader
                            )
                            weight_loader(param, fused_weight)
                            cached_a_proj.pop(q_a_proj_name)
                            cached_a_proj.pop(kv_a_proj_name)
                    else:
                        param = params_dict[name]
                        weight_loader = getattr(
                            param, "weight_loader", default_weight_loader
                        )
                        weight_loader(param, loaded_weight)

        self.post_load_weights(is_nextn=is_nextn)

    def get_embed_and_head(self):
        return self.model.embed_tokens.weight, self.lm_head.weight

    def set_embed_and_head(self, embed, head):
        del self.model.embed_tokens.weight
        del self.lm_head.weight
        self.model.embed_tokens.weight = embed
        self.lm_head.weight = head
        torch.cuda.empty_cache()
        torch.cuda.synchronize()

    @classmethod
    def get_model_config_for_expert_location(cls, config):
        return ModelConfigForExpertLocation(
            num_layers=config.num_hidden_layers,
            num_logical_experts=config.n_routed_experts,
            num_groups=config.n_group,
        )


class DeepseekV3ForCausalLM(DeepseekV2ForCausalLM):
    pass


EntryClass = [DeepseekV2ForCausalLM, DeepseekV3ForCausalLM]<|MERGE_RESOLUTION|>--- conflicted
+++ resolved
@@ -1323,7 +1323,6 @@
         self.padding_id = config.pad_token_id
         self.vocab_size = config.vocab_size
 
-<<<<<<< HEAD
         self.pp_group = get_pp_group()
         if self.pp_group.is_first_rank:
             self.embed_tokens = VocabParallelEmbedding(
@@ -1334,7 +1333,8 @@
         else:
             self.embed_tokens = PPMissingLayer()
 
-        self.alt_stream = torch.cuda.Stream()
+        # TODO(haishaw): multi-stream performance on ROCm
+        self.alt_stream = None if _is_hip else torch.cuda.Stream()
 
         self.layers, self.start_layer, self.end_layer = make_layers(
             config.num_hidden_layers,
@@ -1348,26 +1348,6 @@
             pp_rank=self.pp_group.rank_in_group,
             pp_size=self.pp_group.world_size,
             prefix="layers",
-=======
-        self.embed_tokens = VocabParallelEmbedding(
-            config.vocab_size,
-            config.hidden_size,
-            enable_tp=not global_server_args_dict["enable_dp_attention"],
-        )
-        # TODO(haishaw): multi-stream performance on ROCm
-        self.alt_stream = None if _is_hip else torch.cuda.Stream()
-        self.layers = nn.ModuleList(
-            [
-                DeepseekV2DecoderLayer(
-                    config,
-                    layer_id,
-                    quant_config=quant_config,
-                    prefix=add_prefix(f"layers.{layer_id}", prefix),
-                    alt_stream=self.alt_stream,
-                )
-                for layer_id in range(config.num_hidden_layers)
-            ]
->>>>>>> 13feffd0
         )
 
         if self.pp_group.is_last_rank:
