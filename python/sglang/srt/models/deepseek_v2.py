# Copyright 2023-2024 SGLang Team
# Licensed under the Apache License, Version 2.0 (the "License");
# you may not use this file except in compliance with the License.
# You may obtain a copy of the License at
#
#     http://www.apache.org/licenses/LICENSE-2.0
#
# Unless required by applicable law or agreed to in writing, software
# distributed under the License is distributed on an "AS IS" BASIS,
# WITHOUT WARRANTIES OR CONDITIONS OF ANY KIND, either express or implied.
# See the License for the specific language governing permissions and
# limitations under the License.
# ==============================================================================

# Adapted from:
# https://github.com/vllm-project/vllm/blob/fb6af8bc086328ca6659e72d11ffd4309ce4de22/vllm/model_executor/models/deepseek_v2.py
"""Inference-only DeepseekV2 model."""

from typing import Any, Dict, Iterable, Optional, Tuple

import torch
import torch.nn.functional as F
from torch import nn
from transformers import PretrainedConfig
from vllm import _custom_ops as ops
from vllm.distributed import (
    get_tensor_model_parallel_rank,
    get_tensor_model_parallel_world_size,
    get_tp_group,
    tensor_model_parallel_all_reduce,
)
from vllm.model_executor.layers.rotary_embedding import get_rope

from sglang.srt.layers.activation import SiluAndMul
from sglang.srt.layers.layernorm import RMSNorm
from sglang.srt.layers.linear import (
    ColumnParallelLinear,
    MergedColumnParallelLinear,
    ReplicatedLinear,
    RowParallelLinear,
)
from sglang.srt.layers.logits_processor import LogitsProcessor
from sglang.srt.layers.moe.ep_moe.layer import EPMoE
from sglang.srt.layers.moe.fused_moe_triton import FusedMoE
from sglang.srt.layers.quantization.base_config import QuantizationConfig
from sglang.srt.layers.quantization.fp8_utils import (
    block_quant_to_tensor_quant,
    input_to_float8,
    normalize_e4m3fn_to_e4m3fnuz,
)
from sglang.srt.layers.radix_attention import RadixAttention
from sglang.srt.layers.vocab_parallel_embedding import (
    ParallelLMHead,
    VocabParallelEmbedding,
)
from sglang.srt.managers.schedule_batch import global_server_args_dict
from sglang.srt.model_executor.forward_batch_info import ForwardBatch
from sglang.srt.model_loader.weight_utils import default_weight_loader
from sglang.srt.utils import is_flashinfer_available, is_hip
<<<<<<< HEAD
=======

is_hip_ = is_hip()
>>>>>>> c5210dfa

if is_flashinfer_available():
    from flashinfer import bmm_fp8


class DeepseekV2MLP(nn.Module):
    def __init__(
        self,
        hidden_size: int,
        intermediate_size: int,
        hidden_act: str,
        quant_config: Optional[QuantizationConfig] = None,
        reduce_results: bool = True,
    ) -> None:
        super().__init__()
        self.gate_up_proj = MergedColumnParallelLinear(
            hidden_size, [intermediate_size] * 2, bias=False, quant_config=quant_config
        )
        self.down_proj = RowParallelLinear(
            intermediate_size,
            hidden_size,
            bias=False,
            quant_config=quant_config,
            reduce_results=reduce_results,
        )
        if hidden_act != "silu":
            raise ValueError(
                f"Unsupported activation: {hidden_act}. "
                "Only silu is supported for now."
            )
        self.act_fn = SiluAndMul()

    def forward(self, x):
        gate_up, _ = self.gate_up_proj(x)
        x = self.act_fn(gate_up)
        x, _ = self.down_proj(x)
        return x


class MoEGate(nn.Module):
    def __init__(self, config):
        super().__init__()
        self.weight = nn.Parameter(
            torch.empty((config.n_routed_experts, config.hidden_size))
        )
        if config.topk_method == "noaux_tc":
            self.e_score_correction_bias = nn.Parameter(
                torch.empty((config.n_routed_experts))
            )
        else:
            self.e_score_correction_bias = None

    def forward(self, hidden_states):
        logits = F.linear(hidden_states, self.weight, None)
        return logits


class DeepseekV2MoE(nn.Module):

    def __init__(
        self,
        config: PretrainedConfig,
        quant_config: Optional[QuantizationConfig] = None,
    ):
        super().__init__()
        self.tp_size = get_tensor_model_parallel_world_size()
        self.routed_scaling_factor = config.routed_scaling_factor
        self.n_shared_experts = config.n_shared_experts
        self.routed_scaling_factor = config.routed_scaling_factor
        if self.tp_size > config.n_routed_experts:
            raise ValueError(
                f"Tensor parallel size {self.tp_size} is greater than "
                f"the number of experts {config.n_routed_experts}."
            )

        if config.hidden_act != "silu":
            raise ValueError(
                f"Unsupported activation: {config.hidden_act}. "
                "Only silu is supported for now."
            )

        self.gate = MoEGate(config=config)

        MoEImpl = EPMoE if global_server_args_dict["enable_ep_moe"] else FusedMoE
        self.experts = MoEImpl(
            num_experts=config.n_routed_experts,
            top_k=config.num_experts_per_tok,
            hidden_size=config.hidden_size,
            intermediate_size=config.moe_intermediate_size,
            renormalize=config.norm_topk_prob,
            quant_config=quant_config,
            use_grouped_topk=True,
            num_expert_group=config.n_group,
            topk_group=config.topk_group,
            correction_bias=self.gate.e_score_correction_bias,
        )

        if config.n_shared_experts is not None:
            intermediate_size = config.moe_intermediate_size * config.n_shared_experts
            self.shared_experts = DeepseekV2MLP(
                hidden_size=config.hidden_size,
                intermediate_size=intermediate_size,
                hidden_act=config.hidden_act,
                quant_config=quant_config,
                reduce_results=False,
            )

    def forward(self, hidden_states: torch.Tensor) -> torch.Tensor:
        num_tokens, hidden_dim = hidden_states.shape
        hidden_states = hidden_states.view(-1, hidden_dim)
        if self.n_shared_experts is not None:
            shared_output = self.shared_experts(hidden_states)
        # router_logits: (num_tokens, n_experts)
        router_logits = self.gate(hidden_states)
        final_hidden_states = (
            self.experts(hidden_states=hidden_states, router_logits=router_logits)
            * self.routed_scaling_factor
        )
        if shared_output is not None:
            final_hidden_states = final_hidden_states + shared_output
        if self.tp_size > 1:
            final_hidden_states = tensor_model_parallel_all_reduce(final_hidden_states)

        return final_hidden_states.view(num_tokens, hidden_dim)


def yarn_get_mscale(scale: float = 1, mscale: float = 1) -> float:
    import math

    if scale <= 1:
        return 1.0
    return 0.1 * mscale * math.log(scale) + 1.0


class DeepseekV2Attention(nn.Module):

    def __init__(
        self,
        config: PretrainedConfig,
        hidden_size: int,
        num_heads: int,
        qk_nope_head_dim: int,
        qk_rope_head_dim: int,
        v_head_dim: int,
        q_lora_rank: int,
        kv_lora_rank: int,
        rope_theta: float = 10000,
        rope_scaling: Optional[Dict[str, Any]] = None,
        max_position_embeddings: int = 8192,
        quant_config: Optional[QuantizationConfig] = None,
        layer_id=None,
    ) -> None:
        super().__init__()
        self.layer_id = layer_id
        self.hidden_size = hidden_size
        self.qk_nope_head_dim = qk_nope_head_dim
        self.qk_rope_head_dim = qk_rope_head_dim
        self.qk_head_dim = qk_nope_head_dim + qk_rope_head_dim
        self.v_head_dim = v_head_dim
        self.q_lora_rank = q_lora_rank
        self.kv_lora_rank = kv_lora_rank
        self.num_heads = num_heads
        tp_size = get_tensor_model_parallel_world_size()
        assert num_heads % tp_size == 0
        self.num_local_heads = num_heads // tp_size
        self.scaling = self.qk_head_dim**-0.5
        self.rope_theta = rope_theta
        self.max_position_embeddings = max_position_embeddings

        if self.q_lora_rank is not None:
            self.q_a_proj = ReplicatedLinear(
                self.hidden_size,
                self.q_lora_rank,
                bias=False,
                quant_config=quant_config,
            )
            self.q_a_layernorm = RMSNorm(self.q_lora_rank, eps=config.rms_norm_eps)
            self.q_b_proj = ColumnParallelLinear(
                q_lora_rank,
                self.num_heads * self.qk_head_dim,
                bias=False,
                quant_config=quant_config,
            )
        else:
            self.q_proj = ColumnParallelLinear(
                self.hidden_size,
                self.num_heads * self.qk_head_dim,
                bias=False,
                quant_config=quant_config,
            )

        self.kv_a_proj_with_mqa = ReplicatedLinear(
            self.hidden_size,
            self.kv_lora_rank + self.qk_rope_head_dim,
            bias=False,
            quant_config=quant_config,
        )
        self.kv_a_layernorm = RMSNorm(self.kv_lora_rank, eps=config.rms_norm_eps)
        self.kv_b_proj = ColumnParallelLinear(
            self.kv_lora_rank,
            self.num_heads * (self.qk_nope_head_dim + self.v_head_dim),
            bias=False,
            quant_config=quant_config,
        )
        # O projection.
        self.o_proj = RowParallelLinear(
            self.num_heads * self.v_head_dim,
            self.hidden_size,
            bias=False,
            quant_config=quant_config,
        )
        rope_scaling["rope_type"] = "deepseek_yarn"
        self.rotary_emb = get_rope(
            qk_rope_head_dim,
            rotary_dim=qk_rope_head_dim,
            max_position=max_position_embeddings,
            base=rope_theta,
            rope_scaling=rope_scaling,
            is_neox_style=False,
        )

        if rope_scaling:
            mscale_all_dim = rope_scaling.get("mscale_all_dim", False)
            scaling_factor = rope_scaling["factor"]
            mscale = yarn_get_mscale(scaling_factor, float(mscale_all_dim))
            self.scaling = self.scaling * mscale * mscale

        # TODO, support head_size 192
        self.attn = RadixAttention(
            self.num_local_heads,
            256,
            self.scaling,
            num_kv_heads=self.num_local_heads,
            layer_id=layer_id,
        )

    def forward(
        self,
        positions: torch.Tensor,
        hidden_states: torch.Tensor,
        forward_batch: ForwardBatch,
    ) -> torch.Tensor:
        if self.q_lora_rank is not None:
            q = self.q_a_proj(hidden_states)[0]
            q = self.q_a_layernorm(q)
            q = self.q_b_proj(q)[0].view(-1, self.num_local_heads, self.qk_head_dim)
        else:
            q = self.q_proj(hidden_states)[0].view(
                -1, self.num_local_heads, self.qk_head_dim
            )
        _, q_pe = q.split([self.qk_nope_head_dim, self.qk_rope_head_dim], dim=-1)
        latent_cache = self.kv_a_proj_with_mqa(hidden_states)[0]
        kv_a, _ = latent_cache.split([self.kv_lora_rank, self.qk_rope_head_dim], dim=-1)
        latent_cache = latent_cache.unsqueeze(1)
        kv_a = self.kv_a_layernorm(kv_a.contiguous())
        kv = self.kv_b_proj(kv_a)[0]
        kv = kv.view(-1, self.num_local_heads, self.qk_nope_head_dim + self.v_head_dim)
        k_nope, v = kv.split([self.qk_nope_head_dim, self.v_head_dim], dim=-1)
        k_pe = latent_cache[:, :, self.kv_lora_rank :]
        q_pe, k_pe = self.rotary_emb(positions, q_pe, k_pe)
        q[..., self.qk_nope_head_dim :] = q_pe
        k = torch.empty_like(q)
        k[..., : self.qk_nope_head_dim] = k_nope
        k[..., self.qk_nope_head_dim :] = k_pe
        q = torch.nn.functional.pad(q, [0, 256 - self.qk_head_dim], value=0).view(
            -1, self.num_local_heads * 256
        )
        k = torch.nn.functional.pad(k, [0, 256 - self.qk_head_dim], value=0).view(
            -1, self.num_local_heads * 256
        )
        v = torch.nn.functional.pad(v, [0, 256 - self.v_head_dim], value=0).view(
            -1, self.num_local_heads * 256
        )
        attn_output = self.attn(q, k, v, forward_batch)
        attn_output = attn_output.view(-1, self.num_local_heads, 256)[
            ..., : self.v_head_dim
        ].reshape(-1, self.num_local_heads * self.v_head_dim)
        output, _ = self.o_proj(attn_output)
        return output


class DeepseekV2AttentionMLA(nn.Module):

    def __init__(
        self,
        config: PretrainedConfig,
        hidden_size: int,
        num_heads: int,
        qk_nope_head_dim: int,
        qk_rope_head_dim: int,
        v_head_dim: int,
        q_lora_rank: int,
        kv_lora_rank: int,
        rope_theta: float = 10000,
        rope_scaling: Optional[Dict[str, Any]] = None,
        max_position_embeddings: int = 8192,
        quant_config: Optional[QuantizationConfig] = None,
        layer_id=None,
        use_dp=False,
    ) -> None:
        super().__init__()
        self.layer_id = layer_id
        self.hidden_size = hidden_size
        self.qk_nope_head_dim = qk_nope_head_dim
        self.qk_rope_head_dim = qk_rope_head_dim
        self.qk_head_dim = qk_nope_head_dim + qk_rope_head_dim
        self.v_head_dim = v_head_dim
        self.q_lora_rank = q_lora_rank
        self.kv_lora_rank = kv_lora_rank
        self.num_heads = num_heads
        tp_size = get_tensor_model_parallel_world_size()
        assert num_heads % tp_size == 0
        self.num_local_heads = num_heads if use_dp else num_heads // tp_size
        self.scaling = self.qk_head_dim**-0.5
        self.rope_theta = rope_theta
        self.max_position_embeddings = max_position_embeddings

        if use_dp:
            # For data parallel attention
            if self.q_lora_rank is not None:
                self.q_a_proj = ReplicatedLinear(
                    self.hidden_size,
                    self.q_lora_rank,
                    bias=False,
                    quant_config=quant_config,
                )
                self.q_a_layernorm = RMSNorm(self.q_lora_rank, eps=config.rms_norm_eps)
                self.q_b_proj = ReplicatedLinear(
                    q_lora_rank,
                    self.num_heads * self.qk_head_dim,
                    bias=False,
                    quant_config=quant_config,
                )
            else:
                self.q_proj = ReplicatedLinear(
                    self.hidden_size,
                    self.num_heads * self.qk_head_dim,
                    bias=False,
                    quant_config=quant_config,
                )
            self.kv_b_proj = ReplicatedLinear(
                self.kv_lora_rank,
                self.num_heads * (self.qk_nope_head_dim + self.v_head_dim),
                bias=False,
                quant_config=quant_config,
            )
            # O projection.
            self.o_proj = ReplicatedLinear(
                self.num_heads * self.v_head_dim,
                self.hidden_size,
                bias=False,
                quant_config=quant_config,
            )
        else:
            # For tensor parallel attention
            if self.q_lora_rank is not None:
                self.q_a_proj = ReplicatedLinear(
                    self.hidden_size,
                    self.q_lora_rank,
                    bias=False,
                    quant_config=quant_config,
                )
                self.q_a_layernorm = RMSNorm(self.q_lora_rank, eps=config.rms_norm_eps)
                self.q_b_proj = ColumnParallelLinear(
                    q_lora_rank,
                    self.num_heads * self.qk_head_dim,
                    bias=False,
                    quant_config=quant_config,
                )
            else:
                self.q_proj = ColumnParallelLinear(
                    self.hidden_size,
                    self.num_heads * self.qk_head_dim,
                    bias=False,
                    quant_config=quant_config,
                )
            self.kv_b_proj = ColumnParallelLinear(
                self.kv_lora_rank,
                self.num_heads * (self.qk_nope_head_dim + self.v_head_dim),
                bias=False,
                quant_config=quant_config,
            )
            # O projection.
            self.o_proj = RowParallelLinear(
                self.num_heads * self.v_head_dim,
                self.hidden_size,
                bias=False,
                quant_config=quant_config,
            )

        self.kv_a_proj_with_mqa = ReplicatedLinear(
            self.hidden_size,
            self.kv_lora_rank + self.qk_rope_head_dim,
            bias=False,
            quant_config=quant_config,
        )
        self.kv_a_layernorm = RMSNorm(self.kv_lora_rank, eps=config.rms_norm_eps)

        if rope_scaling:
            rope_scaling["rope_type"] = "deepseek_yarn"

        self.rotary_emb = get_rope(
            qk_rope_head_dim,
            rotary_dim=qk_rope_head_dim,
            max_position=max_position_embeddings,
            base=rope_theta,
            rope_scaling=rope_scaling,
            is_neox_style=False,
        )

        if rope_scaling:
            mscale_all_dim = rope_scaling.get("mscale_all_dim", False)
            scaling_factor = rope_scaling["factor"]
            mscale = yarn_get_mscale(scaling_factor, float(mscale_all_dim))
            self.scaling = self.scaling * mscale * mscale
        else:
            self.rotary_emb.forward = self.rotary_emb.forward_native

        self.attn_mqa = RadixAttention(
            self.num_local_heads,
            self.kv_lora_rank + self.qk_rope_head_dim,
            self.scaling,
            num_kv_heads=1,
            layer_id=layer_id,
            v_head_dim=self.kv_lora_rank,
        )

        self.attn_mha = RadixAttention(
            self.num_local_heads,
            self.qk_nope_head_dim + self.qk_rope_head_dim,
            self.scaling,
            num_kv_heads=self.num_local_heads,
            layer_id=layer_id,
            v_head_dim=self.v_head_dim,
        )

        self.w_kc = None
        self.w_vc = None
        self.w_scale = None

    def forward(
        self,
        positions: torch.Tensor,
        hidden_states: torch.Tensor,
        forward_batch: ForwardBatch,
    ) -> torch.Tensor:
        # Use normal computation for prefill and use weight absorption for extend/decode
        if (
            forward_batch.forward_mode.is_extend()
            and forward_batch.extend_prefix_lens.sum() == 0
        ):
            return self.forward_normal(positions, hidden_states, forward_batch)
        else:
            return self.forward_absorb(positions, hidden_states, forward_batch)

    def forward_normal(
        self,
        positions: torch.Tensor,
        hidden_states: torch.Tensor,
        forward_batch: ForwardBatch,
    ) -> torch.Tensor:
        if self.q_lora_rank is not None:
            q = self.q_a_proj(hidden_states)[0]
            q = self.q_a_layernorm(q)
            q = self.q_b_proj(q)[0].view(-1, self.num_local_heads, self.qk_head_dim)
        else:
            q = self.q_proj(hidden_states)[0].view(
                -1, self.num_local_heads, self.qk_head_dim
            )
        _, q_pe = q.split([self.qk_nope_head_dim, self.qk_rope_head_dim], dim=-1)
        latent_cache = self.kv_a_proj_with_mqa(hidden_states)[0]
        kv_a, _ = latent_cache.split([self.kv_lora_rank, self.qk_rope_head_dim], dim=-1)
        latent_cache = latent_cache.unsqueeze(1)
        kv_a = self.kv_a_layernorm(kv_a.contiguous())
        kv = self.kv_b_proj(kv_a)[0]
        kv = kv.view(-1, self.num_local_heads, self.qk_nope_head_dim + self.v_head_dim)
        k_nope = kv[..., : self.qk_nope_head_dim]
        v = kv[..., self.qk_nope_head_dim :]
        k_pe = latent_cache[:, :, self.kv_lora_rank :]
        q_pe, k_pe = self.rotary_emb(positions, q_pe, k_pe)
        q[..., self.qk_nope_head_dim :] = q_pe
        k = torch.empty_like(q)
        k[..., : self.qk_nope_head_dim] = k_nope
        k[..., self.qk_nope_head_dim :] = k_pe

        latent_cache[:, :, : self.kv_lora_rank] = kv_a.unsqueeze(1)
        latent_cache[:, :, self.kv_lora_rank :] = k_pe

        # Save latent cache
        forward_batch.token_to_kv_pool.set_kv_buffer(
            self.attn_mha, forward_batch.out_cache_loc, latent_cache, None
        )
        attn_output = self.attn_mha(q, k, v, forward_batch, save_kv_cache=False)
        attn_output = attn_output.reshape(-1, self.num_local_heads * self.v_head_dim)
        output, _ = self.o_proj(attn_output)
        return output

    def forward_absorb(
        self,
        positions: torch.Tensor,
        hidden_states: torch.Tensor,
        forward_batch: ForwardBatch,
    ) -> torch.Tensor:
        q_len = hidden_states.shape[0]
        q_input = hidden_states.new_empty(
            q_len, self.num_local_heads, self.kv_lora_rank + self.qk_rope_head_dim
        )
        if self.q_lora_rank is not None:
            q = self.q_a_proj(hidden_states)[0]
            q = self.q_a_layernorm(q)
            q = self.q_b_proj(q)[0].view(-1, self.num_local_heads, self.qk_head_dim)
        else:
            q = self.q_proj(hidden_states)[0].view(
                -1, self.num_local_heads, self.qk_head_dim
            )
        q_nope, q_pe = q.split([self.qk_nope_head_dim, self.qk_rope_head_dim], dim=-1)

<<<<<<< HEAD
        if self.w_kc.dtype == torch.float8_e4m3fn or torch.float8_e4m3fnuz:
            if is_hip():
                # TODO(BruceXcluding): lack of bmm for torch.float8_e4m3fnuz.
                q_nope_out = torch.bmm(
                    q_nope.to(torch.bfloat16).transpose(0, 1),
                    self.w_kc.to(torch.bfloat16),
                )
            else:
                q_nope_val, q_nope_scale = input_to_float8(
                    q_nope.transpose(0, 1), torch.float8_e4m3fn
                )
                q_nope_out = bmm_fp8(
                    q_nope_val, self.w_kc, q_nope_scale, self.w_scale, torch.bfloat16
                )
=======
        if self.w_kc.dtype == torch.float8_e4m3fnuz:
            # TODO(kernel): add bmm_fp8 for torch.float8_e4m3fnuz
            q_nope_out = torch.bmm(
                q_nope.to(torch.bfloat16).transpose(0, 1),
                self.w_kc.to(torch.bfloat16) * self.w_scale,
            )
        elif self.w_kc.dtype == torch.float8_e4m3fn:
            q_nope_val, q_nope_scale = input_to_float8(
                q_nope.transpose(0, 1), torch.float8_e4m3fn
            )
            q_nope_out = bmm_fp8(
                q_nope_val, self.w_kc, q_nope_scale, self.w_scale, torch.bfloat16
            )
>>>>>>> c5210dfa
        else:
            q_nope_out = torch.bmm(q_nope.transpose(0, 1), self.w_kc)
        q_input[..., : self.kv_lora_rank] = q_nope_out.transpose(0, 1)

        latent_cache = self.kv_a_proj_with_mqa(hidden_states)[0]
        v_input = latent_cache[..., : self.kv_lora_rank]
        v_input = self.kv_a_layernorm(v_input.contiguous()).unsqueeze(1)
        k_input = latent_cache.unsqueeze(1)
        k_input[..., : self.kv_lora_rank] = v_input
        k_pe = k_input[..., self.kv_lora_rank :]

        q_pe, k_pe = self.rotary_emb(positions, q_pe, k_pe)
        q_input[..., self.kv_lora_rank :] = q_pe
        k_input[..., self.kv_lora_rank :] = k_pe

        attn_output = self.attn_mqa(q_input, k_input, v_input, forward_batch)
        attn_output = attn_output.view(-1, self.num_local_heads, self.kv_lora_rank)

<<<<<<< HEAD
        if self.w_vc.dtype == torch.float8_e4m3fn or torch.float8_e4m3fnuz:
            if is_hip():
                # TODO(BruceXcluding): lack of bmm for torch.float8_e4m3fnuz.
                attn_bmm_output = torch.bmm(
                    attn_output.to(torch.bfloat16).transpose(0, 1),
                    self.w_vc.to(torch.bfloat16),
                )
            else:
                attn_output_val, attn_output_scale = input_to_float8(
                    attn_output.transpose(0, 1), torch.float8_e4m3fn
                )
                attn_bmm_output = bmm_fp8(
                    attn_output_val,
                    self.w_vc,
                    attn_output_scale,
                    self.w_scale,
                    torch.bfloat16,
                )
=======
        if self.w_vc.dtype == torch.float8_e4m3fnuz:
            # TODO(kernel): add bmm_fp8 for torch.float8_e4m3fnuz
            attn_bmm_output = torch.bmm(
                attn_output.to(torch.bfloat16).transpose(0, 1),
                self.w_vc.to(torch.bfloat16) * self.w_scale,
            )
        elif self.w_vc.dtype == torch.float8_e4m3fn:
            attn_output_val, attn_output_scale = input_to_float8(
                attn_output.transpose(0, 1), torch.float8_e4m3fn
            )
            attn_bmm_output = bmm_fp8(
                attn_output_val,
                self.w_vc,
                attn_output_scale,
                self.w_scale,
                torch.bfloat16,
            )
>>>>>>> c5210dfa
        else:
            attn_bmm_output = torch.bmm(attn_output.transpose(0, 1), self.w_vc)
        attn_output = attn_bmm_output.transpose(0, 1).flatten(1, 2)
        output, _ = self.o_proj(attn_output)

        return output


def all_gather(
    input_tensor: torch.Tensor, forward_batch: ForwardBatch, rank, world_size, group
):
    if world_size == 1:
        return input_tensor

    all_lens = forward_batch.global_num_tokens
    max_len = max(forward_batch.global_num_tokens)

    padded_tensor = torch.nn.functional.pad(
        input_tensor, (0, 0, 0, max_len - input_tensor.shape[0])
    )

    torch.distributed.all_gather_into_tensor(
        forward_batch.gathered_buffer, padded_tensor, group=group
    )

    gathered_tensors = torch.concat(
        [
            forward_batch.gathered_buffer[i * max_len : i * max_len + all_lens[i]]
            for i in range(world_size)
        ]
    )

    start_index = 0 if rank == 0 else sum(all_lens[:rank])
    end_index = start_index + all_lens[rank]

    return gathered_tensors, start_index, end_index


class DeepseekV2DecoderLayer(nn.Module):

    def __init__(
        self,
        config: PretrainedConfig,
        layer_id: int,
        quant_config: Optional[QuantizationConfig] = None,
    ) -> None:
        super().__init__()
        self.hidden_size = config.hidden_size
        rope_theta = getattr(config, "rope_theta", 10000)
        rope_scaling = getattr(config, "rope_scaling", None)
        max_position_embeddings = getattr(config, "max_position_embeddings", 8192)
        self.enable_dp_attention = (
            not global_server_args_dict["disable_mla"]
            and global_server_args_dict["enable_dp_attention"]
        )
        if self.enable_dp_attention:
            self.tp_rank = get_tensor_model_parallel_rank()
            self.tp_size = get_tensor_model_parallel_world_size()
            self.tp_group = get_tp_group().device_group
        if not global_server_args_dict["disable_mla"]:
            self.self_attn = DeepseekV2AttentionMLA(
                config=config,
                hidden_size=self.hidden_size,
                num_heads=config.num_attention_heads,
                qk_nope_head_dim=config.qk_nope_head_dim,
                qk_rope_head_dim=config.qk_rope_head_dim,
                v_head_dim=config.v_head_dim,
                q_lora_rank=(
                    config.q_lora_rank if hasattr(config, "q_lora_rank") else None
                ),
                kv_lora_rank=config.kv_lora_rank,
                rope_theta=rope_theta,
                rope_scaling=rope_scaling,
                max_position_embeddings=max_position_embeddings,
                quant_config=quant_config,
                layer_id=layer_id,
                use_dp=self.enable_dp_attention,
            )
        else:
            self.self_attn = DeepseekV2Attention(
                config=config,
                hidden_size=self.hidden_size,
                num_heads=config.num_attention_heads,
                qk_nope_head_dim=config.qk_nope_head_dim,
                qk_rope_head_dim=config.qk_rope_head_dim,
                v_head_dim=config.v_head_dim,
                q_lora_rank=(
                    config.q_lora_rank if hasattr(config, "q_lora_rank") else None
                ),
                kv_lora_rank=config.kv_lora_rank,
                rope_theta=rope_theta,
                rope_scaling=rope_scaling,
                max_position_embeddings=max_position_embeddings,
                quant_config=quant_config,
                layer_id=layer_id,
            )
        if (
            config.n_routed_experts is not None
            and layer_id >= config.first_k_dense_replace
            and layer_id % config.moe_layer_freq == 0
        ):
            self.mlp = DeepseekV2MoE(config=config, quant_config=quant_config)
        else:
            self.mlp = DeepseekV2MLP(
                hidden_size=config.hidden_size,
                intermediate_size=config.intermediate_size,
                hidden_act=config.hidden_act,
                quant_config=quant_config,
            )
        self.input_layernorm = RMSNorm(config.hidden_size, eps=config.rms_norm_eps)
        self.post_attention_layernorm = RMSNorm(
            config.hidden_size, eps=config.rms_norm_eps
        )

    def forward(
        self,
        positions: torch.Tensor,
        hidden_states: torch.Tensor,
        forward_batch: ForwardBatch,
        residual: Optional[torch.Tensor],
    ) -> torch.Tensor:
        # Self Attention
        if not forward_batch.forward_mode.is_idle():
            if residual is None:
                residual = hidden_states
                hidden_states = self.input_layernorm(hidden_states)
            else:
                hidden_states, residual = self.input_layernorm(hidden_states, residual)

            hidden_states = self.self_attn(
                positions=positions,
                hidden_states=hidden_states,
                forward_batch=forward_batch,
            )
            hidden_states, residual = self.post_attention_layernorm(
                hidden_states, residual
            )

        # Fully Connected
        if self.enable_dp_attention:
            hidden_states, start_idx, end_idx = all_gather(
                hidden_states, forward_batch, self.tp_rank, self.tp_size, self.tp_group
            )
            hidden_states = self.mlp(hidden_states)
            hidden_states = hidden_states[start_idx:end_idx]
        else:
            hidden_states = self.mlp(hidden_states)

        return hidden_states, residual


class DeepseekV2Model(nn.Module):

    fall_back_to_pt_during_load = False

    def __init__(
        self,
        config: PretrainedConfig,
        quant_config: Optional[QuantizationConfig] = None,
    ) -> None:
        super().__init__()
        self.padding_id = config.pad_token_id
        self.vocab_size = config.vocab_size

        self.embed_tokens = VocabParallelEmbedding(
            config.vocab_size,
            config.hidden_size,
            enable_tp=not global_server_args_dict["enable_dp_attention"],
        )
        self.layers = nn.ModuleList(
            [
                DeepseekV2DecoderLayer(
                    config,
                    layer_id,
                    quant_config=quant_config,
                )
                for layer_id in range(config.num_hidden_layers)
            ]
        )
        self.norm = RMSNorm(config.hidden_size, eps=config.rms_norm_eps)

    def forward(
        self,
        input_ids: torch.Tensor,
        positions: torch.Tensor,
        forward_batch: ForwardBatch,
    ) -> torch.Tensor:
        hidden_states = self.embed_tokens(input_ids)
        residual = None
        for i in range(len(self.layers)):
            layer = self.layers[i]
            hidden_states, residual = layer(
                positions, hidden_states, forward_batch, residual
            )
        if not forward_batch.forward_mode.is_idle():
            hidden_states, _ = self.norm(hidden_states, residual)
        return hidden_states


class DeepseekV2ForCausalLM(nn.Module):

    def __init__(
        self,
        config: PretrainedConfig,
        quant_config: Optional[QuantizationConfig] = None,
    ) -> None:
        super().__init__()
        self.config = config
        self.quant_config = quant_config
        self.model = DeepseekV2Model(config, quant_config)
        if global_server_args_dict["enable_dp_attention"]:
            self.lm_head = ReplicatedLinear(
                config.hidden_size,
                config.vocab_size,
                bias=False,
            )
            self.logits_processor = LogitsProcessor(config, skip_all_gather=True)
        else:
            self.lm_head = ParallelLMHead(
                config.vocab_size, config.hidden_size, quant_config=quant_config
            )
            self.logits_processor = LogitsProcessor(config)

    @torch.no_grad()
    def forward(
        self,
        input_ids: torch.Tensor,
        positions: torch.Tensor,
        forward_batch: ForwardBatch,
    ) -> torch.Tensor:
        hidden_states = self.model(input_ids, positions, forward_batch)
        if not forward_batch.forward_mode.is_idle():
            return self.logits_processor(
                input_ids, hidden_states, self.lm_head, forward_batch
            )

    def load_weights(self, weights: Iterable[Tuple[str, torch.Tensor]]):
        stacked_params_mapping = [
            # (param_name, shard_name, shard_id)
            ("gate_up_proj", "gate_proj", 0),
            ("gate_up_proj", "up_proj", 1),
        ]

        # Params for weights, fp8 weight scales, fp8 activation scales
        # (param_name, weight_name, expert_id, shard_id)
        MoEImpl = EPMoE if global_server_args_dict["enable_ep_moe"] else FusedMoE
        expert_params_mapping = MoEImpl.make_expert_params_mapping(
            ckpt_gate_proj_name="gate_proj",
            ckpt_down_proj_name="down_proj",
            ckpt_up_proj_name="up_proj",
            num_experts=self.config.n_routed_experts,
        )

        params_dict = dict(self.named_parameters())
        for name, loaded_weight in weights:
            # TODO(HandH1998): Modify it when nextn is supported.
            if hasattr(self.config, "num_nextn_predict_layers"):
                num_nextn_layers = self.config.num_nextn_predict_layers
                if num_nextn_layers > 0 and name.startswith("model.layers"):
                    name_list = name.split(".")
                    if (
                        len(name_list) >= 3
                        and int(name_list[2]) >= self.config.num_hidden_layers
                    ):
                        continue
            if "rotary_emb.inv_freq" in name:
                continue
            for param_name, weight_name, shard_id in stacked_params_mapping:
                # Skip non-stacked layers and experts (experts handled below).
                if weight_name not in name:
                    continue
                # We have mlp.experts[0].gate_proj in the checkpoint.
                # Since we handle the experts below in expert_params_mapping,
                # we need to skip here BEFORE we update the name, otherwise
                # name will be updated to mlp.experts[0].gate_up_proj, which
                # will then be updated below in expert_params_mapping
                # for mlp.experts[0].gate_gate_up_proj, which breaks load.
                if ("mlp.experts." in name) and name not in params_dict:
                    continue
                name = name.replace(weight_name, param_name)
                # Skip loading extra bias for GPTQ models.
                if name.endswith(".bias") and name not in params_dict:
                    continue
                param = params_dict[name]
                weight_loader = param.weight_loader
                weight_loader(param, loaded_weight, shard_id)
                break
            else:
                for mapping in expert_params_mapping:
                    param_name, weight_name, expert_id, shard_id = mapping
                    if weight_name not in name:
                        continue
                    name = name.replace(weight_name, param_name)
                    param = params_dict[name]
                    weight_loader = param.weight_loader
                    weight_loader(
                        param,
                        loaded_weight,
                        name,
                        shard_id=shard_id,
                        expert_id=expert_id,
                    )
                    break
                else:
                    # Skip loading extra bias for GPTQ models.
                    if name.endswith(".bias") and name not in params_dict:
                        continue

                    param = params_dict[name]
                    weight_loader = getattr(
                        param, "weight_loader", default_weight_loader
                    )
                    weight_loader(param, loaded_weight)

        if not global_server_args_dict["disable_mla"]:
            for layer_id in range(self.config.num_hidden_layers):
                self_attn = self.model.layers[layer_id].self_attn
                if hasattr(self_attn.kv_b_proj, "qweight"):
                    # AWQ compatible
                    w = ops.awq_dequantize(
                        self_attn.kv_b_proj.qweight,
                        self_attn.kv_b_proj.scales,
                        self_attn.kv_b_proj.qzeros,
                        0,
                        0,
                        0,
                    ).T
                else:
                    w = self_attn.kv_b_proj.weight
                # NOTE(HandH1998): Since `bmm_fp8` only supports per-tensor scale, we have to requantize `self_attn.kv_b_proj`.
                # This may affect the accuracy of fp8 model.
<<<<<<< HEAD
                if hasattr(self.quant_config, "weight_block_size") and w.dtype == (
                    torch.float8_e4m3fn or torch.float8_e4m3fnuz
=======
                if hasattr(self.quant_config, "weight_block_size") and w.dtype in (
                    torch.float8_e4m3fn,
                    torch.float8_e4m3fnuz,
>>>>>>> c5210dfa
                ):
                    weight_block_size = self.quant_config.weight_block_size
                    if weight_block_size is not None:
                        assert hasattr(self_attn.kv_b_proj, "weight_scale_inv")
                        if is_hip_:
                            weight, weight_scale, _ = normalize_e4m3fn_to_e4m3fnuz(
                                weight=w,
                                weight_scale=self_attn.kv_b_proj.weight_scale_inv,
                                input_scale=None,
                            )
                        else:
                            weight = w
                            weight_scale = self_attn.kv_b_proj.weight_scale_inv

                        w, scale = block_quant_to_tensor_quant(
                            weight, weight_scale, weight_block_size
                        )
                        self_attn.w_scale = scale
                w_kc, w_vc = w.unflatten(
                    0, (-1, self_attn.qk_nope_head_dim + self_attn.v_head_dim)
                ).split([self_attn.qk_nope_head_dim, self_attn.v_head_dim], dim=1)
                self_attn.w_kc = w_kc.transpose(1, 2).contiguous().transpose(1, 2)
                self_attn.w_vc = w_vc.contiguous().transpose(1, 2)
                if (
                    hasattr(self_attn.kv_b_proj, "weight_scale")
                    and self_attn.w_scale is None
                ):
                    self_attn.w_scale = self_attn.kv_b_proj.weight_scale
                    if is_hip_:
                        self_attn.w_scale *= 2.0


class DeepseekV3ForCausalLM(DeepseekV2ForCausalLM):
    pass


EntryClass = [DeepseekV2ForCausalLM, DeepseekV3ForCausalLM]<|MERGE_RESOLUTION|>--- conflicted
+++ resolved
@@ -57,11 +57,8 @@
 from sglang.srt.model_executor.forward_batch_info import ForwardBatch
 from sglang.srt.model_loader.weight_utils import default_weight_loader
 from sglang.srt.utils import is_flashinfer_available, is_hip
-<<<<<<< HEAD
-=======
 
 is_hip_ = is_hip()
->>>>>>> c5210dfa
 
 if is_flashinfer_available():
     from flashinfer import bmm_fp8
@@ -579,22 +576,6 @@
             )
         q_nope, q_pe = q.split([self.qk_nope_head_dim, self.qk_rope_head_dim], dim=-1)
 
-<<<<<<< HEAD
-        if self.w_kc.dtype == torch.float8_e4m3fn or torch.float8_e4m3fnuz:
-            if is_hip():
-                # TODO(BruceXcluding): lack of bmm for torch.float8_e4m3fnuz.
-                q_nope_out = torch.bmm(
-                    q_nope.to(torch.bfloat16).transpose(0, 1),
-                    self.w_kc.to(torch.bfloat16),
-                )
-            else:
-                q_nope_val, q_nope_scale = input_to_float8(
-                    q_nope.transpose(0, 1), torch.float8_e4m3fn
-                )
-                q_nope_out = bmm_fp8(
-                    q_nope_val, self.w_kc, q_nope_scale, self.w_scale, torch.bfloat16
-                )
-=======
         if self.w_kc.dtype == torch.float8_e4m3fnuz:
             # TODO(kernel): add bmm_fp8 for torch.float8_e4m3fnuz
             q_nope_out = torch.bmm(
@@ -608,7 +589,6 @@
             q_nope_out = bmm_fp8(
                 q_nope_val, self.w_kc, q_nope_scale, self.w_scale, torch.bfloat16
             )
->>>>>>> c5210dfa
         else:
             q_nope_out = torch.bmm(q_nope.transpose(0, 1), self.w_kc)
         q_input[..., : self.kv_lora_rank] = q_nope_out.transpose(0, 1)
@@ -627,26 +607,6 @@
         attn_output = self.attn_mqa(q_input, k_input, v_input, forward_batch)
         attn_output = attn_output.view(-1, self.num_local_heads, self.kv_lora_rank)
 
-<<<<<<< HEAD
-        if self.w_vc.dtype == torch.float8_e4m3fn or torch.float8_e4m3fnuz:
-            if is_hip():
-                # TODO(BruceXcluding): lack of bmm for torch.float8_e4m3fnuz.
-                attn_bmm_output = torch.bmm(
-                    attn_output.to(torch.bfloat16).transpose(0, 1),
-                    self.w_vc.to(torch.bfloat16),
-                )
-            else:
-                attn_output_val, attn_output_scale = input_to_float8(
-                    attn_output.transpose(0, 1), torch.float8_e4m3fn
-                )
-                attn_bmm_output = bmm_fp8(
-                    attn_output_val,
-                    self.w_vc,
-                    attn_output_scale,
-                    self.w_scale,
-                    torch.bfloat16,
-                )
-=======
         if self.w_vc.dtype == torch.float8_e4m3fnuz:
             # TODO(kernel): add bmm_fp8 for torch.float8_e4m3fnuz
             attn_bmm_output = torch.bmm(
@@ -664,7 +624,6 @@
                 self.w_scale,
                 torch.bfloat16,
             )
->>>>>>> c5210dfa
         else:
             attn_bmm_output = torch.bmm(attn_output.transpose(0, 1), self.w_vc)
         attn_output = attn_bmm_output.transpose(0, 1).flatten(1, 2)
@@ -996,14 +955,9 @@
                     w = self_attn.kv_b_proj.weight
                 # NOTE(HandH1998): Since `bmm_fp8` only supports per-tensor scale, we have to requantize `self_attn.kv_b_proj`.
                 # This may affect the accuracy of fp8 model.
-<<<<<<< HEAD
-                if hasattr(self.quant_config, "weight_block_size") and w.dtype == (
-                    torch.float8_e4m3fn or torch.float8_e4m3fnuz
-=======
                 if hasattr(self.quant_config, "weight_block_size") and w.dtype in (
                     torch.float8_e4m3fn,
                     torch.float8_e4m3fnuz,
->>>>>>> c5210dfa
                 ):
                     weight_block_size = self.quant_config.weight_block_size
                     if weight_block_size is not None:
