# Copyright 2023-2024 SGLang Team
# Licensed under the Apache License, Version 2.0 (the "License");
# you may not use this file except in compliance with the License.
# You may obtain a copy of the License at
#
#     http://www.apache.org/licenses/LICENSE-2.0
#
# Unless required by applicable law or agreed to in writing, software
# distributed under the License is distributed on an "AS IS" BASIS,
# WITHOUT WARRANTIES OR CONDITIONS OF ANY KIND, either express or implied.
# See the License for the specific language governing permissions and
# limitations under the License.
# ==============================================================================

# Adapted from:
# https://github.com/vllm-project/vllm/blob/fb6af8bc086328ca6659e72d11ffd4309ce4de22/vllm/model_executor/models/deepseek_v2.py
"""Inference-only DeepseekV2 model."""

import logging
import os
from dataclasses import dataclass
from enum import Enum, IntEnum, auto
from typing import Any, Dict, Iterable, Optional, Tuple

import torch
import torch.nn.functional as F
from torch import nn
from tqdm import tqdm
from transformers import PretrainedConfig

from sglang.srt.distributed import (
    get_tensor_model_parallel_rank,
    get_tensor_model_parallel_world_size,
    parallel_state,
    tensor_model_parallel_all_reduce,
)
from sglang.srt.layers.activation import SiluAndMul
from sglang.srt.layers.dp_attention import (
    dp_gather_partial,
    dp_scatter,
    get_attention_dp_size,
    get_attention_tp_rank,
    get_attention_tp_size,
    tp_all_gather,
    tp_reduce_scatter,
)
from sglang.srt.layers.layernorm import RMSNorm
from sglang.srt.layers.linear import (
    ColumnParallelLinear,
    MergedColumnParallelLinear,
    ReplicatedLinear,
    RowParallelLinear,
)
from sglang.srt.layers.logits_processor import LogitsProcessor
from sglang.srt.layers.moe.ep_moe.layer import DeepEPMoE, EPMoE
from sglang.srt.layers.moe.ep_moe.token_dispatcher import DeepEPDispatcher
from sglang.srt.layers.moe.fused_moe_triton import FusedMoE
from sglang.srt.layers.moe.topk import select_experts
from sglang.srt.layers.quantization.base_config import QuantizationConfig
from sglang.srt.layers.quantization.deep_gemm import _ENABLE_JIT_DEEPGEMM
from sglang.srt.layers.quantization.fp8_kernel import (
    per_tensor_quant_mla_deep_gemm_masked_fp8,
    per_tensor_quant_mla_fp8,
)
from sglang.srt.layers.quantization.fp8_utils import (
    block_quant_to_tensor_quant,
    channel_quant_to_tensor_quant,
    normalize_e4m3fn_to_e4m3fnuz,
)
from sglang.srt.layers.quantization.int8_utils import (
    block_dequant as int8_block_dequant,
)
from sglang.srt.layers.radix_attention import RadixAttention
from sglang.srt.layers.rotary_embedding import get_rope, get_rope_wrapper
from sglang.srt.layers.vocab_parallel_embedding import (
    ParallelLMHead,
    VocabParallelEmbedding,
)
from sglang.srt.managers.expert_distribution import ExpertDistributionRecorder
from sglang.srt.managers.schedule_batch import global_server_args_dict
from sglang.srt.model_executor.forward_batch_info import ForwardBatch, ForwardMode
from sglang.srt.model_loader.weight_utils import default_weight_loader
from sglang.srt.utils import (
    BumpAllocator,
    DeepEPMode,
    add_prefix,
    get_bool_env_var,
    get_int_env_var,
    is_cuda,
    is_hip,
)

_is_hip = is_hip()
_is_cuda = is_cuda()

if _is_cuda:
    from sgl_kernel import awq_dequantize, bmm_fp8, merge_state_v2

    from sglang.srt.layers.quantization.deep_gemm import (
        grouped_gemm_nt_f8f8bf16_masked as deep_gemm_grouped_gemm_nt_f8f8bf16_masked,
    )
else:
    from vllm._custom_ops import awq_dequantize

if _is_hip:
    from sglang.srt.layers.attention.triton_ops.rocm_mla_decode_rope import (
        decode_attention_fwd_grouped_rope,
    )

expert_distribution_recorder = ExpertDistributionRecorder()

logger = logging.getLogger(__name__)


class AttnForwardMethod(IntEnum):
    # Use multi-head attention
    MHA = auto()

    # Use absorbed multi-latent attention
    MLA = auto()

    # Use multi-head attention, but with KV cache chunked.
    # This method can avoid OOM when prefix lengths are long.
    MHA_CHUNKED_KV = auto()


class DeepseekV2MLP(nn.Module):
    def __init__(
        self,
        hidden_size: int,
        intermediate_size: int,
        hidden_act: str,
        quant_config: Optional[QuantizationConfig] = None,
        reduce_results: bool = True,
        prefix: str = "",
        tp_rank: Optional[int] = None,
        tp_size: Optional[int] = None,
    ) -> None:
        super().__init__()
        self.gate_up_proj = MergedColumnParallelLinear(
            hidden_size,
            [intermediate_size] * 2,
            bias=False,
            quant_config=quant_config,
            prefix=add_prefix("gate_up_proj", prefix),
            tp_rank=tp_rank,
            tp_size=tp_size,
        )
        self.down_proj = RowParallelLinear(
            intermediate_size,
            hidden_size,
            bias=False,
            quant_config=quant_config,
            reduce_results=reduce_results,
            prefix=add_prefix("down_proj", prefix),
            tp_rank=tp_rank,
            tp_size=tp_size,
        )
        if hidden_act != "silu":
            raise ValueError(
                f"Unsupported activation: {hidden_act}. "
                "Only silu is supported for now."
            )
        self.act_fn = SiluAndMul()

    def forward(self, x, forward_mode: Optional[ForwardMode] = None):
        gate_up, _ = self.gate_up_proj(x)
        x = self.act_fn(gate_up)
        x, _ = self.down_proj(x)
        return x


class MoEGate(nn.Module):
    def __init__(
        self,
        config,
        prefix: str = "",
    ):
        super().__init__()
        self.weight = nn.Parameter(
            torch.empty((config.n_routed_experts, config.hidden_size))
        )
        if config.topk_method == "noaux_tc":
            self.e_score_correction_bias = nn.Parameter(
                torch.empty((config.n_routed_experts))
            )
        else:
            self.e_score_correction_bias = None

    def forward(self, hidden_states):
        logits = F.linear(hidden_states, self.weight, None)
        return logits


class DeepseekV2MoE(nn.Module):

    def __init__(
        self,
        config: PretrainedConfig,
        quant_config: Optional[QuantizationConfig] = None,
        prefix: str = "",
    ):
        super().__init__()
        self.tp_size = get_tensor_model_parallel_world_size()
        self.routed_scaling_factor = config.routed_scaling_factor
        self.n_shared_experts = config.n_shared_experts
        self.n_share_experts_fusion = global_server_args_dict["n_share_experts_fusion"]

        if self.tp_size > config.n_routed_experts:
            raise ValueError(
                f"Tensor parallel size {self.tp_size} is greater than "
                f"the number of experts {config.n_routed_experts}."
            )

        if config.hidden_act != "silu":
            raise ValueError(
                f"Unsupported activation: {config.hidden_act}. "
                "Only silu is supported for now."
            )

        self.gate = MoEGate(config=config, prefix=add_prefix("gate", prefix))

        MoEImpl = (
            DeepEPMoE
            if global_server_args_dict["enable_deepep_moe"]
            else (EPMoE if global_server_args_dict["enable_ep_moe"] else FusedMoE)
        )

        self.experts = MoEImpl(
            num_experts=config.n_routed_experts + self.n_share_experts_fusion,
            top_k=config.num_experts_per_tok + min(self.n_share_experts_fusion, 1),
            hidden_size=config.hidden_size,
            intermediate_size=config.moe_intermediate_size,
            renormalize=config.norm_topk_prob,
            quant_config=quant_config,
            use_grouped_topk=True,
            num_expert_group=config.n_group,
            topk_group=config.topk_group,
            correction_bias=self.gate.e_score_correction_bias,
            routed_scaling_factor=self.routed_scaling_factor,
            prefix=add_prefix("experts", prefix),
            **(
                dict(deepep_mode=DeepEPMode[global_server_args_dict["deepep_mode"]])
                if global_server_args_dict["enable_deepep_moe"]
                else {}
            ),
        )

        if config.n_shared_experts is not None and self.n_share_experts_fusion == 0:
            intermediate_size = config.moe_intermediate_size * config.n_shared_experts
            # disable tp for shared experts when enable deepep moe
            if not global_server_args_dict["enable_deepep_moe"]:
                self.shared_experts = DeepseekV2MLP(
                    hidden_size=config.hidden_size,
                    intermediate_size=intermediate_size,
                    hidden_act=config.hidden_act,
                    quant_config=quant_config,
                    reduce_results=False,
                    prefix=add_prefix("shared_experts", prefix),
                )
            else:
                self.shared_experts = DeepseekV2MLP(
                    hidden_size=config.hidden_size,
                    intermediate_size=intermediate_size,
                    hidden_act=config.hidden_act,
                    quant_config=quant_config,
                    reduce_results=False,
                    prefix=add_prefix("shared_experts", prefix),
                    tp_rank=0,
                    tp_size=1,
                )

        if global_server_args_dict["enable_deepep_moe"]:
            # TODO: we will support tp < ep in the future
            self.ep_size = get_tensor_model_parallel_world_size()
            self.num_experts = config.n_routed_experts
            self.top_k = config.num_experts_per_tok
            self.renormalize = config.norm_topk_prob
            self.topk_group = config.topk_group
            self.num_expert_group = config.n_group
            self.correction_bias = (
                self.gate.e_score_correction_bias.data
                if self.gate.e_score_correction_bias is not None
                else None
            )

            self.deepep_dispatcher = DeepEPDispatcher(
                group=parallel_state.get_tp_group().device_group,
                router_topk=self.top_k,
                permute_fusion=True,
                num_experts=config.n_routed_experts,
                num_local_experts=config.n_routed_experts // self.tp_size,
                hidden_size=config.hidden_size,
                params_dtype=config.torch_dtype,
                deepep_mode=DeepEPMode[global_server_args_dict["deepep_mode"]],
                async_finish=True,  # TODO
                return_recv_hook=True,
            )

    def forward(
        self, hidden_states: torch.Tensor, forward_mode: Optional[ForwardMode] = None
    ) -> torch.Tensor:
        if not global_server_args_dict["enable_deepep_moe"]:
            return self.forward_normal(hidden_states)
        else:
            return self.forward_deepep(hidden_states, forward_mode)

    def forward_normal(self, hidden_states: torch.Tensor) -> torch.Tensor:
        shared_output = self._forward_shared_experts(hidden_states)
        # router_logits: (num_tokens, n_experts)
        router_logits = self.gate(hidden_states)
        final_hidden_states = (
            self.experts(hidden_states=hidden_states, router_logits=router_logits)
            * self.routed_scaling_factor
        )
        if shared_output is not None:
            final_hidden_states = final_hidden_states + shared_output
        if self.tp_size > 1:
            final_hidden_states = tensor_model_parallel_all_reduce(final_hidden_states)
        return final_hidden_states

    def forward_deepep(
        self, hidden_states: torch.Tensor, forward_mode: ForwardMode
    ) -> torch.Tensor:
        shared_output = None
        topk_idx = torch.full(
            (0, self.top_k), -1, dtype=torch.int, device=hidden_states.device
        )
        topk_weights = torch.empty(
            (0, self.top_k), dtype=torch.float32, device=hidden_states.device
        )
        if (
            forward_mode is not None
            and not forward_mode.is_idle()
            and hidden_states.shape[0] > 0
        ):
            # router_logits: (num_tokens, n_experts)
            router_logits = self.gate(hidden_states)
            shared_output = self._forward_shared_experts(hidden_states)
            topk_weights, topk_idx = select_experts(
                hidden_states=hidden_states,
                router_logits=router_logits,
                top_k=self.top_k,
                use_grouped_topk=True,
                renormalize=self.renormalize,
                topk_group=self.topk_group,
                num_expert_group=self.num_expert_group,
                correction_bias=self.correction_bias,
                routed_scaling_factor=self.routed_scaling_factor,
            )
        if self.ep_size > 1:
            # TODO(ch-wan): allow users to set num_max_dispatch_tokens_per_rank value
            (
                hidden_states,
                topk_idx,
                topk_weights,
                reorder_topk_ids,
                seg_indptr,
                masked_m,
                expected_m,
            ) = self.deepep_dispatcher.dispatch(
                hidden_states,
                topk_idx,
                topk_weights,
                forward_mode=forward_mode,
            )
        final_hidden_states = self.experts(
            hidden_states=hidden_states,
            reorder_topk_ids=reorder_topk_ids,
            seg_indptr=seg_indptr,
            masked_m=masked_m,
            expected_m=expected_m,
            forward_mode=forward_mode,
        )
        if self.ep_size > 1:
            final_hidden_states = self.deepep_dispatcher.combine(
                final_hidden_states,
                topk_idx,
                topk_weights,
                forward_mode,
            )
        final_hidden_states *= self.routed_scaling_factor

        if shared_output is not None:
            final_hidden_states = final_hidden_states + shared_output

        return final_hidden_states

    def _forward_shared_experts(self, hidden_states):
        if self.n_share_experts_fusion == 0:
            return self.shared_experts(hidden_states)
        else:
            return None


def yarn_get_mscale(scale: float = 1, mscale: float = 1) -> float:
    import math

    if scale <= 1:
        return 1.0
    return 0.1 * mscale * math.log(scale) + 1.0


class DeepseekV2AttentionMLA(nn.Module):

    def __init__(
        self,
        config: PretrainedConfig,
        hidden_size: int,
        num_heads: int,
        qk_nope_head_dim: int,
        qk_rope_head_dim: int,
        v_head_dim: int,
        q_lora_rank: int,
        kv_lora_rank: int,
        rope_theta: float = 10000,
        rope_scaling: Optional[Dict[str, Any]] = None,
        max_position_embeddings: int = 8192,
        quant_config: Optional[QuantizationConfig] = None,
        reduce_results: bool = True,
        layer_id: int = None,
        prefix: str = "",
    ) -> None:
        super().__init__()
        self.layer_id = layer_id
        self.hidden_size = hidden_size
        self.qk_nope_head_dim = qk_nope_head_dim
        self.qk_rope_head_dim = qk_rope_head_dim
        self.qk_head_dim = qk_nope_head_dim + qk_rope_head_dim
        self.v_head_dim = v_head_dim
        self.q_lora_rank = q_lora_rank
        self.kv_lora_rank = kv_lora_rank
        self.dp_size = get_attention_dp_size()
        attn_tp_rank = get_attention_tp_rank()
        attn_tp_size = get_attention_tp_size()

        self.num_heads = num_heads
        assert num_heads % attn_tp_size == 0
        self.num_local_heads = num_heads // attn_tp_size
        self.scaling = self.qk_head_dim**-0.5
        self.rope_theta = rope_theta
        self.max_position_embeddings = max_position_embeddings

        # For tensor parallel attention
        if self.q_lora_rank is not None:
            self.q_a_proj = ReplicatedLinear(
                self.hidden_size,
                self.q_lora_rank,
                bias=False,
                quant_config=quant_config,
                prefix=add_prefix("q_a_proj", prefix),
            )
            self.q_a_layernorm = RMSNorm(self.q_lora_rank, eps=config.rms_norm_eps)
            self.q_b_proj = ColumnParallelLinear(
                q_lora_rank,
                self.num_heads * self.qk_head_dim,
                bias=False,
                quant_config=quant_config,
                prefix=add_prefix("q_b_proj", prefix),
                tp_rank=attn_tp_rank,
                tp_size=attn_tp_size,
            )
        else:
            self.q_proj = ColumnParallelLinear(
                self.hidden_size,
                self.num_heads * self.qk_head_dim,
                bias=False,
                quant_config=quant_config,
                prefix=add_prefix("q_proj", prefix),
                tp_rank=attn_tp_rank,
                tp_size=attn_tp_size,
            )
        self.kv_b_proj = ColumnParallelLinear(
            self.kv_lora_rank,
            self.num_heads * (self.qk_nope_head_dim + self.v_head_dim),
            bias=False,
            quant_config=quant_config,
            prefix=add_prefix("kv_b_proj", prefix),
            tp_rank=attn_tp_rank,
            tp_size=attn_tp_size,
        )
        # O projection.
        self.o_proj = RowParallelLinear(
            self.num_heads * self.v_head_dim,
            self.hidden_size,
            bias=False,
            quant_config=quant_config,
            reduce_results=reduce_results,
            prefix=add_prefix("o_proj", prefix),
            tp_rank=attn_tp_rank,
            tp_size=attn_tp_size,
        )

        self.kv_a_proj_with_mqa = ReplicatedLinear(
            self.hidden_size,
            self.kv_lora_rank + self.qk_rope_head_dim,
            bias=False,
            quant_config=quant_config,
            prefix=add_prefix("kv_a_proj_with_mqa", prefix),
        )
        self.kv_a_layernorm = RMSNorm(self.kv_lora_rank, eps=config.rms_norm_eps)

        if rope_scaling:
            rope_scaling["rope_type"] = "deepseek_yarn"

        self.rotary_emb = get_rope(
            qk_rope_head_dim,
            rotary_dim=qk_rope_head_dim,
            max_position=max_position_embeddings,
            base=rope_theta,
            rope_scaling=rope_scaling,
            is_neox_style=False,
        )

        if rope_scaling:
            mscale_all_dim = rope_scaling.get("mscale_all_dim", False)
            scaling_factor = rope_scaling["factor"]
            mscale = yarn_get_mscale(scaling_factor, float(mscale_all_dim))
            self.scaling = self.scaling * mscale * mscale
        else:
            self.rotary_emb.forward = self.rotary_emb.forward_native

        self.attn_mqa = RadixAttention(
            self.num_local_heads,
            self.kv_lora_rank + self.qk_rope_head_dim,
            self.scaling,
            num_kv_heads=1,
            layer_id=layer_id,
            v_head_dim=self.kv_lora_rank,
            quant_config=quant_config,
            prefix=add_prefix("attn_mqa", prefix),
        )

        self.attn_mha = RadixAttention(
            self.num_local_heads,
            self.qk_nope_head_dim + self.qk_rope_head_dim,
            self.scaling,
            num_kv_heads=self.num_local_heads,
            layer_id=layer_id,
            v_head_dim=self.v_head_dim,
            quant_config=quant_config,
            prefix=add_prefix("attn_mha", prefix),
        )

        self.w_kc = None
        self.w_vc = None
        self.w_scale = None

        self.w_scale_k = None
        self.w_scale_v = None
        self.use_deep_gemm_bmm = False

        self.flashinfer_mla_disable_ragged = global_server_args_dict[
            "flashinfer_mla_disable_ragged"
        ]
        self.disable_chunked_prefix_cache = global_server_args_dict[
            "disable_chunked_prefix_cache"
        ]
        self.attention_backend = global_server_args_dict["attention_backend"]
        self.rocm_fused_decode_mla = get_bool_env_var(
            "SGLANG_ROCM_FUSED_DECODE_MLA", "false"
        )

<<<<<<< HEAD
=======
        # TODO: Design a finer way to determine the threshold
        self.chunked_prefix_cache_threshold = get_int_env_var(
            "SGL_CHUNKED_PREFIX_CACHE_THRESHOLD", 8192
        )

>>>>>>> 506be6b8
    def dispatch_attn_forward_method(
        self, forward_batch: ForwardBatch
    ) -> AttnForwardMethod:
        if self.attention_backend == "flashinfer":
            # Flashinfer MLA: Do not absorb when enabling ragged prefill
            if (
                not self.flashinfer_mla_disable_ragged
                and forward_batch.forward_mode.is_extend()
                and not forward_batch.forward_mode.is_target_verify()
                and not forward_batch.forward_mode.is_draft_extend()
                and sum(forward_batch.extend_prefix_lens_cpu) == 0
            ):
                return AttnForwardMethod.MHA
            else:
                return AttnForwardMethod.MLA
        elif self.attention_backend == "fa3":
            # Flash Attention: Use MHA with chunked KV cache when prefilling on long sequences.
            if (
                forward_batch.forward_mode.is_extend()
                and not forward_batch.forward_mode.is_target_verify()
                and not forward_batch.forward_mode.is_draft_extend()
                and (
                    sum(forward_batch.extend_prefix_lens_cpu) == 0
                    or not self.disable_chunked_prefix_cache
                )
            ):
                return AttnForwardMethod.MHA_CHUNKED_KV
            else:
                return AttnForwardMethod.MLA
        else:
            # Triton: Use normal computation for prefill and use weight absorption for extend/decode
            if (
                forward_batch.forward_mode.is_extend()
                and not forward_batch.forward_mode.is_target_verify()
                and not forward_batch.forward_mode.is_draft_extend()
                and sum(forward_batch.extend_prefix_lens_cpu) == 0
            ):
                return AttnForwardMethod.MHA
            else:
                return AttnForwardMethod.MLA

    def forward(
        self,
        positions: torch.Tensor,
        hidden_states: torch.Tensor,
        forward_batch: ForwardBatch,
        zero_allocator: BumpAllocator,
    ) -> torch.Tensor:
        if hidden_states.shape[0] == 0:
            assert (
                not self.o_proj.reduce_results
            ), "short-circuiting allreduce will lead to hangs"
            return hidden_states

        attn_forward_method = self.dispatch_attn_forward_method(forward_batch)

        if attn_forward_method == AttnForwardMethod.MHA:
            return self.forward_normal(positions, hidden_states, forward_batch)
        elif attn_forward_method == AttnForwardMethod.MHA_CHUNKED_KV:
            return self.forward_normal_chunked_kv(
                positions, hidden_states, forward_batch
            )
        else:
            if _is_hip:
                if (
                    self.rocm_fused_decode_mla
                    and forward_batch.forward_mode.is_decode()
                ):
                    return self.forward_absorb_fused_mla_rope(
                        positions, hidden_states, forward_batch
                    )
                else:
                    return self.forward_absorb(
                        positions, hidden_states, forward_batch, zero_allocator
                    )
            else:
                return self.forward_absorb(
                    positions, hidden_states, forward_batch, zero_allocator
                )

    def forward_normal(
        self,
        positions: torch.Tensor,
        hidden_states: torch.Tensor,
        forward_batch: ForwardBatch,
    ) -> torch.Tensor:
        if self.q_lora_rank is not None:
            q = self.q_a_proj(hidden_states)[0]
            q = self.q_a_layernorm(q)
            q = self.q_b_proj(q)[0].view(-1, self.num_local_heads, self.qk_head_dim)
        else:
            q = self.q_proj(hidden_states)[0].view(
                -1, self.num_local_heads, self.qk_head_dim
            )
        _, q_pe = q.split([self.qk_nope_head_dim, self.qk_rope_head_dim], dim=-1)
        latent_cache = self.kv_a_proj_with_mqa(hidden_states)[0]
        kv_a, _ = latent_cache.split([self.kv_lora_rank, self.qk_rope_head_dim], dim=-1)
        latent_cache = latent_cache.unsqueeze(1)
        kv_a = self.kv_a_layernorm(kv_a.contiguous())
        kv = self.kv_b_proj(kv_a)[0]
        kv = kv.view(-1, self.num_local_heads, self.qk_nope_head_dim + self.v_head_dim)
        k_nope = kv[..., : self.qk_nope_head_dim]
        v = kv[..., self.qk_nope_head_dim :]
        k_pe = latent_cache[:, :, self.kv_lora_rank :]
        q_pe, k_pe = self.rotary_emb(positions, q_pe, k_pe)
        q[..., self.qk_nope_head_dim :] = q_pe
        k = torch.empty_like(q)
        k[..., : self.qk_nope_head_dim] = k_nope
        k[..., self.qk_nope_head_dim :] = k_pe

        latent_cache[:, :, : self.kv_lora_rank] = kv_a.unsqueeze(1)
        latent_cache[:, :, self.kv_lora_rank :] = k_pe

        # Save latent cache
        forward_batch.token_to_kv_pool.set_kv_buffer(
            self.attn_mha, forward_batch.out_cache_loc, latent_cache, None
        )
        attn_output = self.attn_mha(q, k, v, forward_batch, save_kv_cache=False)
        attn_output = attn_output.reshape(-1, self.num_local_heads * self.v_head_dim)
        output, _ = self.o_proj(attn_output)
        return output

    def forward_absorb(
        self,
        positions: torch.Tensor,
        hidden_states: torch.Tensor,
        forward_batch: ForwardBatch,
        zero_allocator: BumpAllocator,
    ) -> torch.Tensor:
        if self.q_lora_rank is not None:
            q = self.q_a_proj(hidden_states)[0]
            q = self.q_a_layernorm(q)
            q = self.q_b_proj(q)[0].view(-1, self.num_local_heads, self.qk_head_dim)
        else:
            q = self.q_proj(hidden_states)[0].view(
                -1, self.num_local_heads, self.qk_head_dim
            )
        q_nope, q_pe = q.split([self.qk_nope_head_dim, self.qk_rope_head_dim], dim=-1)

        if self.use_deep_gemm_bmm:
            q_nope_val, q_nope_scale, masked_m, expected_m, aligned_m = (
                per_tensor_quant_mla_deep_gemm_masked_fp8(
                    q_nope.transpose(0, 1), dtype=torch.float8_e4m3fn
                )
            )
            q_nope_out = q_nope.new_empty(
                (self.num_local_heads, aligned_m, self.kv_lora_rank)
            )
            deep_gemm_grouped_gemm_nt_f8f8bf16_masked(
                (q_nope_val, q_nope_scale),
                (self.w_kc, self.w_scale_k),
                q_nope_out,
                masked_m,
                expected_m,
            )
            q_nope_out = q_nope_out[:, :expected_m, :]
        elif self.w_kc.dtype == torch.float8_e4m3fnuz:
            # TODO(kernel): add bmm_fp8 for torch.float8_e4m3fnuz
            q_nope_out = torch.bmm(
                q_nope.to(torch.bfloat16).transpose(0, 1),
                self.w_kc.to(torch.bfloat16) * self.w_scale,
            )
        elif self.w_kc.dtype == torch.float8_e4m3fn:
            q_nope_val, q_nope_scale = per_tensor_quant_mla_fp8(
                q_nope.transpose(0, 1),
                zero_allocator.allocate(1),
            )
            q_nope_out = bmm_fp8(
                q_nope_val, self.w_kc, q_nope_scale, self.w_scale, torch.bfloat16
            )
        else:
            q_nope_out = torch.bmm(q_nope.transpose(0, 1), self.w_kc)

        q_nope_out = q_nope_out.transpose(0, 1)

        latent_cache = self.kv_a_proj_with_mqa(hidden_states)[0]
        k_nope = latent_cache[..., : self.kv_lora_rank]
        k_nope = self.kv_a_layernorm(k_nope).unsqueeze(1)
        k_pe = latent_cache[..., self.kv_lora_rank :].unsqueeze(1)

        q_pe, k_pe = self.rotary_emb(positions, q_pe, k_pe)

        q = torch.cat([q_nope_out, q_pe], dim=-1)
        k = torch.cat([k_nope, k_pe], dim=-1)

        attn_output = self.attn_mqa(q, k, k_nope, forward_batch)
        attn_output = attn_output.view(-1, self.num_local_heads, self.kv_lora_rank)

        if self.use_deep_gemm_bmm:
            attn_output_val, attn_output_scale, masked_m, expected_m, aligned_m = (
                per_tensor_quant_mla_deep_gemm_masked_fp8(
                    attn_output.transpose(0, 1), dtype=torch.float8_e4m3fn
                )
            )
            attn_bmm_output = attn_output.new_empty(
                (self.num_local_heads, aligned_m, self.v_head_dim)
            )
            deep_gemm_grouped_gemm_nt_f8f8bf16_masked(
                (attn_output_val, attn_output_scale),
                (self.w_vc, self.w_scale_v),
                attn_bmm_output,
                masked_m,
                expected_m,
            )
            attn_bmm_output = attn_bmm_output[:, :expected_m, :]
        elif self.w_vc.dtype == torch.float8_e4m3fnuz:
            # TODO(kernel): add bmm_fp8 for torch.float8_e4m3fnuz
            attn_bmm_output = torch.bmm(
                attn_output.to(torch.bfloat16).transpose(0, 1),
                self.w_vc.to(torch.bfloat16) * self.w_scale,
            )
        elif self.w_vc.dtype == torch.float8_e4m3fn:
            attn_output_val, attn_output_scale = per_tensor_quant_mla_fp8(
                attn_output.transpose(0, 1),
                zero_allocator.allocate(1),
            )
            attn_bmm_output = bmm_fp8(
                attn_output_val,
                self.w_vc,
                attn_output_scale,
                self.w_scale,
                torch.bfloat16,
            )
        else:
            attn_bmm_output = torch.bmm(attn_output.transpose(0, 1), self.w_vc)
        attn_output = attn_bmm_output.transpose(0, 1).flatten(1, 2)
        output, _ = self.o_proj(attn_output)

        return output

    def forward_absorb_fused_mla_rope(
        self,
        positions: torch.Tensor,
        hidden_states: torch.Tensor,
        forward_batch: ForwardBatch,
        zero_allocator: BumpAllocator,
    ) -> torch.Tensor:
        enable_rope_fusion = (
            os.getenv("SGLANG_FUSED_MLA_ENABLE_ROPE_FUSION", "1") == "1"
        )
        q_len = hidden_states.shape[0]
        q_input = hidden_states.new_empty(
            q_len, self.num_local_heads, self.kv_lora_rank + self.qk_rope_head_dim
        )
        if self.q_lora_rank is not None:
            q = self.q_a_proj(hidden_states)[0]
            q = self.q_a_layernorm(q)
            q = self.q_b_proj(q)[0].view(-1, self.num_local_heads, self.qk_head_dim)
        else:
            q = self.q_proj(hidden_states)[0].view(
                -1, self.num_local_heads, self.qk_head_dim
            )
        q_nope, q_pe = q.split([self.qk_nope_head_dim, self.qk_rope_head_dim], dim=-1)

        if self.w_kc.dtype == torch.float8_e4m3fnuz:
            # TODO(kernel): add bmm_fp8 for torch.float8_e4m3fnuz
            q_nope_out = torch.bmm(
                q_nope.to(torch.bfloat16).transpose(0, 1),
                self.w_kc.to(torch.bfloat16) * self.w_scale,
            )
        elif self.w_kc.dtype == torch.float8_e4m3fn:
            q_nope_val, q_nope_scale = per_tensor_quant_mla_fp8(
                q_nope.transpose(0, 1),
                zero_allocator.allocate(1),
                dtype=torch.float8_e4m3fn,
            )
            q_nope_out = bmm_fp8(
                q_nope_val, self.w_kc, q_nope_scale, self.w_scale, torch.bfloat16
            )
        else:
            q_nope_out = torch.bmm(q_nope.transpose(0, 1), self.w_kc)
        q_input[..., : self.kv_lora_rank] = q_nope_out.transpose(0, 1)

        latent_cache = self.kv_a_proj_with_mqa(hidden_states)[0]
        v_input = latent_cache[..., : self.kv_lora_rank]
        v_input = self.kv_a_layernorm(v_input.contiguous()).unsqueeze(1)
        k_input = latent_cache.unsqueeze(1)
        k_input[..., : self.kv_lora_rank] = v_input

        if not enable_rope_fusion:
            k_pe = k_input[..., self.kv_lora_rank :]
            q_pe, k_pe = self.rotary_emb(positions, q_pe, k_pe)
            q_input[..., self.kv_lora_rank :] = q_pe
            k_input[..., self.kv_lora_rank :] = k_pe
            k_pe_output = None
        else:
            k_pe_output = torch.empty_like(k_input[..., self.kv_lora_rank :])

        q_input[..., self.kv_lora_rank :] = q_pe

        # attn_output = self.attn_mqa(q_input, k_input, v_input, forward_batch)
        # Use Fused ROPE with use_rope=OFF.
        attn_output = torch.empty(
            (q_len, self.num_local_heads, self.kv_lora_rank),
            dtype=q.dtype,
            device=q.device,
        )
        attn_logits, _, kv_indptr, kv_indices, _, _, _ = (
            forward_batch.attn_backend.forward_metadata
        )
        cos_sin_cache = self.rotary_emb.cos_sin_cache
        num_kv_split = forward_batch.attn_backend.num_kv_splits
        sm_scale = self.attn_mqa.scaling
        if attn_logits is None:
            attn_logits = torch.empty(
                (
                    forward_batch.batch_size,
                    self.num_local_heads,
                    num_kv_split,
                    self.kv_lora_rank + 1,
                ),
                dtype=torch.float32,
                device=q.device,
            )

        # save current latent cache.
        forward_batch.token_to_kv_pool.set_kv_buffer(
            self.attn_mqa, forward_batch.out_cache_loc, k_input, None
        )
        key_cache_buf = forward_batch.token_to_kv_pool.get_key_buffer(
            self.attn_mqa.layer_id
        )
        val_cache_buf = key_cache_buf[..., : self.kv_lora_rank]

        decode_attention_fwd_grouped_rope(
            q_input,
            key_cache_buf,
            val_cache_buf,
            attn_output,
            kv_indptr,
            kv_indices,
            k_pe_output,
            self.kv_lora_rank,
            self.rotary_emb.rotary_dim,
            cos_sin_cache,
            positions,
            attn_logits,
            num_kv_split,
            sm_scale,
            logit_cap=self.attn_mqa.logit_cap,
            use_rope=enable_rope_fusion,
            is_neox_style=self.rotary_emb.is_neox_style,
        )

        if enable_rope_fusion:
            k_input[..., self.kv_lora_rank :] = k_pe_output
            forward_batch.token_to_kv_pool.set_kv_buffer(
                self.attn_mqa, forward_batch.out_cache_loc, k_input, None
            )

        attn_output = attn_output.view(-1, self.num_local_heads, self.kv_lora_rank)

        if self.w_vc.dtype == torch.float8_e4m3fnuz:
            # TODO(kernel): add bmm_fp8 for torch.float8_e4m3fnuz
            attn_bmm_output = torch.bmm(
                attn_output.to(torch.bfloat16).transpose(0, 1),
                self.w_vc.to(torch.bfloat16) * self.w_scale,
            )
        elif self.w_vc.dtype == torch.float8_e4m3fn:
            attn_output_val, attn_output_scale = per_tensor_quant_mla_fp8(
                attn_output.transpose(0, 1),
                zero_allocator.allocate(1),
                dtype=torch.float8_e4m3fn,
            )
            attn_bmm_output = bmm_fp8(
                attn_output_val,
                self.w_vc,
                attn_output_scale,
                self.w_scale,
                torch.bfloat16,
            )
        else:
            attn_bmm_output = torch.bmm(attn_output.transpose(0, 1), self.w_vc)
        attn_output = attn_bmm_output.transpose(0, 1).flatten(1, 2)
        output, _ = self.o_proj(attn_output)

        return output

    def _chunked_prefix_attn_mha(
        self,
        q: torch.Tensor,
        accum_output: torch.Tensor,
        accum_lse: torch.Tensor,
        forward_batch: ForwardBatch,
    ) -> torch.Tensor:

        assert forward_batch.num_prefix_chunks is not None
        for i in range(forward_batch.num_prefix_chunks):
            forward_batch.set_prefix_chunk_idx(i)

            # Fetch latent cache from memory pool with precomputed chunked kv indices
            latent_cache_buf = forward_batch.token_to_kv_pool.get_key_buffer(
                self.attn_mha.layer_id
            )
            latent_cache = latent_cache_buf[
                forward_batch.prefix_chunk_kv_indices[i]
            ].contiguous()

            kv_a_normed, k_pe = latent_cache.split(
                [self.kv_lora_rank, self.qk_rope_head_dim], dim=-1
            )
            kv_a_normed = kv_a_normed.squeeze(1).contiguous()
            kv = self.kv_b_proj(kv_a_normed)[0]
            kv = kv.view(
                -1, self.num_local_heads, self.qk_nope_head_dim + self.v_head_dim
            )
            v = kv[..., self.qk_nope_head_dim :]
            k_nope = kv[..., : self.qk_nope_head_dim]

            k = torch.empty(
                (
                    k_nope.shape[0],
                    self.num_local_heads,
                    self.qk_nope_head_dim + self.qk_rope_head_dim,
                ),
                dtype=v.dtype,
                device=v.device,
            )
            k[..., : self.qk_nope_head_dim] = k_nope
            k[..., self.qk_nope_head_dim :] = k_pe

            output, lse = self.attn_mha(q, k, v, forward_batch, save_kv_cache=False)
            lse = torch.transpose(lse, 0, 1).contiguous()
            tmp_output = torch.empty_like(accum_output)
            tmp_lse = torch.empty_like(accum_lse)
            merge_state_v2(output, lse, accum_output, accum_lse, tmp_output, tmp_lse)
            accum_output, accum_lse = tmp_output, tmp_lse

        return accum_output

    def forward_normal_chunked_kv(
        self,
        positions: torch.Tensor,
        hidden_states: torch.Tensor,
        forward_batch: ForwardBatch,
    ) -> torch.Tensor:
        # In normal mha, the k and v tensors will become overly large when the prefix length is long.
        # To avoid this, we split the kv cache into chunks and process them one after another.
        # Since mha is compute friendly, the for loop induced here will not introduce significant overhead.
        # The top comments in https://github.com/vllm-project/vllm/blob/main/vllm/v1/attention/backends/mla/common.py
        # will be helpful for understanding the purpose of this function.

        # First do normal mha forward to get output for extended part
        if self.q_lora_rank is not None:
            q = self.q_a_proj(hidden_states)[0]
            q = self.q_a_layernorm(q)
            q = self.q_b_proj(q)[0].view(-1, self.num_local_heads, self.qk_head_dim)
        else:
            q = self.q_proj(hidden_states)[0].view(
                -1, self.num_local_heads, self.qk_head_dim
            )
        _, q_pe = q.split([self.qk_nope_head_dim, self.qk_rope_head_dim], dim=-1)
        latent_cache = self.kv_a_proj_with_mqa(hidden_states)[0]
        kv_a, _ = latent_cache.split([self.kv_lora_rank, self.qk_rope_head_dim], dim=-1)
        latent_cache = latent_cache.unsqueeze(1)
        kv_a = self.kv_a_layernorm(kv_a.contiguous())
        kv = self.kv_b_proj(kv_a)[0]
        kv = kv.view(-1, self.num_local_heads, self.qk_nope_head_dim + self.v_head_dim)
        k_nope = kv[..., : self.qk_nope_head_dim]
        v = kv[..., self.qk_nope_head_dim :]
        k_pe = latent_cache[:, :, self.kv_lora_rank :]

        q_pe, k_pe = self.rotary_emb(positions, q_pe, k_pe)
        q[..., self.qk_nope_head_dim :] = q_pe
        k = torch.empty_like(q)
        k[..., : self.qk_nope_head_dim] = k_nope
        k[..., self.qk_nope_head_dim :] = k_pe

        latent_cache[:, :, : self.kv_lora_rank] = kv_a.unsqueeze(1)
        latent_cache[:, :, self.kv_lora_rank :] = k_pe

        # Save latent cache
        forward_batch.token_to_kv_pool.set_kv_buffer(
            self.attn_mha, forward_batch.out_cache_loc, latent_cache, None
        )

        # Do mha for extended part without prefix
        forward_batch.set_attn_attend_prefix_cache(False)
        attn_output, lse = self.attn_mha(q, k, v, forward_batch, save_kv_cache=False)

        # Do mha attention with chunked prefix cache if there are any sequence with prefix
        if any(forward_batch.extend_prefix_lens_cpu):
            # Only initialize the info once
            if forward_batch.num_prefix_chunks is None:
                forward_batch.prepare_chunked_prefix_cache_info(q.device)

            forward_batch.set_attn_attend_prefix_cache(True)
            lse = torch.transpose(lse, 0, 1).contiguous()
            attn_output = self._chunked_prefix_attn_mha(
                q=q,
                accum_output=attn_output,
                accum_lse=lse,
                forward_batch=forward_batch,
            )

        attn_output = attn_output.reshape(-1, self.num_local_heads * self.v_head_dim)
        output, _ = self.o_proj(attn_output)
        return output


class _FFNInputMode(Enum):
    # The MLP sublayer requires 1/tp_size tokens as input
    SCATTERED = auto()
    # The MLP sublayer requires all tokens as input
    FULL = auto()


@dataclass
class _DecoderLayerInfo:
    is_sparse: bool
    ffn_input_mode: _FFNInputMode


class DeepseekV2DecoderLayer(nn.Module):

    def __init__(
        self,
        config: PretrainedConfig,
        layer_id: int,
        quant_config: Optional[QuantizationConfig] = None,
        is_nextn: bool = False,
        prefix: str = "",
    ) -> None:
        super().__init__()
        self.hidden_size = config.hidden_size
        rope_theta = getattr(config, "rope_theta", 10000)
        rope_scaling = getattr(config, "rope_scaling", None)
        max_position_embeddings = getattr(config, "max_position_embeddings", 8192)
        self.enable_dp_attention = global_server_args_dict["enable_dp_attention"]
        self.layer_id = layer_id
        self.dp_size = get_attention_dp_size()
        self.attn_tp_size = get_attention_tp_size()
        self.attn_tp_rank = get_attention_tp_rank()
        self.self_attn = DeepseekV2AttentionMLA(
            config=config,
            hidden_size=self.hidden_size,
            num_heads=config.num_attention_heads,
            qk_nope_head_dim=config.qk_nope_head_dim,
            qk_rope_head_dim=config.qk_rope_head_dim,
            v_head_dim=config.v_head_dim,
            q_lora_rank=(
                config.q_lora_rank if hasattr(config, "q_lora_rank") else None
            ),
            kv_lora_rank=config.kv_lora_rank,
            rope_theta=rope_theta,
            rope_scaling=rope_scaling,
            max_position_embeddings=max_position_embeddings,
            quant_config=quant_config,
            layer_id=layer_id,
            reduce_results=False,
            prefix=add_prefix("self_attn", prefix),
        )

        self.info = self._compute_info(config, layer_id=layer_id, is_nextn=is_nextn)
        previous_layer_info = self._compute_info(
            config, layer_id=layer_id - 1, is_nextn=False
        )

        if self.info.is_sparse:
            self.mlp = DeepseekV2MoE(
                config=config,
                quant_config=quant_config,
                prefix=add_prefix("mlp", prefix),
            )
        else:
            if self._enable_moe_dense_fully_dp():
                mlp_tp_rank, mlp_tp_size = 0, 1
            else:
                mlp_tp_rank, mlp_tp_size = None, None
            self.mlp = DeepseekV2MLP(
                hidden_size=config.hidden_size,
                intermediate_size=config.intermediate_size,
                hidden_act=config.hidden_act,
                quant_config=quant_config,
                prefix=add_prefix("mlp", prefix),
                tp_rank=mlp_tp_rank,
                tp_size=mlp_tp_size,
            )

        self.input_is_scattered = (
            previous_layer_info.ffn_input_mode == _FFNInputMode.SCATTERED
        )
        self.is_last_layer = self.layer_id == config.num_hidden_layers - 1

        self.input_layernorm = RMSNorm(config.hidden_size, eps=config.rms_norm_eps)
        self.post_attention_layernorm = RMSNorm(
            config.hidden_size, eps=config.rms_norm_eps
        )

    @staticmethod
    def _enable_moe_dense_fully_dp():
        return global_server_args_dict["moe_dense_tp_size"] == 1

    @staticmethod
    def _compute_info(config: PretrainedConfig, layer_id: int, is_nextn: bool):
        is_sparse = is_nextn or (
            config.n_routed_experts is not None
            and layer_id >= config.first_k_dense_replace
            and layer_id % config.moe_layer_freq == 0
        )
        ffn_input_mode = (
            _FFNInputMode.SCATTERED
            if (global_server_args_dict["enable_deepep_moe"] and is_sparse)
            or (DeepseekV2DecoderLayer._enable_moe_dense_fully_dp() and not is_sparse)
            else _FFNInputMode.FULL
        )
        return _DecoderLayerInfo(is_sparse=is_sparse, ffn_input_mode=ffn_input_mode)

    def forward(
        self,
        positions: torch.Tensor,
        hidden_states: torch.Tensor,
        forward_batch: ForwardBatch,
        residual: Optional[torch.Tensor],
        zero_allocator: BumpAllocator,
    ) -> torch.Tensor:
        if self.info.ffn_input_mode == _FFNInputMode.SCATTERED:
            return self.forward_ffn_with_scattered_input(
                positions, hidden_states, forward_batch, residual, zero_allocator
            )
        elif self.info.ffn_input_mode == _FFNInputMode.FULL:
            return self.forward_ffn_with_full_input(
                positions, hidden_states, forward_batch, residual, zero_allocator
            )
        else:
            raise NotImplementedError

    def forward_ffn_with_full_input(
        self,
        positions: torch.Tensor,
        hidden_states: torch.Tensor,
        forward_batch: ForwardBatch,
        residual: Optional[torch.Tensor],
        zero_allocator: BumpAllocator,
    ) -> torch.Tensor:

        if hidden_states.shape[0] == 0:
            residual = hidden_states
        else:
            if residual is None:
                residual = hidden_states
                hidden_states = self.input_layernorm(hidden_states)
            else:
                hidden_states, residual = self.input_layernorm(hidden_states, residual)

            assert not (
                self.attn_tp_size != 1 and self.input_is_scattered
            ), "moe_layer_freq > 1 is not supported when attn_tp_size > 1"

            # Self Attention
            hidden_states = self.self_attn(
                positions=positions,
                hidden_states=hidden_states,
                forward_batch=forward_batch,
                zero_allocator=zero_allocator,
            )

        # Gather
        if get_tensor_model_parallel_world_size() > 1:
            # all gather and all reduce
            if self.dp_size != 1:
                if self.attn_tp_rank == 0:
                    hidden_states += residual
                hidden_states, local_hidden_states = (
                    forward_batch.gathered_buffer,
                    hidden_states,
                )
                dp_gather_partial(hidden_states, local_hidden_states, forward_batch)
                dp_scatter(residual, hidden_states, forward_batch)
                hidden_states = self.post_attention_layernorm(hidden_states)
            else:
                hidden_states = tensor_model_parallel_all_reduce(hidden_states)
                hidden_states, residual = self.post_attention_layernorm(
                    hidden_states, residual
                )
        else:
            hidden_states, residual = self.post_attention_layernorm(
                hidden_states, residual
            )

        # Fully Connected
        hidden_states = self.mlp(hidden_states)

        # TODO(ch-wan): ues reduce-scatter in MLP to avoid this scatter
        # Scatter
        if self.dp_size != 1:
            # important: forward batch.gathered_buffer is used both after scatter and after gather.
            # be careful about this!
            hidden_states, global_hidden_states = (
                forward_batch.gathered_buffer[: forward_batch.input_ids.shape[0]],
                hidden_states,
            )
            dp_scatter(hidden_states, global_hidden_states, forward_batch)

        return hidden_states, residual

    def forward_ffn_with_scattered_input(
        self,
        positions: torch.Tensor,
        hidden_states: torch.Tensor,
        forward_batch: ForwardBatch,
        residual: Optional[torch.Tensor],
        zero_allocator: BumpAllocator,
    ) -> torch.Tensor:

        if hidden_states.shape[0] == 0:
            residual = hidden_states
        else:
            if residual is None:
                residual = hidden_states
                hidden_states = self.input_layernorm(hidden_states)
            else:
                hidden_states, residual = self.input_layernorm(hidden_states, residual)

        if self.attn_tp_size != 1 and self.input_is_scattered:
            hidden_states, local_hidden_states = (
                forward_batch.gathered_buffer[: forward_batch.input_ids.shape[0]],
                hidden_states,
            )
            tp_all_gather(
                list(hidden_states.tensor_split(self.attn_tp_size)), local_hidden_states
            )

        # Self Attention
        hidden_states = self.self_attn(
            positions=positions,
            hidden_states=hidden_states,
            forward_batch=forward_batch,
            zero_allocator=zero_allocator,
        )

        if self.attn_tp_size != 1:
            if self.input_is_scattered:
                tensor_list = list(hidden_states.tensor_split(self.attn_tp_size))
                hidden_states = tensor_list[self.attn_tp_rank]
                tp_reduce_scatter(hidden_states, tensor_list)
                if hidden_states.shape[0] != 0:
                    hidden_states, residual = self.post_attention_layernorm(
                        hidden_states, residual
                    )
            else:
                if self.attn_tp_rank == 0:
                    hidden_states += residual
                tensor_list = list(hidden_states.tensor_split(self.attn_tp_size))
                hidden_states = tensor_list[self.attn_tp_rank]
                tp_reduce_scatter(hidden_states, tensor_list)
                residual = hidden_states
                if hidden_states.shape[0] != 0:
                    hidden_states = self.post_attention_layernorm(hidden_states)
        else:
            if hidden_states.shape[0] != 0:
                hidden_states, residual = self.post_attention_layernorm(
                    hidden_states, residual
                )

        if not (
            self._enable_moe_dense_fully_dp()
            and (not self.info.is_sparse)
            and hidden_states.shape[0] == 0
        ):
            hidden_states = self.mlp(hidden_states, forward_batch.forward_mode)

        if self.is_last_layer and self.attn_tp_size != 1:
            hidden_states += residual
            residual = None
            hidden_states, local_hidden_states = (
                forward_batch.gathered_buffer[: forward_batch.input_ids.shape[0]],
                hidden_states,
            )
            tp_all_gather(
                list(hidden_states.tensor_split(self.attn_tp_size)), local_hidden_states
            )

        return hidden_states, residual


class DeepseekV2Model(nn.Module):
    fall_back_to_pt_during_load = False

    def __init__(
        self,
        config: PretrainedConfig,
        quant_config: Optional[QuantizationConfig] = None,
        prefix: str = "",
    ) -> None:
        super().__init__()
        self.padding_id = config.pad_token_id
        self.vocab_size = config.vocab_size

        self.embed_tokens = VocabParallelEmbedding(
            config.vocab_size,
            config.hidden_size,
            enable_tp=not global_server_args_dict["enable_dp_attention"],
        )
        self.layers = nn.ModuleList(
            [
                DeepseekV2DecoderLayer(
                    config,
                    layer_id,
                    quant_config=quant_config,
                    prefix=add_prefix(f"layers.{layer_id}", prefix),
                )
                for layer_id in range(config.num_hidden_layers)
            ]
        )
        self.norm = RMSNorm(config.hidden_size, eps=config.rms_norm_eps)

        self.dp_size = get_attention_dp_size()

    def forward(
        self,
        input_ids: torch.Tensor,
        positions: torch.Tensor,
        forward_batch: ForwardBatch,
        input_embeds: torch.Tensor = None,
    ) -> torch.Tensor:
        zero_allocator = BumpAllocator(
            # TODO for two-batch-overlap, we need a larger buffer size
            buffer_size=len(self.layers) * 2,
            dtype=torch.float32,
            device=(
                input_embeds.device if input_embeds is not None else input_ids.device
            ),
        )

        if input_embeds is None:
            hidden_states = self.embed_tokens(input_ids)
        else:
            hidden_states = input_embeds

        residual = None
        for i in range(len(self.layers)):
            expert_distribution_recorder.set_current_layer(i)
            layer = self.layers[i]
            hidden_states, residual = layer(
                positions, hidden_states, forward_batch, residual, zero_allocator
            )
        if not forward_batch.forward_mode.is_idle():
            if residual is None:
                hidden_states = self.norm(hidden_states)
            else:
                hidden_states, _ = self.norm(hidden_states, residual)
        return hidden_states


class DeepseekV2ForCausalLM(nn.Module):

    def __init__(
        self,
        config: PretrainedConfig,
        quant_config: Optional[QuantizationConfig] = None,
        prefix: str = "",
    ) -> None:
        super().__init__()
        self.config = config
        self.tp_size = get_tensor_model_parallel_world_size()
        self.quant_config = quant_config
        self.n_share_experts_fusion = global_server_args_dict["n_share_experts_fusion"]
        if self.n_share_experts_fusion > 0:
            # Only Deepseek V3/R1 can use shared experts fusion optimization now.
            if (
                self.config.architectures[0] != "DeepseekV3ForCausalLM"
                or self.config.n_routed_experts != 256
            ):
                self.n_share_experts_fusion = 0
                global_server_args_dict["n_share_experts_fusion"] = 0
                logger.info(
                    "Only Deepseek V3/R1 can use shared experts fusion optimization. Shared experts fusion optimization is disabled."
                )
            else:
                assert (
                    self.n_share_experts_fusion == self.tp_size
                ), f"Shared experts fusion optimization is enabled in DeepSeek V3/R1, set it to {self.tp_size} can get best optimized performace."
        elif self.n_share_experts_fusion == 0:
            if (
                torch.cuda.get_device_capability("cuda") >= (9, 0)
                and self.config.architectures[0] == "DeepseekV3ForCausalLM"
                and self.config.n_routed_experts == 256
                and (not global_server_args_dict["enable_deepep_moe"])
            ):
                self.n_share_experts_fusion = self.tp_size
                global_server_args_dict["n_share_experts_fusion"] = self.tp_size
                logger.info(
                    "Deepseek V3/R1 with fp8 can use shared experts fusion optimization when SM version >=90. Shared experts fusion optimization is enabled."
                )

        self.model = DeepseekV2Model(
            config, quant_config, prefix=add_prefix("model", prefix)
        )
        self.lm_head = ParallelLMHead(
            config.vocab_size,
            config.hidden_size,
            quant_config=quant_config,
            prefix=add_prefix("lm_head", prefix),
        )
        self.logits_processor = LogitsProcessor(config)
        self.dp_size = get_attention_dp_size()

    def get_input_embeddings(self) -> nn.Embedding:
        return self.model.embed_tokens

    @torch.no_grad()
    def forward(
        self,
        input_ids: torch.Tensor,
        positions: torch.Tensor,
        forward_batch: ForwardBatch,
        input_embeds: torch.Tensor = None,
    ) -> torch.Tensor:

        hidden_states = self.model(input_ids, positions, forward_batch, input_embeds)

        return self.logits_processor(
            input_ids, hidden_states, self.lm_head, forward_batch
        )

    def post_load_weights(self):

        # Perform post-processing after loading weights
        for layer_id in range(self.config.num_hidden_layers):
            self_attn = self.model.layers[layer_id].self_attn
            if hasattr(self_attn.kv_b_proj, "qweight"):
                # AWQ compatible
                if _is_cuda:
                    w = awq_dequantize(
                        self_attn.kv_b_proj.qweight,
                        self_attn.kv_b_proj.scales,
                        self_attn.kv_b_proj.qzeros,
                    ).T
                else:
                    w = awq_dequantize(
                        self_attn.kv_b_proj.qweight,
                        self_attn.kv_b_proj.scales,
                        self_attn.kv_b_proj.qzeros,
                        0,
                        0,
                        0,
                    ).T
            else:
                w = self_attn.kv_b_proj.weight
            # NOTE(HandH1998): Since `bmm_fp8` only supports per-tensor scale, we have to requantize `self_attn.kv_b_proj`.
            # This may affect the accuracy of fp8 model.
            # Fix deepseek v3 blockwise bmm by using deep_gemm
            use_deep_gemm_bmm = False
            model_dtype = torch.get_default_dtype()

            if w.dtype in (
                torch.float8_e4m3fn,
                torch.float8_e4m3fnuz,
            ):
                if hasattr(self.quant_config, "weight_block_size"):
                    weight_block_size = self.quant_config.weight_block_size
                    if weight_block_size is not None:
                        assert hasattr(self_attn.kv_b_proj, "weight_scale_inv")
                        if _is_hip:
                            weight, weight_scale, _ = normalize_e4m3fn_to_e4m3fnuz(
                                weight=w,
                                weight_scale=self_attn.kv_b_proj.weight_scale_inv,
                                input_scale=None,
                            )
                        else:
                            weight = w
                            weight_scale = self_attn.kv_b_proj.weight_scale_inv

                        if (
                            _is_cuda
                            and _ENABLE_JIT_DEEPGEMM
                            and weight_block_size[0] == 128
                            and weight_block_size[1] == 128
                            and model_dtype == torch.bfloat16
                        ):
                            block_scale = weight_scale
                            use_deep_gemm_bmm = True
                        else:
                            w, scale = block_quant_to_tensor_quant(
                                weight, weight_scale, weight_block_size
                            )
                            self_attn.w_scale = scale
                else:
                    weight = w
                    weight_scale = self_attn.kv_b_proj.weight_scale
                    w, scale = channel_quant_to_tensor_quant(weight, weight_scale)
                    self_attn.w_scale = scale

            if w.dtype == torch.int8:
                if hasattr(self.quant_config, "weight_block_size"):
                    # block-wise int8 need it
                    weight_block_size = self.quant_config.weight_block_size
                    if weight_block_size is not None:
                        assert hasattr(self_attn.kv_b_proj, "weight_scale_inv")
                        weight = w
                        weight_scale = self_attn.kv_b_proj.weight_scale_inv
                        w = int8_block_dequant(
                            weight, weight_scale, weight_block_size
                        ).to(torch.bfloat16)
                else:
                    # channel-wise int8 need it
                    w = w.to(torch.bfloat16) * self_attn.kv_b_proj.weight_scale.to(
                        torch.bfloat16
                    )

            w_kc, w_vc = w.unflatten(
                0, (-1, self_attn.qk_nope_head_dim + self_attn.v_head_dim)
            ).split([self_attn.qk_nope_head_dim, self_attn.v_head_dim], dim=1)
            if not use_deep_gemm_bmm:
                self_attn.w_kc = w_kc.transpose(1, 2).contiguous().transpose(1, 2)
                self_attn.w_vc = w_vc.contiguous().transpose(1, 2)
                if (
                    hasattr(self_attn.kv_b_proj, "weight_scale")
                    and self_attn.w_scale is None
                ):
                    self_attn.w_scale = self_attn.kv_b_proj.weight_scale
                    if _is_hip:
                        self_attn.w_scale *= 2.0
            else:
                num_tiles_k = self_attn.qk_nope_head_dim // weight_block_size[1]
                num_tiles_n = self_attn.v_head_dim // weight_block_size[0]
                ws_kc, ws_vc = block_scale.unflatten(
                    0, (-1, (num_tiles_k + num_tiles_n))
                ).split([num_tiles_k, num_tiles_n], dim=1)
                self_attn.w_scale_k = ws_kc.transpose(1, 2).contiguous()
                self_attn.w_scale_v = ws_vc.contiguous()
                self_attn.w_kc = w_kc.transpose(1, 2).contiguous()
                self_attn.w_vc = w_vc.contiguous()
                self_attn.use_deep_gemm_bmm = True

    def load_weights(self, weights: Iterable[Tuple[str, torch.Tensor]]):
        stacked_params_mapping = [
            # (param_name, shard_name, shard_id)
            ("gate_up_proj", "gate_proj", 0),
            ("gate_up_proj", "up_proj", 1),
        ]
        if self.n_share_experts_fusion > 0:
            weights_list = list(weights)
            weights_dict = dict(weights_list)
            if self.quant_config.get_name() == "w8a8_int8":
                suffix_list = [
                    "down_proj.weight",
                    "down_proj.weight_scale",
                    "gate_proj.weight",
                    "gate_proj.weight_scale",
                    "up_proj.weight",
                    "up_proj.weight_scale",
                ]
            else:
                suffix_list = [
                    "down_proj.weight",
                    "down_proj.weight_scale_inv",
                    "gate_proj.weight",
                    "gate_proj.weight_scale_inv",
                    "up_proj.weight",
                    "up_proj.weight_scale_inv",
                ]
            names_to_remove = []
            for moe_layer in tqdm(
                range(
                    self.config.first_k_dense_replace,
                    self.config.num_hidden_layers,
                    self.config.moe_layer_freq,
                ),
                desc=f"Cloning {self.n_share_experts_fusion} "
                "replicas of the shared expert into MoE",
            ):
                for num_repeat in range(self.n_share_experts_fusion):
                    for suffix in suffix_list:
                        shared_expert_weight_name = (
                            f"model.layers.{moe_layer}.mlp.shared_experts.{suffix}"
                        )
                        weights_list.append(
                            (
                                f"model.layers.{moe_layer}."
                                f"mlp.experts."
                                f"{self.config.n_routed_experts + num_repeat}"
                                f".{suffix}",
                                weights_dict[shared_expert_weight_name],
                            )
                        )
                        names_to_remove += [shared_expert_weight_name]
            weights = [w for w in weights_list if w[0] not in names_to_remove]

        # Params for weights, fp8 weight scales, fp8 activation scales
        # (param_name, weight_name, expert_id, shard_id)
        MoEImpl = (
            DeepEPMoE
            if global_server_args_dict["enable_deepep_moe"]
            else (EPMoE if global_server_args_dict["enable_ep_moe"] else FusedMoE)
        )
        expert_params_mapping = MoEImpl.make_expert_params_mapping(
            ckpt_gate_proj_name="gate_proj",
            ckpt_down_proj_name="down_proj",
            ckpt_up_proj_name="up_proj",
            num_experts=self.config.n_routed_experts + self.n_share_experts_fusion,
        )

        params_dict = dict(self.named_parameters())
        for name, loaded_weight in weights:
            # TODO(HandH1998): Modify it when nextn is supported.
            if hasattr(self.config, "num_nextn_predict_layers"):
                num_nextn_layers = self.config.num_nextn_predict_layers
                if num_nextn_layers > 0 and name.startswith("model.layers"):
                    name_list = name.split(".")
                    if (
                        len(name_list) >= 3
                        and int(name_list[2]) >= self.config.num_hidden_layers
                    ):
                        continue
            if "rotary_emb.inv_freq" in name:
                continue
            for param_name, weight_name, shard_id in stacked_params_mapping:
                # Skip non-stacked layers and experts (experts handled below).
                if weight_name not in name:
                    continue
                # We have mlp.experts[0].gate_proj in the checkpoint.
                # Since we handle the experts below in expert_params_mapping,
                # we need to skip here BEFORE we update the name, otherwise
                # name will be updated to mlp.experts[0].gate_up_proj, which
                # will then be updated below in expert_params_mapping
                # for mlp.experts[0].gate_gate_up_proj, which breaks load.
                if ("mlp.experts." in name) and name not in params_dict:
                    continue
                name = name.replace(weight_name, param_name)
                # Skip loading extra bias for GPTQ models.
                if name.endswith(".bias") and name not in params_dict:
                    continue
                param = params_dict[name]
                weight_loader = param.weight_loader
                weight_loader(param, loaded_weight, shard_id)
                break
            else:
                for mapping in expert_params_mapping:
                    param_name, weight_name, expert_id, shard_id = mapping
                    if weight_name not in name:
                        continue
                    name = name.replace(weight_name, param_name)
                    param = params_dict[name]
                    weight_loader = param.weight_loader
                    weight_loader(
                        param,
                        loaded_weight,
                        name,
                        shard_id=shard_id,
                        expert_id=expert_id,
                    )
                    break
                else:
                    # Skip loading extra bias for GPTQ models.
                    if name.endswith(".bias") and name not in params_dict:
                        continue

                    param = params_dict[name]
                    weight_loader = getattr(
                        param, "weight_loader", default_weight_loader
                    )
                    weight_loader(param, loaded_weight)

        self.post_load_weights()

    def get_embed_and_head(self):
        return self.model.embed_tokens.weight, self.lm_head.weight

    def set_embed_and_head(self, embed, head):
        del self.model.embed_tokens.weight
        del self.lm_head.weight
        self.model.embed_tokens.weight = embed
        self.lm_head.weight = head
        torch.cuda.empty_cache()
        torch.cuda.synchronize()


class DeepseekV3ForCausalLM(DeepseekV2ForCausalLM):
    pass


EntryClass = [DeepseekV2ForCausalLM, DeepseekV3ForCausalLM]<|MERGE_RESOLUTION|>--- conflicted
+++ resolved
@@ -561,14 +561,6 @@
             "SGLANG_ROCM_FUSED_DECODE_MLA", "false"
         )
 
-<<<<<<< HEAD
-=======
-        # TODO: Design a finer way to determine the threshold
-        self.chunked_prefix_cache_threshold = get_int_env_var(
-            "SGL_CHUNKED_PREFIX_CACHE_THRESHOLD", 8192
-        )
-
->>>>>>> 506be6b8
     def dispatch_attn_forward_method(
         self, forward_batch: ForwardBatch
     ) -> AttnForwardMethod:
