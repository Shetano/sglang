--- conflicted
+++ resolved
@@ -113,11 +113,7 @@
         self,
         config: LlamaConfig,
         quant_config: Optional[QuantizationConfig] = None,
-<<<<<<< HEAD
-        cache_config=None,
         prefix: str = "",
-=======
->>>>>>> 9fafa62d
     ) -> None:
         nn.Module.__init__(self)
         self.config = config
