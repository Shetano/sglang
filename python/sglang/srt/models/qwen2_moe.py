--- conflicted
+++ resolved
@@ -571,22 +571,13 @@
             hidden_states = input_embeds
         residual = None
         for i in range(len(self.layers)):
-<<<<<<< HEAD
             with get_global_expert_distribution_recorder().with_current_layer(i):
                 layer = self.layers[i]
                 hidden_states, residual = layer(
                     positions, hidden_states, forward_batch, residual
                 )
-        hidden_states, _ = self.norm(hidden_states, residual)
-=======
-            expert_distribution_recorder.set_current_layer(i)
-            layer = self.layers[i]
-            hidden_states, residual = layer(
-                positions, hidden_states, forward_batch, residual
-            )
         if hidden_states.shape[0] != 0:
             hidden_states, _ = self.norm(hidden_states, residual)
->>>>>>> 64825b83
         return hidden_states
 
 
