--- conflicted
+++ resolved
@@ -28,7 +28,6 @@
     PixtralVisionConfig,
     Qwen2Config,
     SiglipVisionModel,
-    PixtralVisionConfig, 
 )
 from transformers.models.llava.modeling_llava import LlavaMultiModalProjector
 
@@ -555,6 +554,7 @@
                 torch.empty(config.text_config.hidden_size, dtype=torch.float16)
             )
 
+
 class LlavaPixtralForCausalLM(LlavaBaseForCausalLM):
     def __init__(
         self,
@@ -566,26 +566,9 @@
         self.config = config
         self.vision_tower = None
 
-<<<<<<< HEAD
-class LlavaPixtralForCausalLM(LlavaBaseForCausalLM):
-    def __init__(
-        self,
-        config: LlavaConfig,
-        quant_config: Optional[QuantizationConfig] = None,
-    ) -> None:
-        super().__init__()
-
-        self.config = config
-        self.vision_tower = None
-
         if getattr(self.config, "vision_config", None) is None:
             self.config.vision_config = CLIPVisionConfig(self.config.mm_vision_tower)
 
-=======
-        if getattr(self.config, "vision_config", None) is None:
-            self.config.vision_config = CLIPVisionConfig(self.config.mm_vision_tower)
-        
->>>>>>> 9c262d8b
         if getattr(self.config, "text_config", None) is None:
             self.config.text_config = PixtralVisionConfig(self.config._name_or_path)
 
@@ -594,11 +577,7 @@
 
         if getattr(self.config, "projector_hidden_act", None) is None:
             self.config.projector_hidden_act = "gelu"
-<<<<<<< HEAD
-
-=======
-        
->>>>>>> 9c262d8b
+
         if getattr(self.config, "image_token_index", None) is None:
             self.config.image_token_index = 32001
 
@@ -609,7 +588,6 @@
             self.language_model.model.image_newline = nn.Parameter(
                 torch.empty(config.text_config.hidden_size, dtype=torch.float16)
             )
-<<<<<<< HEAD
 
 
 EntryClass = [
@@ -618,7 +596,3 @@
     LlavaMistralForCausalLM,
     LlavaPixtralForCausalLM,
 ]
-=======
-         
-EntryClass = [LlavaLlamaForCausalLM, LlavaQwenForCausalLM, LlavaMistralForCausalLM, LlavaPixtralForCausalLM]
->>>>>>> 9c262d8b
