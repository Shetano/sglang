--- conflicted
+++ resolved
@@ -22,11 +22,6 @@
 import torch
 from torch import nn
 from transformers import LlamaConfig
-<<<<<<< HEAD
-=======
-from vllm.distributed import get_tensor_model_parallel_world_size
-from vllm.model_executor.layers.rotary_embedding import get_rope, RotaryEmbedding
->>>>>>> 5b6313c2
 
 from sglang.srt.distributed import (
     get_tensor_model_parallel_rank,
@@ -48,18 +43,12 @@
     ParallelLMHead,
     VocabParallelEmbedding,
 )
-<<<<<<< HEAD
-from sglang.srt.model_executor.forward_batch_info import ForwardBatch
+from sglang.srt.model_executor.forward_batch_info import ForwardBatch, ForwardMode
 from sglang.srt.model_loader.weight_utils import (
     default_weight_loader,
     kv_cache_scales_loader,
 )
-from sglang.srt.utils import make_layers
-=======
-from sglang.srt.model_executor.forward_batch_info import ForwardBatch, ForwardMode
-from sglang.srt.model_loader.weight_utils import default_weight_loader
 from sglang.srt.utils import make_layers_with_previous_layer
->>>>>>> 5b6313c2
 from sglang.utils import get_exception_traceback
 
 logger = logging.getLogger(__name__)
@@ -117,11 +106,8 @@
         max_position_embeddings: int = 8192,
         quant_config: Optional[QuantizationConfig] = None,
         prefix: str = "",
-<<<<<<< HEAD
         bias: bool = False,
-=======
         previous_layer: Optional["LlamaAttention"] = None,
->>>>>>> 5b6313c2
     ) -> None:
         super().__init__()
         self.hidden_size = hidden_size
@@ -247,11 +233,8 @@
             max_position_embeddings=max_position_embeddings,
             quant_config=quant_config,
             prefix=f"{prefix}.self_attn",
-<<<<<<< HEAD
             bias=attention_bias,
-=======
             previous_layer=previous_layer.self_attn if previous_layer is not None else None,
->>>>>>> 5b6313c2
         )
         self.mlp = LlamaMLP(
             hidden_size=self.hidden_size,
