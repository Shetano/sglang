--- conflicted
+++ resolved
@@ -30,9 +30,6 @@
 )
 from transformers.models.auto.modeling_auto import MODEL_FOR_CAUSAL_LM_MAPPING_NAMES
 
-<<<<<<< HEAD
-from sglang.srt.configs import ChatGLMConfig, DbrxConfig, ExaoneConfig
-=======
 from sglang.srt.configs import (
     ChatGLMConfig,
     DbrxConfig,
@@ -41,24 +38,18 @@
     Gemma3Config,
     Gemma3TextConfig,
     MultiModalityConfig,
-    Qwen2_5_VLConfig,
 )
 from sglang.srt.connector import create_remote_connector
 from sglang.srt.utils import is_remote_url
->>>>>>> d373a48c
 
 _CONFIG_REGISTRY: Dict[str, Type[PretrainedConfig]] = {
     ChatGLMConfig.model_type: ChatGLMConfig,
     DbrxConfig.model_type: DbrxConfig,
     ExaoneConfig.model_type: ExaoneConfig,
-<<<<<<< HEAD
-=======
-    Qwen2_5_VLConfig.model_type: Qwen2_5_VLConfig,
     DeepseekVL2Config.model_type: DeepseekVL2Config,
     MultiModalityConfig.model_type: MultiModalityConfig,
     Gemma3Config.model_type: Gemma3Config,
     Gemma3TextConfig.model_type: Gemma3TextConfig,
->>>>>>> d373a48c
 }
 
 for name, cls in _CONFIG_REGISTRY.items():
