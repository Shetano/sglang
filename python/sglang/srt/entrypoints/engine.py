--- conflicted
+++ resolved
@@ -281,169 +281,4 @@
         loop = asyncio.get_event_loop()
         return loop.run_until_complete(
             self.orchestrator.resume_memory_occupation(obj, None)
-<<<<<<< HEAD
-        )
-=======
-        )
-
-
-def _set_envs_and_config(server_args: ServerArgs):
-    # Set global environments
-    os.environ["TF_CPP_MIN_LOG_LEVEL"] = "3"
-    os.environ["NCCL_CUMEM_ENABLE"] = "0"
-    os.environ["NCCL_NVLS_ENABLE"] = str(int(server_args.enable_nccl_nvls))
-    os.environ["TORCH_NCCL_AVOID_RECORD_STREAMS"] = "1"
-    os.environ["CUDA_DEVICE_MAX_CONNECTIONS"] = "4"
-
-    # Set prometheus env vars
-    if server_args.enable_metrics:
-        set_prometheus_multiproc_dir()
-
-    # Set ulimit
-    set_ulimit()
-
-    # Fix triton bugs
-    if server_args.tp_size * server_args.dp_size > 1:
-        # FIXME: remove this after https://github.com/triton-lang/triton/pull/4295 is used as a dependency.
-        maybe_set_triton_cache_manager()
-
-    # Check flashinfer version
-    if server_args.attention_backend == "flashinfer":
-        assert_pkg_version(
-            "flashinfer_python",
-            "0.2.1.post2",
-            "Please uninstall the old version and "
-            "reinstall the latest version by following the instructions "
-            "at https://docs.flashinfer.ai/installation.html.",
-        )
-
-    # Register the signal handler.
-    # The child processes will send SIGQUIT to this process when any error happens
-    # This process then clean up the whole process tree
-    def sigquit_handler(signum, frame):
-        logger.error(
-            "Received sigquit from a child proces. It usually means the child failed."
-        )
-        kill_process_tree(os.getpid())
-
-    signal.signal(signal.SIGQUIT, sigquit_handler)
-
-    # Set mp start method
-    mp.set_start_method("spawn", force=True)
-
-
-def _launch_subprocesses(server_args: ServerArgs) -> Tuple[StdOrchestrator, Dict]:
-    """
-    Launch the StdOrchestrator in the main process, the Scheduler in a subprocess, and the DetokenizerManager in another subprocess.
-    """
-    # Configure global environment
-    configure_logger(server_args)
-    server_args.check_server_args()
-    _set_envs_and_config(server_args)
-
-    # Allocate ports for inter-process communications
-    port_args = PortArgs.init_new(server_args)
-    logger.info(f"{server_args=}")
-
-    # If using model from www.modelscope.cn, first download the model.
-    server_args.model_path, server_args.tokenizer_path = prepare_model_and_tokenizer(
-        server_args.model_path, server_args.tokenizer_path
-    )
-
-    scheduler_procs = []
-    if server_args.dp_size == 1:
-        # Launch tensor parallel scheduler processes
-        memory_saver_adapter = TorchMemorySaverAdapter.create(
-            enable=server_args.enable_memory_saver
-        )
-
-        scheduler_pipe_readers = []
-        tp_size_per_node = server_args.tp_size // server_args.nnodes
-        tp_rank_range = range(
-            tp_size_per_node * server_args.node_rank,
-            tp_size_per_node * (server_args.node_rank + 1),
-        )
-        for tp_rank in tp_rank_range:
-            reader, writer = mp.Pipe(duplex=False)
-            gpu_id = server_args.base_gpu_id + tp_rank % tp_size_per_node
-            proc = mp.Process(
-                target=run_scheduler_process,
-                args=(server_args, port_args, gpu_id, tp_rank, None, writer),
-            )
-            with memory_saver_adapter.configure_subprocess():
-                proc.start()
-            scheduler_procs.append(proc)
-            scheduler_pipe_readers.append(reader)
-    else:
-        # Launch the data parallel controller
-        reader, writer = mp.Pipe(duplex=False)
-        scheduler_pipe_readers = [reader]
-        proc = mp.Process(
-            target=run_data_parallel_controller_process,
-            args=(server_args, port_args, writer),
-        )
-        proc.start()
-        scheduler_procs.append(proc)
-
-    if server_args.node_rank >= 1:
-        # In multi-node cases, non-zero rank nodes do not need to run tokenizer or detokenizer,
-        # so they can just wait here.
-
-        for reader in scheduler_pipe_readers:
-            data = reader.recv()
-            assert data["status"] == "ready"
-
-        if os.getenv("SGLANG_BLOCK_NONZERO_RANK_CHILDREN") == "0":
-            # When using `Engine` as a Python API, we don't want to block here.
-            return None, None
-
-        launch_dummy_health_check_server(server_args.host, server_args.port)
-
-        for proc in scheduler_procs:
-            proc.join()
-            logger.error(
-                f"Scheduler or DataParallelController {proc.pid} terminated with {proc.exitcode}"
-            )
-        return None, None
-
-    # Launch detokenizer process
-    detoken_proc = mp.Process(
-        target=run_detokenizer_process,
-        args=(
-            server_args,
-            port_args,
-        ),
-    )
-    detoken_proc.start()
-
-    # Launch tokenizer process
-    orchestrator = StdOrchestrator(server_args, port_args)
-    if server_args.chat_template:
-        load_chat_template_for_openai_api(
-            orchestrator, server_args.chat_template, server_args.model_path
-        )
-
-    # Wait for the model to finish loading
-    scheduler_infos = []
-    for i in range(len(scheduler_pipe_readers)):
-        try:
-            data = scheduler_pipe_readers[i].recv()
-        except EOFError:
-            logger.error(
-                f"Rank {i} scheduler is dead. Please check if there are relevant logs."
-            )
-            scheduler_procs[i].join()
-            logger.error(f"Exit code: {scheduler_procs[i].exitcode}")
-            raise
-
-        if data["status"] != "ready":
-            raise RuntimeError(
-                "Initialization failed. Please see the error messages above."
-            )
-        scheduler_infos.append(data)
-
-    # Assume all schedulers have the same scheduler_info
-    scheduler_info = scheduler_infos[0]
-    orchestrator.configure_max_req_input_len(scheduler_info["max_req_input_len"])
-    return orchestrator, scheduler_info
->>>>>>> 74250fb7
+        )