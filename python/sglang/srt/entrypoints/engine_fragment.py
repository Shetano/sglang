<<<<<<< HEAD
from typing import Optional

from sglang.srt.distributed import ParallelProcessGroups
=======
# Copyright 2023-2024 SGLang Team
# Licensed under the Apache License, Version 2.0 (the "License");
# you may not use this file except in compliance with the License.
# You may obtain a copy of the License at
#
#     http://www.apache.org/licenses/LICENSE-2.0
#
# Unless required by applicable law or agreed to in writing, software
# distributed under the License is distributed on an "AS IS" BASIS,
# WITHOUT WARRANTIES OR CONDITIONS OF ANY KIND, either express or implied.
# See the License for the specific language governing permissions and
# limitations under the License.
# ==============================================================================
>>>>>>> dccb7ebb
from sglang.srt.entrypoints.engine_base import EngineBase
from sglang.srt.managers.io_struct import GenerateReqInput
from sglang.srt.orchestration.spmd.orchestrator import SpmdOrchestrator
from sglang.srt.server_args import ServerArgs


class EngineFragment(EngineBase):
    """TODO: Add docstring to describe it."""

    def __init__(
        self,
        gpu_id: int,
        nccl_port: Optional[int] = None,
        tp_rank: Optional[int] = None,
        tp_size: Optional[int] = None,
        parallel_process_groups: Optional[ParallelProcessGroups] = None,
        log_level: str = "error",
        *args,
        **kwargs,
    ):
        if tp_size is None:
            tp_size = parallel_process_groups.tp.device_mesh_device.size()
        server_args = ServerArgs(*args, log_level=log_level, tp_size=tp_size, **kwargs)
        self._entrypoint = SpmdOrchestrator(
            server_args=server_args,
            nccl_port=nccl_port,
            gpu_id=gpu_id,
            tp_rank=tp_rank,
            parallel_process_groups=parallel_process_groups,
        )

    def _generate_impl(self, obj: GenerateReqInput):
        return self._entrypoint.generate(obj)

    def shutdown(self):
        self._entrypoint.shutdown()<|MERGE_RESOLUTION|>--- conflicted
+++ resolved
@@ -1,8 +1,3 @@
-<<<<<<< HEAD
-from typing import Optional
-
-from sglang.srt.distributed import ParallelProcessGroups
-=======
 # Copyright 2023-2024 SGLang Team
 # Licensed under the Apache License, Version 2.0 (the "License");
 # you may not use this file except in compliance with the License.
@@ -16,7 +11,9 @@
 # See the License for the specific language governing permissions and
 # limitations under the License.
 # ==============================================================================
->>>>>>> dccb7ebb
+from typing import Optional
+
+from sglang.srt.distributed import ParallelProcessGroups
 from sglang.srt.entrypoints.engine_base import EngineBase
 from sglang.srt.managers.io_struct import GenerateReqInput
 from sglang.srt.orchestration.spmd.orchestrator import SpmdOrchestrator
