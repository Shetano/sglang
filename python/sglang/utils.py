"""Common utilities."""

import base64
import json
import os
import sys
import threading
import traceback
import urllib.request
from concurrent.futures import ThreadPoolExecutor
from io import BytesIO
from json import dumps
<<<<<<< HEAD
from tenacity import RetryCallState, retry, wait_fixed
import requests
import socket
from urllib.parse import urlparse
from urllib import error
from memoization import cached
=======
from tenacity import retry, stop_after_attempt, wait_fixed
import socket
import numpy as np
import requests
from urllib.parse import urlparse
>>>>>>> 36ce1f99

def get_exception_traceback():
    etype, value, tb = sys.exc_info()
    err_str = "".join(traceback.format_exception(etype, value, tb))
    return err_str


def is_same_type(values):
    """Return whether the elements in values are of the same type."""
    if len(values) <= 1:
        return True
    else:
        t = type(values[0])
        return all(isinstance(v, t) for v in values[1:])


def read_jsonl(filename: str):
    """Read a JSONL file."""
    rets = []
    with open(filename) as fin:
        for line in fin:
            if line.startswith("#"):
                continue
            rets.append(json.loads(line))
    return rets


def dump_state_text(filename, states, mode="w"):
    """Dump program state in a text file."""
    from sglang.lang.interpreter import ProgramState

    with open(filename, mode) as fout:
        for i, s in enumerate(states):
            if isinstance(s, str):
                pass
            elif isinstance(s, ProgramState):
                s = s.text()
            else:
                s = str(s)

            fout.write(
                "=" * 40 + f" {i} " + "=" * 40 + "\n" + s + "\n" + "=" * 80 + "\n\n"
            )


class HttpResponse:
    def __init__(self, resp):
        self.resp = resp

    def json(self):
        return json.loads(self.resp.read())

    @property
    def status_code(self):
        return self.resp.status

@cached(ttl = 5)
def _is_port_open(host, port, timeout=5):
    """ Check if a port at a given address is open. """
    sock = socket.socket(socket.AF_INET, socket.SOCK_STREAM)
    sock.settimeout(timeout)
    result = sock.connect_ex((host, port))
    sock.close()
    return result == 0

def _should_retry(retry_state: RetryCallState):
    if retry_state.outcome is None:
        raise RuntimeError("_should_retry called before outcome was set")
    if retry_state.outcome.failed:
        url = retry_state.args[0]  # Assumes the first argument to the function is the URL
        exception = retry_state.outcome.exception()
        if exception is None:
            raise RuntimeError("_should_retry outcome failed but the exception is None")
        try:
            parsed_url = urlparse(url)
            host = parsed_url.hostname
            port = parsed_url.port
            is_server_online = _is_port_open(host, port)
        except:
            is_server_online = False

        is_timeout = (isinstance(exception, requests.exceptions.Timeout) or
                      isinstance(exception, ConnectionResetError) or
                      isinstance(exception, TimeoutError)
                     )
        if is_timeout and is_server_online:
            print("SGLang http request connection timed out. Retrying...")
            return True
        if not is_timeout:
            print("SGLang http request failed for unknown reason: {}".format(exception))
    return False

<<<<<<< HEAD
@retry(
=======
def _is_port_open(host, port, timeout=5):
    """ Check if a port at a given address is open. """
    sock = socket.socket(socket.AF_INET, socket.SOCK_STREAM)
    sock.settimeout(timeout)
    result = sock.connect_ex((host, port))
    sock.close()
    return result == 0

def _should_retry(retry_state):
    url = retry_state.args[0]  # Assumes the first argument to the function is the URL
    exception = retry_state.outcome.exception()
    try:
        parsed_url = urlparse(url)
        host = parsed_url.hostname
        port = parsed_url.port
        is_server_online = _is_port_open(host, port)
    except:
        is_server_online = False

    if isinstance(exception, ConnectionResetError) and is_server_online(url):
        print("ConnectionResetError: Retrying...")
        return True
    return False

@retry(
    stop=stop_after_attempt(999999999),
>>>>>>> 36ce1f99
    wait=wait_fixed(1),
    retry=_should_retry
)
def http_request(
    url, json=None, stream=False, auth_token=None, api_key=None, verify=None, timeout=60*10
):
    """A faster version of requests.post with low-level urllib API."""
    headers = {"Content-Type": "application/json; charset=utf-8"}

    # add the Authorization header if an auth token is provided
    if auth_token is not None:
        headers["Authorization"] = f"Bearer {auth_token}"

    # add the API Key header if an API key is provided
    if api_key is not None:
        headers["X-API-Key"] = api_key

    if stream:
        return requests.post(url, json=json, stream=True, headers=headers, timeout=timeout)
    else:
        req = urllib.request.Request(url, headers=headers)
        if json is None:
            data = None
        else:
            data = bytes(dumps(json), encoding="utf-8")
        resp = urllib.request.urlopen(req, data=data, cafile=verify, timeout=timeout)
        return HttpResponse(resp)


def encode_image_base64(image_path):
    """Encode an image in base64."""
    if isinstance(image_path, str):
        with open(image_path, "rb") as image_file:
            data = image_file.read()
            return base64.b64encode(data).decode("utf-8")
    elif isinstance(image_path, bytes):
        return base64.b64encode(image_path).decode("utf-8")
    else:
        # image_path is PIL.WebPImagePlugin.WebPImageFile
        image = image_path
        buffered = BytesIO()
        image.save(buffered, format="PNG")
        return base64.b64encode(buffered.getvalue()).decode("utf-8")


def encode_frame(frame):
    import cv2  # pip install opencv-python-headless
    from PIL import Image

    # Convert the frame to RGB (OpenCV uses BGR by default)
    frame = cv2.cvtColor(frame, cv2.COLOR_BGR2RGB)

    # Convert the frame to PIL Image to easily convert to bytes
    im_pil = Image.fromarray(frame)

    # Convert to bytes
    buffered = BytesIO()

    # frame_format = str(os.getenv('FRAME_FORMAT', "JPEG"))

    im_pil.save(buffered, format="PNG")

    frame_bytes = buffered.getvalue()

    # Return the bytes of the frame
    return frame_bytes


def encode_video_base64(video_path, num_frames=16):
    import cv2
    cap = cv2.VideoCapture(video_path)
    if not cap.isOpened():
        raise IOError(f"Could not open video file:{video_path}")

    total_frames = int(cap.get(cv2.CAP_PROP_FRAME_COUNT))
    print(f"target_frames: {num_frames}")

    frame_indices = np.linspace(0, total_frames - 1, num_frames, dtype=int)

    frames = []
    for i in range(total_frames):
        ret, frame = cap.read()
        if ret:
            frames.append(frame)
        else:
            # Handle the case where the frame could not be read
            # print(f"Warning: Could not read frame at index {i}.")
            pass

    cap.release()

    # Safely select frames based on frame_indices, avoiding IndexError
    frames = [frames[i] for i in frame_indices if i < len(frames)]

    # If there are not enough frames, duplicate the last frame until we reach the target
    while len(frames) < num_frames:
        frames.append(frames[-1])

    # Use ThreadPoolExecutor to process and encode frames in parallel
    with ThreadPoolExecutor() as executor:
        encoded_frames = list(executor.map(encode_frame, frames))

    # encoded_frames = list(map(encode_frame, frames))

    # Concatenate all frames bytes
    video_bytes = b"".join(encoded_frames)

    # Encode the concatenated bytes to base64
    video_base64 = "video:" + base64.b64encode(video_bytes).decode("utf-8")

    return video_base64


def _is_chinese_char(cp):
    """Checks whether CP is the codepoint of a CJK character."""
    # This defines a "chinese character" as anything in the CJK Unicode block:
    #   https://en.wikipedia.org/wiki/CJK_Unified_Ideographs_(Unicode_block)
    #
    # Note that the CJK Unicode block is NOT all Japanese and Korean characters,
    # despite its name. The modern Korean Hangul alphabet is a different block,
    # as is Japanese Hiragana and Katakana. Those alphabets are used to write
    # space-separated words, so they are not treated specially and handled
    # like the all of the other languages.
    if (
        (cp >= 0x4E00 and cp <= 0x9FFF)
        or (cp >= 0x3400 and cp <= 0x4DBF)  #
        or (cp >= 0x20000 and cp <= 0x2A6DF)  #
        or (cp >= 0x2A700 and cp <= 0x2B73F)  #
        or (cp >= 0x2B740 and cp <= 0x2B81F)  #
        or (cp >= 0x2B820 and cp <= 0x2CEAF)  #
        or (cp >= 0xF900 and cp <= 0xFAFF)
        or (cp >= 0x2F800 and cp <= 0x2FA1F)  #
    ):  #
        return True

    return False


def find_printable_text(text):
    """Returns the longest printable substring of text that contains only entire words."""
    # Borrowed from https://github.com/huggingface/transformers/blob/061580c82c2db1de9139528243e105953793f7a2/src/transformers/generation/streamers.py#L99

    # After the symbol for a new line, we flush the cache.
    if text.endswith("\n"):
        return text
    # If the last token is a CJK character, we print the characters.
    elif len(text) > 0 and _is_chinese_char(ord(text[-1])):
        return text
    # Otherwise if the penultimate token is a CJK character, we print the characters except for the last one.
    elif len(text) > 1 and _is_chinese_char(ord(text[-2])):
        return text[:-1]
    # Otherwise, prints until the last space char (simple heuristic to avoid printing incomplete words,
    # which may change with the subsequent token -- there are probably smarter ways to do this!)
    else:
        return text[: text.rfind(" ") + 1]


def run_with_timeout(func, args=(), kwargs=None, timeout=None):
    """Run a function with timeout."""
    ret_value = []

    def _target_func():
        ret_value.append(func(*args, **(kwargs or {})))

    t = threading.Thread(target=_target_func)
    t.start()
    t.join(timeout=timeout)
    if t.is_alive():
        raise TimeoutError()

    if not ret_value:
        raise RuntimeError()

    return ret_value[0]<|MERGE_RESOLUTION|>--- conflicted
+++ resolved
@@ -10,20 +10,13 @@
 from concurrent.futures import ThreadPoolExecutor
 from io import BytesIO
 from json import dumps
-<<<<<<< HEAD
 from tenacity import RetryCallState, retry, wait_fixed
 import requests
-import socket
 from urllib.parse import urlparse
 from urllib import error
 from memoization import cached
-=======
-from tenacity import retry, stop_after_attempt, wait_fixed
 import socket
 import numpy as np
-import requests
-from urllib.parse import urlparse
->>>>>>> 36ce1f99
 
 def get_exception_traceback():
     etype, value, tb = sys.exc_info()
@@ -116,9 +109,7 @@
             print("SGLang http request failed for unknown reason: {}".format(exception))
     return False
 
-<<<<<<< HEAD
 @retry(
-=======
 def _is_port_open(host, port, timeout=5):
     """ Check if a port at a given address is open. """
     sock = socket.socket(socket.AF_INET, socket.SOCK_STREAM)
@@ -144,8 +135,6 @@
     return False
 
 @retry(
-    stop=stop_after_attempt(999999999),
->>>>>>> 36ce1f99
     wait=wait_fixed(1),
     retry=_should_retry
 )
