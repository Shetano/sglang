--- conflicted
+++ resolved
@@ -74,11 +74,7 @@
 openai = ["openai>=1.0", "tiktoken"]
 anthropic = ["anthropic>=0.20.0"]
 litellm = ["litellm>=1.0.0"]
-<<<<<<< HEAD
 torch_memory_saver = ["torch_memory_saver>=0.0.4"]
-=======
-torch_memory_saver = ["torch_memory_saver>=0.0.3"]
->>>>>>> 550586ef
 test = [
     "jsonlines",
     "matplotlib",
