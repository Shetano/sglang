--- conflicted
+++ resolved
@@ -15,12 +15,9 @@
 ]
 dependencies = [
     "requests",
-<<<<<<< HEAD
     "tenacity",
-    "memoization"
-=======
-    "tqdm",
->>>>>>> 7023f413
+    "memoization",
+    "tqdm"
 ]
 
 [project.optional-dependencies]
