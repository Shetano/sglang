[build-system]
requires = ["setuptools>=61.0", "wheel"]
build-backend = "setuptools.build_meta"

[project]
name = "sglang"
version = "0.4.1.post3"
description = "SGLang is yet another fast serving framework for large language models and vision language models."
readme = "README.md"
requires-python = ">=3.8"
license = { file = "LICENSE" }
classifiers = [
    "Programming Language :: Python :: 3",
    "License :: OSI Approved :: Apache Software License",
]
dependencies = ["requests", "tqdm", "numpy", "IPython", "setproctitle"]

[project.optional-dependencies]
runtime_common = ["aiohttp", "decord", "fastapi",
    "hf_transfer", "huggingface_hub", "interegular", "modelscope",
    "orjson", "outlines>=0.0.44,<0.1.0",
    "packaging", "pillow", "prometheus-client>=0.20.0",
    "psutil", "pydantic", "python-multipart",
    "pyzmq>=25.1.2", "torchao>=0.7.0", "uvicorn", "uvloop",
    "xgrammar>=0.1.6"]
srt = ["sglang[runtime_common]", "torch", "vllm>=0.6.3.post1,<=0.6.4.post1", "cuda-python", "flashinfer==0.1.6", "sgl-kernel>=0.0.2.post10"]

# HIP (Heterogeneous-computing Interface for Portability) for AMD
# => base docker rocm/vllm-dev:20241022, not from public vllm whl
<<<<<<< HEAD
srt_hip = ["sglang[runtime_common]", "torch", "vllm==0.6.3.post2.dev1+g1ef171e0.rocm624"]
=======
srt_hip = ["sglang[runtime_common]", "torch", "vllm==0.6.3.post2.dev1"]
>>>>>>> a990daff
# xpu is not enabled in public vllm and torch whl,
# need to follow https://docs.vllm.ai/en/latest/getting_started/xpu-installation.htmlinstall vllm
srt_xpu = ["sglang[runtime_common]"]
#For Intel Gaudi(device : hpu) follow the installation guide
#https://docs.vllm.ai/en/latest/getting_started/gaudi-installation.html
srt_hpu = ["sglang[runtime_common]"]

openai = ["openai>=1.0", "tiktoken"]
anthropic = ["anthropic>=0.20.0"]
litellm = ["litellm>=1.0.0"]
test = [
    "jsonlines",
    "matplotlib",
    "pandas",
    "sentence_transformers",
    "accelerate",
    "peft",
]
all = ["sglang[srt]", "sglang[openai]", "sglang[anthropic]", "sglang[litellm]"]
all_hip = ["sglang[srt_hip]", "sglang[openai]", "sglang[anthropic]", "sglang[litellm]"]
all_xpu = ["sglang[srt_xpu]", "sglang[openai]", "sglang[anthropic]", "sglang[litellm]"]
all_hpu = ["sglang[srt_hpu]", "sglang[openai]", "sglang[anthropic]", "sglang[litellm]"]

dev = ["sglang[all]", "sglang[test]"]
dev_hip = ["sglang[all_hip]", "sglang[test]"]
dev_xpu = ["sglang[all_xpu]", "sglang[test]"]
dev_hpu = ["sglang[all_hpu]", "sglang[test]"]

[project.urls]
"Homepage" = "https://github.com/sgl-project/sglang"
"Bug Tracker" = "https://github.com/sgl-project/sglang/issues"

[tool.setuptools.package-data]
"sglang" = ["srt/layers/moe/fused_moe_triton/configs/*.json", "srt/layers/quantization/configs/*.json"]

[tool.setuptools.packages.find]
exclude = [
    "assets*",
    "benchmark*",
    "docs*",
    "dist*",
    "playground*",
    "scripts*",
    "tests*",
]

[tool.wheel]
exclude = [
    "assets*",
    "benchmark*",
    "docs*",
    "dist*",
    "playground*",
    "scripts*",
    "tests*",
]<|MERGE_RESOLUTION|>--- conflicted
+++ resolved
@@ -27,11 +27,7 @@
 
 # HIP (Heterogeneous-computing Interface for Portability) for AMD
 # => base docker rocm/vllm-dev:20241022, not from public vllm whl
-<<<<<<< HEAD
-srt_hip = ["sglang[runtime_common]", "torch", "vllm==0.6.3.post2.dev1+g1ef171e0.rocm624"]
-=======
 srt_hip = ["sglang[runtime_common]", "torch", "vllm==0.6.3.post2.dev1"]
->>>>>>> a990daff
 # xpu is not enabled in public vllm and torch whl,
 # need to follow https://docs.vllm.ai/en/latest/getting_started/xpu-installation.htmlinstall vllm
 srt_xpu = ["sglang[runtime_common]"]
