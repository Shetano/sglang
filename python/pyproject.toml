--- conflicted
+++ resolved
@@ -23,11 +23,9 @@
 srt = ["aiohttp", "decord", "fastapi", "hf_transfer", "huggingface_hub", "interegular",
        "packaging", "pillow", "psutil", "pydantic", "python-multipart",
        "torch", "torchao", "uvicorn", "uvloop", "zmq",
-<<<<<<< HEAD
-       "vllm==0.5.5", "outlines>=0.0.44", "prometheus-client>=0.20.0"]
-=======
-       "vllm==0.5.5", "outlines>=0.0.44", "modelscope"]
->>>>>>> 4e4459b9
+       "vllm==0.5.5", "outlines>=0.0.44", "modelscope", 
+       "prometheus-client>=0.20.0"]
+
 openai = ["openai>=1.0", "tiktoken"]
 anthropic = ["anthropic>=0.20.0"]
 litellm = ["litellm>=1.0.0"]
