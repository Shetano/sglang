--- conflicted
+++ resolved
@@ -4,11 +4,7 @@
 
 [project]
 name = "sglang"
-<<<<<<< HEAD
-version = "0.4.6.post2"
-=======
 version = "0.4.6.post3"
->>>>>>> 9d8ec2e6
 description = "SGLang is yet another fast serving framework for large language models and vision language models."
 readme = "README.md"
 requires-python = ">=3.8"
