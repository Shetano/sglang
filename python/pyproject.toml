[build-system]
requires = ["setuptools>=61.0", "wheel"]
build-backend = "setuptools.build_meta"

[project]
name = "sglang"
version = "0.4.5.post3"
description = "SGLang is yet another fast serving framework for large language models and vision language models."
readme = "README.md"
requires-python = ">=3.8"
license = { file = "LICENSE" }
classifiers = [
    "Programming Language :: Python :: 3",
    "License :: OSI Approved :: Apache Software License",
]
dependencies = ["aiohttp", "requests", "tqdm", "numpy", "IPython", "setproctitle"]

[project.optional-dependencies]
runtime_common = [
    "compressed-tensors",
    "datasets",
    "decord",
    "fastapi",
    "hf_transfer",
    "huggingface_hub",
    "interegular",
    "llguidance>=0.6.15",
    "modelscope",
    "ninja",
    "orjson",
    "packaging",
    "pillow",
    "prometheus-client>=0.20.0",
    "psutil",
    "pydantic",
    "pynvml",
    "python-multipart",
    "pyzmq>=25.1.2",
    "soundfile==0.13.1",
    "torchao>=0.7.0",
    "transformers==4.51.1",
    "uvicorn",
    "uvloop",
    "compressed-tensors",
    "xgrammar==0.1.17",
]

srt = [
    "sglang[runtime_common]",
<<<<<<< HEAD
    "sgl-kernel==0.0.9",
    "flashinfer_python>=0.2.3",
    "torch>=2.5.1",
    "torchvision>=0.20.1",
=======
    "sgl-kernel==0.0.9.post2",
    "flashinfer_python==0.2.3",
    "torch==2.6.0",
    "torchvision==0.21.0",
>>>>>>> 4418f599
    "cuda-python",
    "outlines>=0.0.44,<=0.1.11",
    "partial_json_parser",
    "einops",
]

blackwell = [
    "sglang[runtime_common]",
    "sgl-kernel",
    "torch",
    "torchvision",
    "cuda-python",
    "outlines>=0.0.44,<=0.1.11",
    "partial_json_parser",
    "einops",
]

# HIP (Heterogeneous-computing Interface for Portability) for AMD
# => base docker rocm/vllm-dev:20250114, not from public vllm whl
srt_hip = [
    "sglang[runtime_common]",
    "torch",
    "vllm==0.6.7.dev2",
    "outlines==0.1.11"
]

# xpu is not enabled in public vllm and torch whl,
# need to follow https://docs.vllm.ai/en/latest/getting_started/xpu-installation.htmlinstall vllm
srt_xpu = ["sglang[runtime_common]", "outlines>=0.0.44,<=0.1.11"]

# For Intel Gaudi(device : hpu) follow the installation guide
# https://docs.vllm.ai/en/latest/getting_started/gaudi-installation.html
srt_hpu = ["sglang[runtime_common]", "outlines>=0.0.44,<=0.1.11"]

# CPU: currently, there are no pre-built vllm wheels for CPU.
# To install vllm for CPU, please follow the instruction here:
# https://docs.vllm.ai/en/latest/getting_started/installation/cpu/index.html
srt_cpu = ["sglang[runtime_common]", "outlines>=0.0.44,<=0.1.11", "torch"]

openai = ["openai>=1.0", "tiktoken"]
anthropic = ["anthropic>=0.20.0"]
litellm = ["litellm>=1.0.0"]
torch_memory_saver = ["torch_memory_saver>=0.0.4"]
test = [
    "jsonlines",
    "matplotlib",
    "pandas",
    "sentence_transformers",
    "accelerate",
    "peft",
]
all = ["sglang[srt]", "sglang[openai]", "sglang[anthropic]", "sglang[litellm]"]
all_hip = ["sglang[srt_hip]", "sglang[openai]", "sglang[anthropic]", "sglang[litellm]"]
all_xpu = ["sglang[srt_xpu]", "sglang[openai]", "sglang[anthropic]", "sglang[litellm]"]
all_hpu = ["sglang[srt_hpu]", "sglang[openai]", "sglang[anthropic]", "sglang[litellm]"]
all_cpu = ["sglang[srt_cpu]", "sglang[openai]", "sglang[anthropic]", "sglang[litellm]"]

dev = ["sglang[all]", "sglang[test]"]
dev_hip = ["sglang[all_hip]", "sglang[test]"]
dev_xpu = ["sglang[all_xpu]", "sglang[test]"]
dev_hpu = ["sglang[all_hpu]", "sglang[test]"]
dev_cpu = ["sglang[all_cpu]", "sglang[test]"]

[project.urls]
"Homepage" = "https://github.com/sgl-project/sglang"
"Bug Tracker" = "https://github.com/sgl-project/sglang/issues"

[tool.setuptools.package-data]
"sglang" = [
    "srt/layers/moe/fused_moe_triton/configs/*.json",
    "srt/layers/quantization/configs/*.json",
]

[tool.setuptools.packages.find]
exclude = [
    "assets*",
    "benchmark*",
    "docs*",
    "dist*",
    "playground*",
    "scripts*",
    "tests*",
]

[tool.wheel]
exclude = [
    "assets*",
    "benchmark*",
    "docs*",
    "dist*",
    "playground*",
    "scripts*",
    "tests*",
]<|MERGE_RESOLUTION|>--- conflicted
+++ resolved
@@ -47,17 +47,10 @@
 
 srt = [
     "sglang[runtime_common]",
-<<<<<<< HEAD
-    "sgl-kernel==0.0.9",
+    "sgl-kernel==0.0.9.post2",
     "flashinfer_python>=0.2.3",
-    "torch>=2.5.1",
-    "torchvision>=0.20.1",
-=======
-    "sgl-kernel==0.0.9.post2",
-    "flashinfer_python==0.2.3",
-    "torch==2.6.0",
-    "torchvision==0.21.0",
->>>>>>> 4418f599
+    "torch>=2.6.0",
+    "torchvision>=0.21.0",
     "cuda-python",
     "outlines>=0.0.44,<=0.1.11",
     "partial_json_parser",
