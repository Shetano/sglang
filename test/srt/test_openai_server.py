"""
python3 -m unittest test_openai_server.TestOpenAIServer.test_batch
python3 -m unittest test_openai_server.TestOpenAIServer.test_completion
python3 -m unittest test_openai_server.TestOpenAIServer.test_completion_stream
python3 -m unittest test_openai_server.TestOpenAIServer.test_chat_completion
python3 -m unittest test_openai_server.TestOpenAIServer.test_chat_completion_stream
"""

import json
import re
import time
import unittest

import numpy as np
import openai

from sglang.srt.hf_transformers_utils import get_tokenizer
from sglang.srt.utils import kill_process_tree
from sglang.test.test_utils import (
    DEFAULT_SMALL_EMBEDDING_MODEL_NAME_FOR_TEST,
    DEFAULT_SMALL_MODEL_NAME_FOR_TEST,
    DEFAULT_TIMEOUT_FOR_SERVER_LAUNCH,
    DEFAULT_URL_FOR_TEST,
    CustomTestCase,
    popen_launch_server,
)


class TestOpenAIServer(CustomTestCase):
    @classmethod
    def setUpClass(cls):
        cls.model = DEFAULT_SMALL_MODEL_NAME_FOR_TEST
        cls.base_url = DEFAULT_URL_FOR_TEST
        cls.api_key = "sk-123456"
        cls.process = popen_launch_server(
            cls.model,
            cls.base_url,
            timeout=DEFAULT_TIMEOUT_FOR_SERVER_LAUNCH,
            api_key=cls.api_key,
        )
        cls.base_url += "/v1"
        cls.tokenizer = get_tokenizer(DEFAULT_SMALL_MODEL_NAME_FOR_TEST)

    @classmethod
    def tearDownClass(cls):
        kill_process_tree(cls.process.pid)

    def run_completion(
        self,
        echo,
        logprobs,
        use_list_input,
        parallel_sample_num,
        token_input,
        return_hidden_states,
    ):
        client = openai.Client(api_key=self.api_key, base_url=self.base_url)
        prompt = "The capital of France is"
        if token_input:
            prompt_input = self.tokenizer.encode(prompt)
            num_prompt_tokens = len(prompt_input)
        else:
            prompt_input = prompt
            num_prompt_tokens = len(self.tokenizer.encode(prompt))

        if use_list_input:
            prompt_arg = [prompt_input, prompt_input]
            num_choices = len(prompt_arg)
            num_prompt_tokens *= 2
        else:
            prompt_arg = prompt_input
            num_choices = 1

        response = client.completions.create(
            model=self.model,
            prompt=prompt_arg,
            temperature=0,
            max_tokens=32,
            echo=echo,
            logprobs=logprobs,
            n=parallel_sample_num,
            extra_body=dict(return_hidden_states=return_hidden_states),
        )

        assert len(response.choices) == num_choices * parallel_sample_num

        if echo:
            text = response.choices[0].text
            assert text.startswith(prompt)

        if logprobs:
            assert response.choices[0].logprobs
            assert isinstance(response.choices[0].logprobs.tokens[0], str)
            assert isinstance(response.choices[0].logprobs.top_logprobs[1], dict)
            ret_num_top_logprobs = len(response.choices[0].logprobs.top_logprobs[1])

            # FIXME: Sometimes, some top_logprobs are missing in the return value. The reason is that some output id maps to the same output token and duplicate in the map
            # assert ret_num_top_logprobs == logprobs, f"{ret_num_top_logprobs} vs {logprobs}"
            assert ret_num_top_logprobs > 0

            # when echo=True and request.logprobs>0, logprob_start_len is 0, so the first token's logprob would be None.
            if not echo:
                assert response.choices[0].logprobs.token_logprobs[0]

        assert response.id
        assert response.created
        assert (
            response.usage.prompt_tokens == num_prompt_tokens
        ), f"{response.usage.prompt_tokens} vs {num_prompt_tokens}"
        assert response.usage.completion_tokens > 0
        assert response.usage.total_tokens > 0

        if return_hidden_states:
            hidden_states = response.choices[0].hidden_states
            assert hidden_states is not None, "hidden_states was none"
            hidden_states = np.asarray(hidden_states[1:])
            assert (
                len(hidden_states.shape) == 2
            ), f"hidden_states shape is not correct, was {hidden_states.shape}"
        else:
            assert not hasattr(
                response.choices[0], "hidden_states"
            ), "hidden_states was returned and should not have been"

    def run_completion_stream(
        self,
        echo,
        logprobs,
        use_list_input,
        parallel_sample_num,
        token_input,
        return_hidden_states,
    ):
        client = openai.Client(api_key=self.api_key, base_url=self.base_url)
        prompt = "The capital of France is"
        if token_input:
            prompt_input = self.tokenizer.encode(prompt)
            num_prompt_tokens = len(prompt_input)
        else:
            prompt_input = prompt
            num_prompt_tokens = len(self.tokenizer.encode(prompt))

        if use_list_input:
            prompt_arg = [prompt_input, prompt_input]
            num_choices = len(prompt_arg)
            num_prompt_tokens *= 2
        else:
            prompt_arg = prompt_input
            num_choices = 1

        generator = client.completions.create(
            model=self.model,
            prompt=prompt_arg,
            temperature=0,
            max_tokens=32,
            echo=echo,
            logprobs=logprobs,
            stream=True,
            stream_options={"include_usage": True},
            n=parallel_sample_num,
            extra_body=dict(return_hidden_states=return_hidden_states),
        )

        is_firsts = {}
        hidden_states = None
        for response in generator:
            usage = response.usage
            if usage is not None:
                assert usage.prompt_tokens > 0, f"usage.prompt_tokens was zero"
                assert usage.completion_tokens > 0, f"usage.completion_tokens was zero"
                assert usage.total_tokens > 0, f"usage.total_tokens was zero"
                continue

            if (
                hasattr(response.choices[0], "hidden_states")
                and response.choices[0].hidden_states is not None
            ):
                hidden_states = response.choices[0].hidden_states
                continue

            index = response.choices[0].index
            is_first = is_firsts.get(index, True)

            if logprobs:
                assert response.choices[0].logprobs, f"no logprobs in response"
                assert isinstance(
                    response.choices[0].logprobs.tokens[0], str
                ), f"{response.choices[0].logprobs.tokens[0]} is not a string"
                if not (is_first and echo):
                    assert isinstance(
                        response.choices[0].logprobs.top_logprobs[0], dict
                    ), f"top_logprobs was not a dictionary"
                    ret_num_top_logprobs = len(
                        response.choices[0].logprobs.top_logprobs[0]
                    )
                    # FIXME: Sometimes, some top_logprobs are missing in the return value. The reason is that some output id maps to the same output token and duplicate in the map
                    # assert ret_num_top_logprobs == logprobs, f"{ret_num_top_logprobs} vs {logprobs}"
                    assert ret_num_top_logprobs > 0, f"ret_num_top_logprobs was 0"

            if is_first:
                if echo:
                    assert response.choices[0].text.startswith(
                        prompt
                    ), f"{response.choices[0].text} and all args {echo} {logprobs} {token_input} {is_first}"
                is_firsts[index] = False
            assert response.id, f"no id in response"
            assert response.created, f"no created in response"

        for index in [i for i in range(parallel_sample_num * num_choices)]:
            assert not is_firsts.get(
                index, True
            ), f"index {index} is not found in the response"

        if return_hidden_states:
            assert hidden_states is not None, "hidden_states is not returned"
            if len(hidden_states) > 1:
                hidden_states = hidden_states[1:]
            try:
                hidden_states = np.asarray(hidden_states)
            except Exception as e:
                raise Exception(f"Failed to convert hidden states to numpy array: {e}")
            assert (
                len(hidden_states.shape) == 2
            ), f"hidden_states shape is not correct, was {hidden_states.shape}"
        else:
            assert (
                hidden_states is None
            ), "hidden_states was returned and should not have been"

    def run_chat_completion(self, logprobs, parallel_sample_num, return_hidden_states):
        client = openai.Client(api_key=self.api_key, base_url=self.base_url)
        response = client.chat.completions.create(
            model=self.model,
            messages=[
                {"role": "system", "content": "You are a helpful AI assistant"},
                {
                    "role": "user",
                    "content": "What is the capital of France? Answer in a few words.",
                },
            ],
            temperature=0,
            logprobs=logprobs is not None and logprobs > 0,
            top_logprobs=logprobs,
            n=parallel_sample_num,
            extra_body=dict(return_hidden_states=return_hidden_states),
        )

        if logprobs:
            assert isinstance(
                response.choices[0].logprobs.content[0].top_logprobs[0].token, str
            )

            ret_num_top_logprobs = len(
                response.choices[0].logprobs.content[0].top_logprobs
            )
            assert (
                ret_num_top_logprobs == logprobs
            ), f"{ret_num_top_logprobs} vs {logprobs}"

        assert len(response.choices) == parallel_sample_num
        assert response.choices[0].message.role == "assistant"
        assert isinstance(response.choices[0].message.content, str)
        assert response.id
        assert response.created
        assert response.usage.prompt_tokens > 0
        assert response.usage.completion_tokens > 0
        assert response.usage.total_tokens > 0

        if return_hidden_states:
            hidden_states = response.choices[0].hidden_states
            assert hidden_states is not None, "hidden_states is not returned"
            hidden_states = np.asarray(hidden_states[1:])
            assert (
                len(hidden_states.shape) == 2
            ), f"hidden_states shape is not correct, was {hidden_states.shape}"
        else:
            assert not hasattr(
                response.choices[0], "hidden_states"
            ), "hidden_states was returned and should not have been"

    def run_chat_completion_stream(
        self, logprobs, parallel_sample_num=1, return_hidden_states=False
    ):
        client = openai.Client(api_key=self.api_key, base_url=self.base_url)
        generator = client.chat.completions.create(
            model=self.model,
            messages=[
                {"role": "system", "content": "You are a helpful AI assistant"},
                {"role": "user", "content": "What is the capital of France?"},
            ],
            temperature=0,
            logprobs=logprobs is not None and logprobs > 0,
            top_logprobs=logprobs,
            stream=True,
            stream_options={"include_usage": True},
            n=parallel_sample_num,
            extra_body=dict(return_hidden_states=return_hidden_states),
        )

        is_firsts = {}
        hidden_states = None
        top_logprob_tokens = []
        for response in generator:
            usage = response.usage
            if usage is not None:
                assert usage.prompt_tokens > 0, f"usage.prompt_tokens was zero"
                assert usage.completion_tokens > 0, f"usage.completion_tokens was zero"
                assert usage.total_tokens > 0, f"usage.total_tokens was zero"
                continue

            if hasattr(response.choices[0].delta, "hidden_states"):
                hidden_states = response.choices[0].delta.hidden_states
                continue

            index = response.choices[0].index
            data = response.choices[0].delta

            if is_firsts.get(index, True):
                assert (
                    data.role == "assistant"
                ), f"data.role was not 'assistant' for first chunk"
                is_firsts[index] = False
                continue

            if logprobs:
                assert response.choices[0].logprobs, f"logprobs was not returned"
                assert isinstance(
                    response.choices[0].logprobs.content[0].top_logprobs[0].token, str
                ), f"top_logprobs token was not a string"
                assert isinstance(
                    response.choices[0].logprobs.content[0].top_logprobs, list
                ), f"top_logprobs was not a list"
                ret_num_top_logprobs = len(
                    response.choices[0].logprobs.content[0].top_logprobs
                )
                assert (
                    ret_num_top_logprobs == logprobs
                ), f"{ret_num_top_logprobs} vs {logprobs}"
                top_logprob_tokens.append(
                    response.choices[0].logprobs.content[0].top_logprobs[0].token
                )

            assert (
                len(top_logprob_tokens) <= 2 or len(set(top_logprob_tokens)) > 1
            ), "Top Logprob tokens should not consistent of the same token repeated"
            assert (
                isinstance(data.content, str)
                or isinstance(data.reasoning_content, str)
                or len(data.tool_calls) > 0
                or response.choices[0].finish_reason
            )
            assert response.id
            assert response.created

        for index in [i for i in range(parallel_sample_num)]:
            assert not is_firsts.get(
                index, True
            ), f"index {index} is not found in the response"

        if return_hidden_states:
            assert hidden_states is not None, "hidden_states is not returned"
            if len(hidden_states) > 1:
                hidden_states = hidden_states[1:]
            try:
                hidden_states = np.asarray(hidden_states)
            except Exception as e:
                raise Exception(f"Failed to convert hidden states to numpy array: {e}")
            assert (
                len(hidden_states.shape) == 2
            ), f"hidden_states shape is not correct, was {hidden_states.shape}"
        else:
            assert (
                hidden_states is None
            ), "hidden_states was returned and should not have been"

    def _create_batch(self, mode, client):
        if mode == "completion":
            input_file_path = "complete_input.jsonl"
            # write content to input file
            content = [
                {
                    "custom_id": "request-1",
                    "method": "POST",
                    "url": "/v1/completions",
                    "body": {
                        "model": "gpt-3.5-turbo-instruct",
                        "prompt": "List 3 names of famous soccer player: ",
                        "max_tokens": 20,
                    },
                },
                {
                    "custom_id": "request-2",
                    "method": "POST",
                    "url": "/v1/completions",
                    "body": {
                        "model": "gpt-3.5-turbo-instruct",
                        "prompt": "List 6 names of famous basketball player:  ",
                        "max_tokens": 40,
                    },
                },
                {
                    "custom_id": "request-3",
                    "method": "POST",
                    "url": "/v1/completions",
                    "body": {
                        "model": "gpt-3.5-turbo-instruct",
                        "prompt": "List 6 names of famous tenniss player:  ",
                        "max_tokens": 40,
                    },
                },
            ]

        else:
            input_file_path = "chat_input.jsonl"
            content = [
                {
                    "custom_id": "request-1",
                    "method": "POST",
                    "url": "/v1/chat/completions",
                    "body": {
                        "model": "gpt-3.5-turbo-0125",
                        "messages": [
                            {
                                "role": "system",
                                "content": "You are a helpful assistant.",
                            },
                            {
                                "role": "user",
                                "content": "Hello! List 3 NBA players and tell a story",
                            },
                        ],
                        "max_tokens": 30,
                    },
                },
                {
                    "custom_id": "request-2",
                    "method": "POST",
                    "url": "/v1/chat/completions",
                    "body": {
                        "model": "gpt-3.5-turbo-0125",
                        "messages": [
                            {"role": "system", "content": "You are an assistant. "},
                            {
                                "role": "user",
                                "content": "Hello! List three capital and tell a story",
                            },
                        ],
                        "max_tokens": 50,
                    },
                },
            ]

        with open(input_file_path, "w") as file:
            for line in content:
                file.write(json.dumps(line) + "\n")

        with open(input_file_path, "rb") as file:
            uploaded_file = client.files.create(file=file, purpose="batch")
        if mode == "completion":
            endpoint = "/v1/completions"
        elif mode == "chat":
            endpoint = "/v1/chat/completions"
        completion_window = "24h"
        batch_job = client.batches.create(
            input_file_id=uploaded_file.id,
            endpoint=endpoint,
            completion_window=completion_window,
        )

        return batch_job, content, uploaded_file

    def run_batch(self, mode):
        client = openai.Client(api_key=self.api_key, base_url=self.base_url)
        batch_job, content, uploaded_file = self._create_batch(mode=mode, client=client)

        while batch_job.status not in ["completed", "failed", "cancelled"]:
            time.sleep(3)
            print(
                f"Batch job status: {batch_job.status}...trying again in 3 seconds..."
            )
            batch_job = client.batches.retrieve(batch_job.id)
        assert (
            batch_job.status == "completed"
        ), f"Batch job status is not completed: {batch_job.status}"
        assert batch_job.request_counts.completed == len(content)
        assert batch_job.request_counts.failed == 0
        assert batch_job.request_counts.total == len(content)

        result_file_id = batch_job.output_file_id
        file_response = client.files.content(result_file_id)
        result_content = file_response.read().decode("utf-8")  # Decode bytes to string
        results = [
            json.loads(line)
            for line in result_content.split("\n")
            if line.strip() != ""
        ]
        assert len(results) == len(content)
        for delete_fid in [uploaded_file.id, result_file_id]:
            del_pesponse = client.files.delete(delete_fid)
            assert del_pesponse.deleted

    def run_cancel_batch(self, mode):
        client = openai.Client(api_key=self.api_key, base_url=self.base_url)
        batch_job, _, uploaded_file = self._create_batch(mode=mode, client=client)

        assert batch_job.status not in ["cancelling", "cancelled"]

        batch_job = client.batches.cancel(batch_id=batch_job.id)
        assert batch_job.status == "cancelling"

        while batch_job.status not in ["failed", "cancelled"]:
            batch_job = client.batches.retrieve(batch_job.id)
            print(
                f"Batch job status: {batch_job.status}...trying again in 3 seconds..."
            )
            time.sleep(3)

        assert batch_job.status == "cancelled"
        del_response = client.files.delete(uploaded_file.id)
        assert del_response.deleted

    def test_completion(self):
        for return_hidden_states in [False, True]:
            for echo in [False, True]:
                for logprobs in [None, 5]:
                    for use_list_input in [True, False]:
                        for parallel_sample_num in [1, 2]:
                            for token_input in [False, True]:
                                self.run_completion(
                                    echo,
                                    logprobs,
                                    use_list_input,
                                    parallel_sample_num,
                                    token_input,
                                    return_hidden_states,
                                )

    def test_completion_stream(self):
<<<<<<< HEAD
        # parallel sampling adn list input are not supported in streaming mode
        for return_hidden_states in [False, True]:
            for echo in [False, True]:
                for logprobs in [None, 5]:
                    for use_list_input in [True, False]:
                        for parallel_sample_num in [1, 2]:
                            for token_input in [False, True]:
                                self.run_completion_stream(
                                    echo,
                                    logprobs,
                                    use_list_input,
                                    parallel_sample_num,
                                    token_input,
                                    return_hidden_states,
                                )
=======
        # parallel sampling and list input are not supported in streaming mode
        for echo in [False, True]:
            for logprobs in [None, 5]:
                for use_list_input in [True, False]:
                    for parallel_sample_num in [1, 2]:
                        for token_input in [False, True]:
                            self.run_completion_stream(
                                echo,
                                logprobs,
                                use_list_input,
                                parallel_sample_num,
                                token_input,
                            )
>>>>>>> f94543d2

    def test_chat_completion(self):
        for return_hidden_states in [False, True]:
            for logprobs in [None, 5]:
                for parallel_sample_num in [1, 2]:
                    self.run_chat_completion(
                        logprobs, parallel_sample_num, return_hidden_states
                    )

    def test_chat_completion_stream(self):
        for return_hidden_states in [False, True]:
            for logprobs in [None, 5]:
                for parallel_sample_num in [1, 2]:
                    self.run_chat_completion_stream(
                        logprobs, parallel_sample_num, return_hidden_states
                    )

    def test_batch(self):
        for mode in ["completion", "chat"]:
            self.run_batch(mode)

    def test_cancel_batch(self):
        for mode in ["completion", "chat"]:
            self.run_cancel_batch(mode)

    def test_regex(self):
        client = openai.Client(api_key=self.api_key, base_url=self.base_url)

        regex = (
            r"""\{\n"""
            + r"""   "name": "[\w]+",\n"""
            + r"""   "population": [\d]+\n"""
            + r"""\}"""
        )

        response = client.chat.completions.create(
            model=self.model,
            messages=[
                {"role": "system", "content": "You are a helpful AI assistant"},
                {"role": "user", "content": "Introduce the capital of France."},
            ],
            temperature=0,
            max_tokens=128,
            extra_body={"regex": regex},
        )
        text = response.choices[0].message.content

        try:
            js_obj = json.loads(text)
        except (TypeError, json.decoder.JSONDecodeError):
            print("JSONDecodeError", text)
            raise
        assert isinstance(js_obj["name"], str)
        assert isinstance(js_obj["population"], int)

    def test_penalty(self):
        client = openai.Client(api_key=self.api_key, base_url=self.base_url)

        response = client.chat.completions.create(
            model=self.model,
            messages=[
                {"role": "system", "content": "You are a helpful AI assistant"},
                {"role": "user", "content": "Introduce the capital of France."},
            ],
            temperature=0,
            max_tokens=32,
            frequency_penalty=1.0,
        )
        text = response.choices[0].message.content
        assert isinstance(text, str)

    def test_response_prefill(self):
        client = openai.Client(api_key=self.api_key, base_url=self.base_url)

        response = client.chat.completions.create(
            model="meta-llama/Llama-3.1-8B-Instruct",
            messages=[
                {"role": "system", "content": "You are a helpful AI assistant"},
                {
                    "role": "user",
                    "content": """
Extract the name, size, price, and color from this product description as a JSON object:

<description>
The SmartHome Mini is a compact smart home assistant available in black or white for only $49.99. At just 5 inches wide, it lets you control lights, thermostats, and other connected devices via voice or app—no matter where you place it in your home. This affordable little hub brings convenient hands-free control to your smart devices.
</description>
""",
                },
                {
                    "role": "assistant",
                    "content": "{\n",
                },
            ],
            temperature=0,
            extra_body={"continue_final_message": True},
        )

        assert (
            response.choices[0]
            .message.content.strip()
            .startswith('"name": "SmartHome Mini",')
        )

    def test_model_list(self):
        client = openai.Client(api_key=self.api_key, base_url=self.base_url)
        models = list(client.models.list())
        assert len(models) == 1
        assert isinstance(getattr(models[0], "max_model_len", None), int)


# -------------------------------------------------------------------------
#    EBNF Test Class: TestOpenAIServerEBNF
#    Launches the server with xgrammar, has only EBNF tests
# -------------------------------------------------------------------------
class TestOpenAIServerEBNF(CustomTestCase):
    @classmethod
    def setUpClass(cls):
        cls.model = DEFAULT_SMALL_MODEL_NAME_FOR_TEST
        cls.base_url = DEFAULT_URL_FOR_TEST
        cls.api_key = "sk-123456"

        # passing xgrammar specifically
        other_args = ["--grammar-backend", "xgrammar"]
        cls.process = popen_launch_server(
            cls.model,
            cls.base_url,
            timeout=DEFAULT_TIMEOUT_FOR_SERVER_LAUNCH,
            api_key=cls.api_key,
            other_args=other_args,
        )
        cls.base_url += "/v1"
        cls.tokenizer = get_tokenizer(DEFAULT_SMALL_MODEL_NAME_FOR_TEST)

    @classmethod
    def tearDownClass(cls):
        kill_process_tree(cls.process.pid)

    def test_ebnf(self):
        """
        Ensure we can pass `ebnf` to the local openai server
        and that it enforces the grammar.
        """
        client = openai.Client(api_key=self.api_key, base_url=self.base_url)
        ebnf_grammar = r"""
        root ::= "Hello" | "Hi" | "Hey"
        """
        pattern = re.compile(r"^(Hello|Hi|Hey)[.!?]*\s*$")

        response = client.chat.completions.create(
            model=self.model,
            messages=[
                {"role": "system", "content": "You are a helpful EBNF test bot."},
                {"role": "user", "content": "Say a greeting (Hello, Hi, or Hey)."},
            ],
            temperature=0,
            max_tokens=32,
            extra_body={"ebnf": ebnf_grammar},
        )
        text = response.choices[0].message.content.strip()
        print("EBNF test output:", repr(text))
        self.assertTrue(len(text) > 0, "Got empty text from EBNF generation")
        self.assertRegex(text, pattern, f"Text '{text}' doesn't match EBNF choices")

    def test_ebnf_strict_json(self):
        """
        A stricter EBNF that produces exactly {"name":"Alice"} format
        with no trailing punctuation or extra fields.
        """
        client = openai.Client(api_key=self.api_key, base_url=self.base_url)
        ebnf_grammar = r"""
        root    ::= "{" pair "}"
        pair    ::= "\"name\"" ":" string
        string  ::= "\"" [A-Za-z]+ "\""
        """
        pattern = re.compile(r'^\{"name":"[A-Za-z]+"\}$')

        response = client.chat.completions.create(
            model=self.model,
            messages=[
                {"role": "system", "content": "EBNF mini-JSON generator."},
                {
                    "role": "user",
                    "content": "Generate single key JSON with only letters.",
                },
            ],
            temperature=0,
            max_tokens=64,
            extra_body={"ebnf": ebnf_grammar},
        )
        text = response.choices[0].message.content.strip()
        print("EBNF strict JSON test output:", repr(text))
        self.assertTrue(len(text) > 0, "Got empty text from EBNF strict JSON test")
        self.assertRegex(
            text, pattern, f"Text '{text}' not matching the EBNF strict JSON shape"
        )


class TestOpenAIEmbedding(CustomTestCase):
    @classmethod
    def setUpClass(cls):
        cls.model = DEFAULT_SMALL_EMBEDDING_MODEL_NAME_FOR_TEST
        cls.base_url = DEFAULT_URL_FOR_TEST
        cls.api_key = "sk-123456"

        # Configure embedding-specific args
        other_args = ["--is-embedding", "--enable-metrics"]
        cls.process = popen_launch_server(
            cls.model,
            cls.base_url,
            timeout=DEFAULT_TIMEOUT_FOR_SERVER_LAUNCH,
            api_key=cls.api_key,
            other_args=other_args,
        )
        cls.base_url += "/v1"

    @classmethod
    def tearDownClass(cls):
        kill_process_tree(cls.process.pid)

    def test_embedding_single(self):
        """Test single embedding request"""
        client = openai.Client(api_key=self.api_key, base_url=self.base_url)
        response = client.embeddings.create(model=self.model, input="Hello world")
        self.assertEqual(len(response.data), 1)
        self.assertTrue(len(response.data[0].embedding) > 0)

    def test_embedding_batch(self):
        """Test batch embedding request"""
        client = openai.Client(api_key=self.api_key, base_url=self.base_url)
        response = client.embeddings.create(
            model=self.model, input=["Hello world", "Test text"]
        )
        self.assertEqual(len(response.data), 2)
        self.assertTrue(len(response.data[0].embedding) > 0)
        self.assertTrue(len(response.data[1].embedding) > 0)

    def test_empty_string_embedding(self):
        """Test embedding an empty string."""

        client = openai.Client(api_key=self.api_key, base_url=self.base_url)

        # Text embedding example with empty string
        text = ""
        # Expect a BadRequestError for empty input
        with self.assertRaises(openai.BadRequestError) as cm:
            client.embeddings.create(
                model=self.model,
                input=text,
            )
        # check the status code
        self.assertEqual(cm.exception.status_code, 400)


class TestOpenAIServerIgnoreEOS(CustomTestCase):
    @classmethod
    def setUpClass(cls):
        cls.model = DEFAULT_SMALL_MODEL_NAME_FOR_TEST
        cls.base_url = DEFAULT_URL_FOR_TEST
        cls.api_key = "sk-123456"
        cls.process = popen_launch_server(
            cls.model,
            cls.base_url,
            timeout=DEFAULT_TIMEOUT_FOR_SERVER_LAUNCH,
            api_key=cls.api_key,
        )
        cls.base_url += "/v1"
        cls.tokenizer = get_tokenizer(DEFAULT_SMALL_MODEL_NAME_FOR_TEST)

    @classmethod
    def tearDownClass(cls):
        kill_process_tree(cls.process.pid)

    def test_ignore_eos(self):
        """
        Test that ignore_eos=True allows generation to continue beyond EOS token
        and reach the max_tokens limit.
        """
        client = openai.Client(api_key=self.api_key, base_url=self.base_url)

        max_tokens = 200

        response_default = client.chat.completions.create(
            model=self.model,
            messages=[
                {"role": "system", "content": "You are a helpful assistant."},
                {"role": "user", "content": "Count from 1 to 20."},
            ],
            temperature=0,
            max_tokens=max_tokens,
            extra_body={"ignore_eos": False},
        )

        response_ignore_eos = client.chat.completions.create(
            model=self.model,
            messages=[
                {"role": "system", "content": "You are a helpful assistant."},
                {"role": "user", "content": "Count from 1 to 20."},
            ],
            temperature=0,
            max_tokens=max_tokens,
            extra_body={"ignore_eos": True},
        )

        default_tokens = len(
            self.tokenizer.encode(response_default.choices[0].message.content)
        )
        ignore_eos_tokens = len(
            self.tokenizer.encode(response_ignore_eos.choices[0].message.content)
        )

        # Check if ignore_eos resulted in more tokens or exactly max_tokens
        # The ignore_eos response should either:
        # 1. Have more tokens than the default response (if default stopped at EOS before max_tokens)
        # 2. Have exactly max_tokens (if it reached the max_tokens limit)
        self.assertTrue(
            ignore_eos_tokens > default_tokens or ignore_eos_tokens >= max_tokens,
            f"ignore_eos did not generate more tokens: {ignore_eos_tokens} vs {default_tokens}",
        )

        self.assertEqual(
            response_ignore_eos.choices[0].finish_reason,
            "length",
            f"Expected finish_reason='length' for ignore_eos=True, got {response_ignore_eos.choices[0].finish_reason}",
        )


if __name__ == "__main__":
    unittest.main()<|MERGE_RESOLUTION|>--- conflicted
+++ resolved
@@ -536,8 +536,7 @@
                                 )
 
     def test_completion_stream(self):
-<<<<<<< HEAD
-        # parallel sampling adn list input are not supported in streaming mode
+        # parallel sampling and list input are not supported in streaming mode
         for return_hidden_states in [False, True]:
             for echo in [False, True]:
                 for logprobs in [None, 5]:
@@ -552,21 +551,6 @@
                                     token_input,
                                     return_hidden_states,
                                 )
-=======
-        # parallel sampling and list input are not supported in streaming mode
-        for echo in [False, True]:
-            for logprobs in [None, 5]:
-                for use_list_input in [True, False]:
-                    for parallel_sample_num in [1, 2]:
-                        for token_input in [False, True]:
-                            self.run_completion_stream(
-                                echo,
-                                logprobs,
-                                use_list_input,
-                                parallel_sample_num,
-                                token_input,
-                            )
->>>>>>> f94543d2
 
     def test_chat_completion(self):
         for return_hidden_states in [False, True]:
