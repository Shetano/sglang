import argparse
import glob
from dataclasses import dataclass

from sglang.test.test_utils import run_unittest_files


@dataclass
class TestFile:
    name: str
    estimated_time: float = 60


suites = {
    "per-commit": [
        TestFile("models/lora/test_lora.py", 76),
        TestFile("models/lora/test_lora_backend.py", 99),
        TestFile("models/lora/test_multi_lora_backend.py", 60),
        TestFile("models/test_embedding_models.py", 184),
        TestFile("models/test_clip_models.py", 52),
        TestFile("models/test_compressed_tensors_models.py", 42),
        TestFile("models/test_generation_models.py", 103),
        TestFile("models/test_gme_qwen_models.py", 45),
        # TestFile("models/test_grok_models.py", 60),  # Disabled due to illegal memory access
        TestFile("models/test_qwen_models.py", 82),
        TestFile("models/test_reward_models.py", 132),
        TestFile("models/test_vlm_models.py", 317),
        TestFile("test_abort.py", 51),
        TestFile("test_block_int8.py", 22),
        TestFile("test_create_kvindices.py", 2),
        TestFile("test_chunked_prefill.py", 285),
        TestFile("test_eagle_infer.py", 584),
        TestFile("test_ebnf_constrained.py", 108),
        TestFile("test_embedding_openai_server.py", 141),
        TestFile("test_eval_fp8_accuracy.py", 303),
        TestFile("test_fa3.py", 376),
        TestFile("test_fim_completion.py", 40),
        TestFile("test_fp8_kernel.py", 8),
        TestFile("test_function_calling.py", 60),
        TestFile("test_fused_moe.py", 30),
        TestFile("test_hicache.py", 116),
        TestFile("test_hicache_mla.py", 254),
        TestFile("test_hidden_states.py", 55),
        TestFile("test_int8_kernel.py", 8),
        TestFile("test_input_embeddings.py", 38),
        TestFile("test_json_constrained.py", 98),
        TestFile("test_large_max_new_tokens.py", 41),
        TestFile("test_metrics.py", 32),
        TestFile("test_mla.py", 242),
        TestFile("test_mla_deepseek_v3.py", 221),
        TestFile("test_mla_int8_deepseek_v3.py", 389),
        TestFile("test_mla_flashinfer.py", 395),
        TestFile("test_mla_fp8.py", 153),
        TestFile("test_flash_mla_attention_backend.py", 300),
        TestFile("test_no_chunked_prefill.py", 108),
        TestFile("test_no_overlap_scheduler.py", 216),
        TestFile("test_openai_server.py", 149),
        TestFile("test_penalty.py", 41),
        TestFile("test_page_size.py", 60),
        TestFile("test_pytorch_sampling_backend.py", 66),
        TestFile("test_radix_attention.py", 167),
        TestFile("test_reasoning_content.py", 89),
        TestFile("test_enable_thinking.py", 70),
        TestFile("test_regex_constrained.py", 64),
        TestFile("test_release_memory_occupation.py", 44),
        TestFile("test_request_length_validation.py", 31),
        TestFile("test_retract_decode.py", 54),
        TestFile("test_server_args.py", 1),
        TestFile("test_skip_tokenizer_init.py", 117),
        TestFile("test_srt_engine.py", 261),
        TestFile("test_srt_endpoint.py", 130),
        TestFile("test_torch_compile.py", 76),
        TestFile("test_torch_compile_moe.py", 172),
        TestFile("test_torch_native_attention_backend.py", 123),
        TestFile("test_torchao.py", 70),
        TestFile("test_triton_attention_kernels.py", 4),
        TestFile("test_triton_attention_backend.py", 134),
        TestFile("test_triton_moe_channel_fp8_kernel.py", 25),
        TestFile("test_update_weights_from_disk.py", 114),
        TestFile("test_update_weights_from_tensor.py", 48),
        TestFile("test_vertex_endpoint.py", 31),
        TestFile("test_vision_chunked_prefill.py", 175),
        TestFile("test_vlm_accuracy.py", 60),
        TestFile("test_vision_openai_server.py", 637),
        TestFile("test_w8a8_quantization.py", 46),
        TestFile("models/lora/test_lora_cuda_graph.py", 250),
    ],
    "per-commit-2-gpu": [
<<<<<<< HEAD
        TestFile("models/lora/test_lora_tp.py", 300),
        TestFile("test_data_parallelism.py", 90),
        TestFile("test_disaggregation.py", 90),
        TestFile("test_dp_attention.py", 90),
        TestFile("test_mla_tp.py", 420),
        TestFile("test_moe_ep.py", 220),
        TestFile("test_patch_torch.py", 30),
        TestFile("test_update_weights_from_distributed.py", 100),
        TestFile("test_verl_engine.py", 100),
=======
        TestFile("models/lora/test_lora_tp.py", 116),
        TestFile("test_data_parallelism.py", 73),
        TestFile("test_dp_attention.py", 137),
        TestFile("test_mla_tp.py", 170),
        TestFile("test_moe_ep.py", 181),
        TestFile("test_patch_torch.py", 19),
        TestFile("test_update_weights_from_distributed.py", 103),
        TestFile("test_verl_engine.py", 64),
    ],
    "per-commit-8-gpu": [
        TestFile("test_local_attn.py", 250),
        TestFile("test_full_deepseek_v3.py", 250),
        TestFile("test_fa3.py", 30),
        TestFile("test_pp_single_node.py", 150),
>>>>>>> 1c05425b
    ],
    "nightly": [
        TestFile("test_nightly_gsm8k_eval.py"),
    ],
    "nightly-amd": [
        TestFile("test_nightly_gsm8k_eval_amd.py"),
    ],
    "vllm_dependency_test": [
        TestFile("test_vllm_dependency.py"),
        TestFile("test_awq.py"),
        TestFile("test_gguf.py", 78),
        TestFile("test_gptqmodel_dynamic.py", 72),
        TestFile("test_bnb.py"),
    ],
}


def auto_partition(files, rank, size):
    """
    Partition files into size sublists with approximately equal sums of estimated times
    using stable sorting, and return the partition for the specified rank.

    Args:
        files (list): List of file objects with estimated_time attribute
        rank (int): Index of the partition to return (0 to size-1)
        size (int): Number of partitions

    Returns:
        list: List of file objects in the specified rank's partition
    """
    weights = [f.estimated_time for f in files]

    if not weights or size <= 0 or size > len(weights):
        return []

    # Create list of (weight, original_index) tuples
    # Using negative index as secondary key to maintain original order for equal weights
    indexed_weights = [(w, -i) for i, w in enumerate(weights)]
    # Stable sort in descending order by weight
    # If weights are equal, larger (negative) index comes first (i.e., earlier original position)
    indexed_weights = sorted(indexed_weights, reverse=True)

    # Extract original indices (negate back to positive)
    indexed_weights = [(w, -i) for w, i in indexed_weights]

    # Initialize partitions and their sums
    partitions = [[] for _ in range(size)]
    sums = [0.0] * size

    # Greedy approach: assign each weight to partition with smallest current sum
    for weight, idx in indexed_weights:
        # Find partition with minimum sum
        min_sum_idx = sums.index(min(sums))
        partitions[min_sum_idx].append(idx)
        sums[min_sum_idx] += weight

    # Return the files corresponding to the indices in the specified rank's partition
    indices = partitions[rank]
    return [files[i] for i in indices]


if __name__ == "__main__":
    arg_parser = argparse.ArgumentParser()
    arg_parser.add_argument(
        "--timeout-per-file",
        type=int,
        default=1800,
        help="The time limit for running one file in seconds.",
    )
    arg_parser.add_argument(
        "--suite",
        type=str,
        default=list(suites.keys())[0],
        choices=list(suites.keys()) + ["all"],
        help="The suite to run",
    )
    arg_parser.add_argument(
        "--range-begin",
        type=int,
        default=0,
        help="The begin index of the range of the files to run.",
    )
    arg_parser.add_argument(
        "--range-end",
        type=int,
        default=None,
        help="The end index of the range of the files to run.",
    )
    arg_parser.add_argument(
        "--auto-partition-id",
        type=int,
        help="Use auto load balancing. The part id.",
    )
    arg_parser.add_argument(
        "--auto-partition-size",
        type=int,
        help="Use auto load balancing. The number of parts.",
    )
    args = arg_parser.parse_args()
    print(f"{args=}")

    if args.suite == "all":
        files = glob.glob("**/test_*.py", recursive=True)
    else:
        files = suites[args.suite]

    if args.auto_partition_size:
        files = auto_partition(files, args.auto_partition_id, args.auto_partition_size)
    else:
        files = files[args.range_begin : args.range_end]

    print("The running tests are ", [f.name for f in files])

    exit_code = run_unittest_files(files, args.timeout_per_file)
    exit(exit_code)<|MERGE_RESOLUTION|>--- conflicted
+++ resolved
@@ -86,17 +86,6 @@
         TestFile("models/lora/test_lora_cuda_graph.py", 250),
     ],
     "per-commit-2-gpu": [
-<<<<<<< HEAD
-        TestFile("models/lora/test_lora_tp.py", 300),
-        TestFile("test_data_parallelism.py", 90),
-        TestFile("test_disaggregation.py", 90),
-        TestFile("test_dp_attention.py", 90),
-        TestFile("test_mla_tp.py", 420),
-        TestFile("test_moe_ep.py", 220),
-        TestFile("test_patch_torch.py", 30),
-        TestFile("test_update_weights_from_distributed.py", 100),
-        TestFile("test_verl_engine.py", 100),
-=======
         TestFile("models/lora/test_lora_tp.py", 116),
         TestFile("test_data_parallelism.py", 73),
         TestFile("test_dp_attention.py", 137),
@@ -107,11 +96,11 @@
         TestFile("test_verl_engine.py", 64),
     ],
     "per-commit-8-gpu": [
+        TestFile("test_disaggregation.py", 90),
         TestFile("test_local_attn.py", 250),
         TestFile("test_full_deepseek_v3.py", 250),
         TestFile("test_fa3.py", 30),
         TestFile("test_pp_single_node.py", 150),
->>>>>>> 1c05425b
     ],
     "nightly": [
         TestFile("test_nightly_gsm8k_eval.py"),
