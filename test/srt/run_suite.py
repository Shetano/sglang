import argparse
import glob
from dataclasses import dataclass

from sglang.test.test_utils import run_unittest_files


@dataclass
class TestFile:
    name: str
    estimated_time: float = 60


suites = {
    "per-commit": [
        TestFile("models/lora/test_lora.py", 76),
        TestFile("models/lora/test_lora_backend.py", 420),
        TestFile("models/lora/test_multi_lora_backend.py", 60),
        TestFile("models/test_embedding_models.py", 35),
        TestFile("models/test_generation_models.py", 103),
        TestFile("models/test_grok_models.py", 60),
        TestFile("models/test_qwen_models.py", 82),
        TestFile("models/test_reward_models.py", 83),
        TestFile("models/test_gme_qwen_models.py", 45),
        TestFile("models/test_clip_models.py", 100),
        TestFile("test_abort.py", 51),
        TestFile("test_block_int8.py", 22),
        TestFile("test_chunked_prefill.py", 336),
        TestFile("test_eagle_infer.py", 500),
        TestFile("test_ebnf_constrained.py"),
<<<<<<< HEAD
        TestFile("test_fa3.py", 5),
        TestFile("test_fp8_kernel.py", 2),
=======
        TestFile("test_fp8_kernel.py", 8),
>>>>>>> 7c6bf1cd
        TestFile("test_embedding_openai_server.py", 36),
        TestFile("test_hidden_states.py", 55),
        TestFile("test_int8_kernel.py", 8),
        TestFile("test_input_embeddings.py", 38),
        TestFile("test_json_constrained.py", 98),
        TestFile("test_large_max_new_tokens.py", 41),
        TestFile("test_metrics.py", 32),
        TestFile("test_mla.py", 162),
        TestFile("test_mla_deepseek_v3.py", 221),
        TestFile("test_mla_int8_deepseek_v3.py", 522),
        TestFile("test_mla_flashinfer.py", 395),
        TestFile("test_mla_fp8.py", 93),
        TestFile("test_no_chunked_prefill.py", 126),
        TestFile("test_no_overlap_scheduler.py", 262),
        TestFile("test_openai_server.py", 124),
        TestFile("test_penalty.py", 41),
        TestFile("test_page_size.py", 60),
        TestFile("test_pytorch_sampling_backend.py", 66),
        TestFile("test_radix_attention.py", 167),
        TestFile("test_reasoning_content.py", 89),
        TestFile("test_regex_constrained.py", 64),
        TestFile("test_release_memory_occupation.py", 44),
        TestFile("test_request_length_validation.py", 31),
        TestFile("test_retract_decode.py", 54),
        TestFile("test_server_args.py", 1),
        TestFile("test_skip_tokenizer_init.py", 72),
        TestFile("test_srt_engine.py", 237),
        TestFile("test_srt_endpoint.py", 94),
        TestFile("test_torch_compile.py", 76),
        TestFile("test_torch_compile_moe.py", 85),
        TestFile("test_torch_native_attention_backend.py", 123),
        TestFile("test_torchao.py", 70),
        TestFile("test_triton_attention_kernels.py", 4),
        TestFile("test_triton_attention_backend.py", 134),
        TestFile("test_update_weights_from_disk.py", 114),
        TestFile("test_update_weights_from_tensor.py", 48),
        TestFile("test_vertex_endpoint.py", 31),
        TestFile("test_vision_chunked_prefill.py", 223),
        TestFile("test_vlm_accuracy.py", 60),
        TestFile("test_vision_openai_server.py", 537),
        TestFile("test_fim_completion.py", 40),
        TestFile("test_w8a8_quantization.py", 46),
        TestFile("test_eval_fp8_accuracy.py", 303),
        TestFile("test_create_kvindices.py", 2),
        TestFile("test_hicache.py", 60),
        TestFile("test_hicache_mla.py", 90),
    ],
    "per-commit-2-gpu": [
        TestFile("models/lora/test_lora_tp.py", 300),
        TestFile("test_data_parallelism.py", 90),
        TestFile("test_dp_attention.py", 90),
        TestFile("test_mla_tp.py", 420),
        TestFile("test_moe_ep.py", 220),
        TestFile("test_patch_torch.py", 30),
        TestFile("test_update_weights_from_distributed.py", 100),
        TestFile("test_verl_engine.py", 100),
    ],
    "nightly": [
        TestFile("test_nightly_gsm8k_eval.py"),
    ],
    "vllm_dependency_test": [
        TestFile("test_vllm_dependency.py"),
        TestFile("test_awq.py"),
        TestFile("test_gguf.py", 78),
        TestFile("test_gptqmodel_dynamic.py", 72),
    ],
}


def auto_partition(files, rank, size):
    """
    Partition files into size sublists with approximately equal sums of estimated times
    using stable sorting, and return the partition for the specified rank.

    Args:
        files (list): List of file objects with estimated_time attribute
        rank (int): Index of the partition to return (0 to size-1)
        size (int): Number of partitions

    Returns:
        list: List of file objects in the specified rank's partition
    """
    weights = [f.estimated_time for f in files]

    if not weights or size <= 0 or size > len(weights):
        return []

    # Create list of (weight, original_index) tuples
    # Using negative index as secondary key to maintain original order for equal weights
    indexed_weights = [(w, -i) for i, w in enumerate(weights)]
    # Stable sort in descending order by weight
    # If weights are equal, larger (negative) index comes first (i.e., earlier original position)
    indexed_weights = sorted(indexed_weights, reverse=True)

    # Extract original indices (negate back to positive)
    indexed_weights = [(w, -i) for w, i in indexed_weights]

    # Initialize partitions and their sums
    partitions = [[] for _ in range(size)]
    sums = [0.0] * size

    # Greedy approach: assign each weight to partition with smallest current sum
    for weight, idx in indexed_weights:
        # Find partition with minimum sum
        min_sum_idx = sums.index(min(sums))
        partitions[min_sum_idx].append(idx)
        sums[min_sum_idx] += weight

    # Return the files corresponding to the indices in the specified rank's partition
    indices = partitions[rank]
    return [files[i] for i in indices]


if __name__ == "__main__":
    arg_parser = argparse.ArgumentParser()
    arg_parser.add_argument(
        "--timeout-per-file",
        type=int,
        default=1800,
        help="The time limit for running one file in seconds.",
    )
    arg_parser.add_argument(
        "--suite",
        type=str,
        default=list(suites.keys())[0],
        choices=list(suites.keys()) + ["all"],
        help="The suite to run",
    )
    arg_parser.add_argument(
        "--range-begin",
        type=int,
        default=0,
        help="The begin index of the range of the files to run.",
    )
    arg_parser.add_argument(
        "--range-end",
        type=int,
        default=None,
        help="The end index of the range of the files to run.",
    )
    arg_parser.add_argument(
        "--auto-partition-id",
        type=int,
        help="Use auto load balancing. The part id.",
    )
    arg_parser.add_argument(
        "--auto-partition-size",
        type=int,
        help="Use auto load balancing. The number of parts.",
    )
    args = arg_parser.parse_args()
    print(f"{args=}")

    if args.suite == "all":
        files = glob.glob("**/test_*.py", recursive=True)
    else:
        files = suites[args.suite]

    if args.auto_partition_size:
        files = auto_partition(files, args.auto_partition_id, args.auto_partition_size)
    else:
        files = files[args.range_begin : args.range_end]

    print("The running tests are ", [f.name for f in files])

    exit_code = run_unittest_files(files, args.timeout_per_file)
    exit(exit_code)<|MERGE_RESOLUTION|>--- conflicted
+++ resolved
@@ -28,12 +28,8 @@
         TestFile("test_chunked_prefill.py", 336),
         TestFile("test_eagle_infer.py", 500),
         TestFile("test_ebnf_constrained.py"),
-<<<<<<< HEAD
         TestFile("test_fa3.py", 5),
-        TestFile("test_fp8_kernel.py", 2),
-=======
         TestFile("test_fp8_kernel.py", 8),
->>>>>>> 7c6bf1cd
         TestFile("test_embedding_openai_server.py", 36),
         TestFile("test_hidden_states.py", 55),
         TestFile("test_int8_kernel.py", 8),
