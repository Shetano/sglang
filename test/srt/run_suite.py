import argparse
import glob
from dataclasses import dataclass

from sglang.test.test_utils import run_unittest_files


@dataclass
class TestFile:
    name: str
    estimated_time: float = 60


suites = {
    "per-commit": [
        TestFile("models/lora/test_lora.py", 76),
        TestFile("models/lora/test_lora_backend.py", 99),
        TestFile("models/lora/test_multi_lora_backend.py", 60),
        TestFile("models/test_embedding_models.py", 184),
        TestFile("models/test_clip_models.py", 52),
        TestFile("models/test_compressed_tensors_models.py", 42),
        TestFile("models/test_generation_models.py", 103),
        TestFile("models/test_gme_qwen_models.py", 45),
        # TestFile("models/test_grok_models.py", 60),  # Disabled due to illegal memory access
        TestFile("models/test_qwen_models.py", 82),
        TestFile("models/test_reward_models.py", 132),
        TestFile("models/test_vlm_models.py", 317),
        TestFile("test_abort.py", 51),
        TestFile("test_block_int8.py", 22),
        TestFile("test_create_kvindices.py", 2),
        TestFile("test_chunked_prefill.py", 285),
        TestFile("test_eagle_infer.py", 584),
        TestFile("test_ebnf_constrained.py", 108),
        TestFile("test_embedding_openai_server.py", 141),
        TestFile("test_eval_fp8_accuracy.py", 303),
        TestFile("test_fa3.py", 376),
        TestFile("test_fim_completion.py", 40),
        TestFile("test_fp8_kernel.py", 8),
        TestFile("test_function_calling.py", 60),
        TestFile("test_fused_moe.py", 30),
        TestFile("test_hicache.py", 116),
        TestFile("test_hicache_mla.py", 254),
        TestFile("test_hidden_states.py", 55),
        TestFile("test_int8_kernel.py", 8),
        TestFile("test_input_embeddings.py", 38),
        TestFile("test_json_constrained.py", 98),
        TestFile("test_large_max_new_tokens.py", 41),
        TestFile("test_metrics.py", 32),
        TestFile("test_mla.py", 242),
        TestFile("test_mla_deepseek_v3.py", 221),
        TestFile("test_mla_int8_deepseek_v3.py", 389),
        TestFile("test_mla_flashinfer.py", 395),
<<<<<<< HEAD
        TestFile("test_mla_fp8.py", 93),
        TestFile("test_mla_flashmla.py", 300),
        TestFile("test_no_chunked_prefill.py", 126),
        TestFile("test_no_overlap_scheduler.py", 262),
        TestFile("test_openai_server.py", 124),
=======
        TestFile("test_mla_fp8.py", 153),
        TestFile("test_flash_mla_attention_backend.py", 300),
        TestFile("test_no_chunked_prefill.py", 108),
        TestFile("test_no_overlap_scheduler.py", 216),
        TestFile("test_openai_server.py", 149),
>>>>>>> 5f300141
        TestFile("test_penalty.py", 41),
        TestFile("test_page_size.py", 60),
        TestFile("test_pytorch_sampling_backend.py", 66),
        TestFile("test_radix_attention.py", 167),
        TestFile("test_reasoning_content.py", 89),
        TestFile("test_enable_thinking.py", 70),
        TestFile("test_regex_constrained.py", 64),
        TestFile("test_release_memory_occupation.py", 44),
        TestFile("test_request_length_validation.py", 31),
        TestFile("test_retract_decode.py", 54),
        TestFile("test_server_args.py", 1),
        TestFile("test_skip_tokenizer_init.py", 117),
        TestFile("test_srt_engine.py", 261),
        TestFile("test_srt_endpoint.py", 130),
        TestFile("test_torch_compile.py", 76),
        TestFile("test_torch_compile_moe.py", 172),
        TestFile("test_torch_native_attention_backend.py", 123),
        TestFile("test_torchao.py", 70),
        TestFile("test_triton_attention_kernels.py", 4),
        TestFile("test_triton_attention_backend.py", 134),
        TestFile("test_triton_moe_channel_fp8_kernel.py", 25),
        TestFile("test_update_weights_from_disk.py", 114),
        TestFile("test_update_weights_from_tensor.py", 48),
        TestFile("test_vertex_endpoint.py", 31),
        TestFile("test_vision_chunked_prefill.py", 175),
        TestFile("test_vlm_accuracy.py", 60),
        TestFile("test_vision_openai_server.py", 637),
        TestFile("test_w8a8_quantization.py", 46),
        TestFile("models/lora/test_lora_cuda_graph.py", 250),
    ],
    "per-commit-2-gpu": [
        TestFile("models/lora/test_lora_tp.py", 116),
        TestFile("test_data_parallelism.py", 73),
        TestFile("test_dp_attention.py", 137),
        TestFile("test_mla_tp.py", 170),
        TestFile("test_moe_ep.py", 181),
        TestFile("test_patch_torch.py", 19),
        TestFile("test_update_weights_from_distributed.py", 103),
        TestFile("test_verl_engine.py", 64),
    ],
    "per-commit-8-gpu": [
        TestFile("test_local_attn.py", 250),
        TestFile("test_full_deepseek_v3.py", 250),
        TestFile("test_fa3.py", 30),
        TestFile("test_pp_single_node.py", 150),
    ],
    "nightly": [
        TestFile("test_nightly_gsm8k_eval.py"),
    ],
    "nightly-amd": [
        TestFile("test_nightly_gsm8k_eval_amd.py"),
    ],
    "vllm_dependency_test": [
        TestFile("test_vllm_dependency.py"),
        TestFile("test_awq.py"),
        TestFile("test_gguf.py", 78),
        TestFile("test_gptqmodel_dynamic.py", 72),
        TestFile("test_bnb.py"),
    ],
}


def auto_partition(files, rank, size):
    """
    Partition files into size sublists with approximately equal sums of estimated times
    using stable sorting, and return the partition for the specified rank.

    Args:
        files (list): List of file objects with estimated_time attribute
        rank (int): Index of the partition to return (0 to size-1)
        size (int): Number of partitions

    Returns:
        list: List of file objects in the specified rank's partition
    """
    weights = [f.estimated_time for f in files]

    if not weights or size <= 0 or size > len(weights):
        return []

    # Create list of (weight, original_index) tuples
    # Using negative index as secondary key to maintain original order for equal weights
    indexed_weights = [(w, -i) for i, w in enumerate(weights)]
    # Stable sort in descending order by weight
    # If weights are equal, larger (negative) index comes first (i.e., earlier original position)
    indexed_weights = sorted(indexed_weights, reverse=True)

    # Extract original indices (negate back to positive)
    indexed_weights = [(w, -i) for w, i in indexed_weights]

    # Initialize partitions and their sums
    partitions = [[] for _ in range(size)]
    sums = [0.0] * size

    # Greedy approach: assign each weight to partition with smallest current sum
    for weight, idx in indexed_weights:
        # Find partition with minimum sum
        min_sum_idx = sums.index(min(sums))
        partitions[min_sum_idx].append(idx)
        sums[min_sum_idx] += weight

    # Return the files corresponding to the indices in the specified rank's partition
    indices = partitions[rank]
    return [files[i] for i in indices]


if __name__ == "__main__":
    arg_parser = argparse.ArgumentParser()
    arg_parser.add_argument(
        "--timeout-per-file",
        type=int,
        default=1800,
        help="The time limit for running one file in seconds.",
    )
    arg_parser.add_argument(
        "--suite",
        type=str,
        default=list(suites.keys())[0],
        choices=list(suites.keys()) + ["all"],
        help="The suite to run",
    )
    arg_parser.add_argument(
        "--range-begin",
        type=int,
        default=0,
        help="The begin index of the range of the files to run.",
    )
    arg_parser.add_argument(
        "--range-end",
        type=int,
        default=None,
        help="The end index of the range of the files to run.",
    )
    arg_parser.add_argument(
        "--auto-partition-id",
        type=int,
        help="Use auto load balancing. The part id.",
    )
    arg_parser.add_argument(
        "--auto-partition-size",
        type=int,
        help="Use auto load balancing. The number of parts.",
    )
    args = arg_parser.parse_args()
    print(f"{args=}")

    if args.suite == "all":
        files = glob.glob("**/test_*.py", recursive=True)
    else:
        files = suites[args.suite]

    if args.auto_partition_size:
        files = auto_partition(files, args.auto_partition_id, args.auto_partition_size)
    else:
        files = files[args.range_begin : args.range_end]

    print("The running tests are ", [f.name for f in files])

    exit_code = run_unittest_files(files, args.timeout_per_file)
    exit(exit_code)<|MERGE_RESOLUTION|>--- conflicted
+++ resolved
@@ -50,19 +50,11 @@
         TestFile("test_mla_deepseek_v3.py", 221),
         TestFile("test_mla_int8_deepseek_v3.py", 389),
         TestFile("test_mla_flashinfer.py", 395),
-<<<<<<< HEAD
-        TestFile("test_mla_fp8.py", 93),
-        TestFile("test_mla_flashmla.py", 300),
-        TestFile("test_no_chunked_prefill.py", 126),
-        TestFile("test_no_overlap_scheduler.py", 262),
-        TestFile("test_openai_server.py", 124),
-=======
         TestFile("test_mla_fp8.py", 153),
         TestFile("test_flash_mla_attention_backend.py", 300),
         TestFile("test_no_chunked_prefill.py", 108),
         TestFile("test_no_overlap_scheduler.py", 216),
         TestFile("test_openai_server.py", 149),
->>>>>>> 5f300141
         TestFile("test_penalty.py", 41),
         TestFile("test_page_size.py", 60),
         TestFile("test_pytorch_sampling_backend.py", 66),
