--- conflicted
+++ resolved
@@ -61,10 +61,7 @@
         TestFile("test_radix_attention.py", 167),
         TestFile("test_reasoning_content.py", 89),
         TestFile("test_enable_thinking.py", 70),
-<<<<<<< HEAD
-=======
         TestFile("test_thinking_budget.py", 60),
->>>>>>> 9d8ec2e6
         TestFile("test_regex_constrained.py", 64),
         TestFile("test_release_memory_occupation.py", 44),
         TestFile("test_request_length_validation.py", 31),
