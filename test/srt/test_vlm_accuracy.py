--- conflicted
+++ resolved
@@ -165,14 +165,7 @@
         )
         cls.chat_template = "minicpmv"
 
-<<<<<<< HEAD
         cls.device = get_device()
-        cls.model = AutoModel.from_pretrained(
-            cls.model_path, torch_dtype=torch.bfloat16, trust_remote_code=True
-        ).eval()
-        cls.model.to(cls.device)
-=======
-        cls.device = torch.device("cuda" if torch.cuda.is_available() else "cpu")
         cls.hf_model = (
             AutoModel.from_pretrained(
                 cls.model_path, torch_dtype=torch.bfloat16, trust_remote_code=True
@@ -180,7 +173,6 @@
             .eval()
             .to(cls.device)
         )
->>>>>>> 886fcbdd
 
     async def test_vlm_embedding_output(self):
         """
