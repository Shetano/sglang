import unittest

import torch

from sglang.srt.layers.quantization.fp8_kernel import (
    per_token_group_quant_fp8,
    w8a8_block_fp8_matmul,
)
<<<<<<< HEAD
from sglang.srt.utils import get_device
=======
from sglang.test.test_utils import CustomTestCase
>>>>>>> 886fcbdd


class TestFP8Base(CustomTestCase):
    @classmethod
    def setUpClass(cls):
        cls.M = 256
        # test non-aligned
        cls.N = 1024 + 64
        cls.K = 512
        cls.group_size = 128
        cls.quant_type = torch.float8_e4m3fn
        cls.output_type = torch.bfloat16
        cls.device = get_device()

    @staticmethod
    def _make_A(M, K, group_size, out_dtype, device):
        quant_A = torch.rand(
            M, K // group_size, group_size, dtype=torch.float32, device=device
        )
        # -1 ~ 1
        quant_A = quant_A * 2 - 1
        # scaling abs max to fmax
        finfo = torch.finfo(out_dtype)
        fmax = finfo.max
        scaling = fmax / quant_A.abs().amax(-1, keepdim=True)
        quant_A *= scaling
        quant_A = quant_A.to(out_dtype).to(torch.float32)

        # create scale and A
        scale = torch.rand(M, K // group_size, dtype=torch.float32, device=device)
        scale /= fmax
        A = quant_A * scale[..., None]

        A = A.reshape(M, K)
        quant_A = quant_A.reshape(M, K).to(out_dtype)
        return A, quant_A, scale

    @staticmethod
    def _make_B(K, N, group_size, out_dtype, device):
        def _aligned_size(a, b):
            return (a + b - 1) // b * b

        K_aligned = _aligned_size(K, group_size)
        N_aligned = _aligned_size(N, group_size)

        quant_B = torch.rand(
            K_aligned // group_size,
            group_size,
            N_aligned // group_size,
            group_size,
            dtype=torch.float32,
            device=device,
        )
        quant_B = quant_B * 2 - 1

        # scaling abs max to fmax
        finfo = torch.finfo(out_dtype)
        fmax = finfo.max
        scaling = fmax / quant_B.abs().amax((1, 3), keepdim=True)
        quant_B *= scaling
        quant_B = quant_B.to(out_dtype).to(torch.float32)

        scale = torch.rand(
            K_aligned // group_size,
            1,
            N_aligned // group_size,
            1,
            dtype=torch.float32,
            device=device,
        )
        scale /= fmax

        B = quant_B * scale

        B = B.reshape(K_aligned, N_aligned)[:K, :N]
        quant_B = quant_B.reshape(K_aligned, N_aligned).to(out_dtype)[:K, :N]
        scale = scale.reshape(K_aligned // group_size, N_aligned // group_size)
        return B, quant_B, scale


class TestPerTokenGroupQuantFP8(TestFP8Base):
    def test_per_token_group_quant_fp8(self):
        if torch.cuda.is_available() and torch.cuda.get_device_capability()[0] < 9:
            return
        A, A_quant_gt, scale_gt = self._make_A(
            M=self.M,
            K=self.K,
            group_size=self.group_size,
            out_dtype=self.quant_type,
            device=self.device,
        )
        A_quant, scale = per_token_group_quant_fp8(
            x=A, group_size=self.group_size, dtype=self.quant_type
        )
        torch.testing.assert_close(scale, scale_gt)
        diff = (A_quant.to(torch.float16) - A_quant_gt.to(torch.float16)).abs()
        diff_count = (diff > 1e-5).count_nonzero()
        assert diff_count / diff.numel() < 1e-4


class TestW8A8BlockFP8Matmul(TestFP8Base):
    def test_w8a8_block_fp8_matmul(self):
        if torch.cuda.is_available() and torch.cuda.get_device_capability()[0] < 9:
            return
        A, A_quant_gt, A_scale_gt = self._make_A(
            M=self.M,
            K=self.K,
            group_size=self.group_size,
            out_dtype=self.quant_type,
            device=self.device,
        )
        B, B_quant_gt, B_scale_gt = self._make_B(
            K=self.K,
            N=self.N,
            group_size=self.group_size,
            out_dtype=self.quant_type,
            device=self.device,
        )
        C_gt = A.to(self.output_type) @ B.to(self.output_type)
        C = w8a8_block_fp8_matmul(
            A=A_quant_gt,
            B=B_quant_gt.T.contiguous(),
            As=A_scale_gt,
            Bs=B_scale_gt.T.contiguous(),
            block_size=[128, 128],
            output_dtype=self.output_type,
        )
        torch.testing.assert_close(C, C_gt, atol=0.5, rtol=1e-4)


if __name__ == "__main__":
    unittest.main()<|MERGE_RESOLUTION|>--- conflicted
+++ resolved
@@ -6,11 +6,8 @@
     per_token_group_quant_fp8,
     w8a8_block_fp8_matmul,
 )
-<<<<<<< HEAD
 from sglang.srt.utils import get_device
-=======
 from sglang.test.test_utils import CustomTestCase
->>>>>>> 886fcbdd
 
 
 class TestFP8Base(CustomTestCase):
