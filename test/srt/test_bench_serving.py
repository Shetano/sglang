--- conflicted
+++ resolved
@@ -190,11 +190,7 @@
                 f"### test_vlm_online_latency\n"
                 f'median_e2e_latency_ms: {res["median_e2e_latency_ms"]:.2f} ms\n'
             )
-<<<<<<< HEAD
-            self.assertLess(res["median_e2e_latency_ms"], 17000)
-=======
             self.assertLess(res["median_e2e_latency_ms"], 16500)
->>>>>>> 45b4dcf0
             if os.getenv("SGLANG_AMD_CI") == "1":
                 self.assertLess(res["median_ttft_ms"], 150)
                 # TODO: not set yet, need AMD machine
