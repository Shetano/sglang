--- conflicted
+++ resolved
@@ -563,9 +563,6 @@
         # Skip this test because it is flaky
         pass
 
-<<<<<<< HEAD
-=======
-
 class TestGemma3itServer(TestOpenAIVisionServer):
     @classmethod
     def setUpClass(cls):
@@ -587,7 +584,5 @@
     def test_video_chat_completion(self):
         pass
 
-
->>>>>>> 452db508
 if __name__ == "__main__":
     unittest.main()