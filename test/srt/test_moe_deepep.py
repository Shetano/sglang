--- conflicted
+++ resolved
@@ -12,11 +12,7 @@
 )
 
 
-<<<<<<< HEAD
-class TestPureTP(unittest.TestCase):
-=======
-class TestDeepEPMoE(CustomTestCase):
->>>>>>> 04e3ff69
+class TestPureTP(CustomTestCase):
     @classmethod
     def setUpClass(cls):
         cls.model = DEFAULT_MLA_MODEL_NAME_FOR_TEST
