import unittest

import torch
from transformers import AutoModelForCausalLM, AutoTokenizer

import sglang as sgl
<<<<<<< HEAD
from sglang.srt.utils import get_device
from sglang.test.test_utils import DEFAULT_SMALL_MODEL_NAME_FOR_TEST


class TestHiddenState(unittest.TestCase):
    @classmethod
    def setUpClass(cls):
        cls.device = get_device()

=======
from sglang.test.test_utils import DEFAULT_SMALL_MODEL_NAME_FOR_TEST, CustomTestCase


class TestHiddenState(CustomTestCase):
>>>>>>> 886fcbdd
    def test_return_hidden_states(self):
        prompts = ["Today is", "Today is a sunny day and I like"]
        model_path = DEFAULT_SMALL_MODEL_NAME_FOR_TEST
        tokenizer = AutoTokenizer.from_pretrained(model_path)
        input_ids = tokenizer(prompts).input_ids

        sampling_params = {
            "temperature": 0,
            "max_new_tokens": 8,
        }

        engine = sgl.Engine(
            model_path=model_path,
            random_seed=42,
            skip_tokenizer_init=True,
        )
        outputs = engine.generate(
            input_ids=input_ids,
            sampling_params=sampling_params,
            return_hidden_states=True,
        )
        engine.shutdown()

        for output in outputs:
            self.assertEqual(len(output["meta_info"]["hidden_states"]), 8)
            for i in range(len(output["meta_info"]["hidden_states"])):
                assert isinstance(output["meta_info"]["hidden_states"][i], list)
                output["meta_info"]["hidden_states"][i] = torch.tensor(
                    output["meta_info"]["hidden_states"][i], dtype=torch.bfloat16
                )
        # Checks that splicing of the batch was done correctly
        self.assertGreater(
            outputs[1]["meta_info"]["hidden_states"][0].shape[0],
            outputs[0]["meta_info"]["hidden_states"][0].shape[0],
        )

        model = AutoModelForCausalLM.from_pretrained(
            model_path, torch_dtype=torch.bfloat16, device_map=self.device
        )

        for input_id, output in zip(input_ids, outputs):
            with torch.inference_mode():
                hf_out = model(
                    torch.tensor(
                        [input_id + output["output_ids"][:-1]], device=model.device
                    ),
                    output_hidden_states=True,
                )
            print("=== HF Hiddens ===")
            print(hf_out["hidden_states"][-1][0])
            sg_hidden_states = torch.cat(
                [
                    i.unsqueeze(0) if len(i.shape) == 1 else i
                    for i in output["meta_info"]["hidden_states"]
                ]
            ).to(self.device)
            print("=== SRT Hiddens ===")
            print(sg_hidden_states)

            print(
                f"Max diff: {torch.max(torch.abs(hf_out['hidden_states'][-1][0] - sg_hidden_states))}"
            )

            atol = 0.8
            self.assertTrue(
                torch.allclose(
                    hf_out["hidden_states"][-1][0],
                    sg_hidden_states,
                    atol=atol,
                    rtol=0,
                )
            )

    def test_repeatedly_changes_hidden_states(self):
        prompts = ["Today is", "Today is a sunny day and I like"]
        model_path = DEFAULT_SMALL_MODEL_NAME_FOR_TEST
        tokenizer = AutoTokenizer.from_pretrained(model_path)
        input_ids = tokenizer(prompts).input_ids

        sampling_params = {
            "temperature": 0,
            "max_new_tokens": 8,
        }

        engine = sgl.Engine(
            model_path=model_path,
            random_seed=42,
            skip_tokenizer_init=True,
        )
        outputs_completion_first_round = engine.generate(
            input_ids=input_ids,
            sampling_params=sampling_params,
            return_hidden_states=True,
        )
        outputs_hidden_state = engine.generate(
            input_ids=input_ids,
            sampling_params=sampling_params,
            return_hidden_states=False,
        )

        outputs_completion_last_round = engine.generate(
            input_ids=input_ids,
            sampling_params=sampling_params,
            return_hidden_states=True,
        )
        engine.shutdown()

        for (
            output_completion_first_round,
            output_hidden_state,
            output_completion_last_round,
        ) in zip(
            outputs_completion_first_round,
            outputs_hidden_state,
            outputs_completion_last_round,
        ):
            self.assertEqual(
                len(output_completion_first_round["meta_info"]["hidden_states"]), 8
            )
            self.assertNotIn("hidden_states", output_hidden_state["meta_info"])
            self.assertEqual(
                len(output_completion_last_round["meta_info"]["hidden_states"]), 8
            )


if __name__ == "__main__":
    unittest.main()<|MERGE_RESOLUTION|>--- conflicted
+++ resolved
@@ -4,22 +4,15 @@
 from transformers import AutoModelForCausalLM, AutoTokenizer
 
 import sglang as sgl
-<<<<<<< HEAD
 from sglang.srt.utils import get_device
-from sglang.test.test_utils import DEFAULT_SMALL_MODEL_NAME_FOR_TEST
+from sglang.test.test_utils import DEFAULT_SMALL_MODEL_NAME_FOR_TEST, CustomTestCase
 
 
-class TestHiddenState(unittest.TestCase):
+class TestHiddenState(CustomTestCase):
     @classmethod
     def setUpClass(cls):
         cls.device = get_device()
 
-=======
-from sglang.test.test_utils import DEFAULT_SMALL_MODEL_NAME_FOR_TEST, CustomTestCase
-
-
-class TestHiddenState(CustomTestCase):
->>>>>>> 886fcbdd
     def test_return_hidden_states(self):
         prompts = ["Today is", "Today is a sunny day and I like"]
         model_path = DEFAULT_SMALL_MODEL_NAME_FOR_TEST
