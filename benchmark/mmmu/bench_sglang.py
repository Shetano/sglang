"""
    Bench the sglang-hosted vLM with benchmark MMMU

    Usage:
        python benchmark/mmmu/bench_sglang.py --model-path Qwen/Qwen2-VL-7B-Instruct --chat-template qwen2-vl

    The eval output will be logged
"""

import argparse

import openai
from data_utils import save_json
from eval_utils import (
    EvalArgs,
    eval_result,
    get_sampling_params,
    load_model,
    prepare_samples,
    process_result,
)
from tqdm import tqdm

from sglang.test.test_utils import add_common_sglang_args_and_parse


def eval_mmmu(args):
    eval_args = EvalArgs.from_cli_args(args)

<<<<<<< HEAD
    if server_args.chat_template is None:
        raise ValueError("Chat template must be provided for this benchmark")
    model = load_model(args.model_path)
    backend = Engine(**dataclasses.asdict(server_args))
=======
>>>>>>> d373a48c
    out_samples = dict()
    samples = prepare_samples(eval_args)

    answer_dict = {}

<<<<<<< HEAD
    for sample in tqdm(samples):
        image = sample["image_1"]
        if image is not None:
            request_dict = model.build_prompt_sglang(sample)
            conv = generate_chat_conv(
                ChatCompletionRequest(**request_dict),
                template_name=server_args.chat_template,
            )
            prompt = conv.get_prompt()
            print(f"\033[31m{prompt}\033[0m")
            gen_out = backend.generate(
                prompt=prompt,
                image_data=conv.image_data,
                sampling_params=model.sampling_params,
            )["text"]
            response = gen_out
            print(f"\033[32m{response}\033[0m")
        else:  # multiple images actually
            if sample["question_type"] == "multiple-choice":
                all_choices = sample["all_choices"]
                response = random.choice(all_choices)
            else:
                response = "INVALID GENERATION FOR MULTIPLE IMAGE INPUTS"

=======
    # had to use an openai server, since SglImage doesn't support image data
    client = openai.Client(api_key="sk", base_url=f"http://127.0.0.1:{args.port}/v1")

    for i, sample in enumerate(tqdm(samples)):
        prompt = sample["final_input_prompt"]
        prefix = prompt.split("<")[0]
        suffix = prompt.split(">")[1]
        image = sample["image"]
        assert image is not None
        image_path = sample["image_path"]
        # TODO: batch
        response = client.chat.completions.create(
            model="default",
            messages=[
                {
                    "role": "user",
                    "content": [
                        {
                            "type": "text",
                            "text": prefix,
                        },
                        {
                            "type": "image_url",
                            "image_url": {"url": image_path},
                        },
                        {
                            "type": "text",
                            "text": suffix,
                        },
                    ],
                }
            ],
            temperature=0,
            max_completion_tokens=sampling_params["max_new_tokens"],
            max_tokens=sampling_params["max_new_tokens"],
        )
        response = response.choices[0].message.content
>>>>>>> d373a48c
        process_result(response, sample, answer_dict, out_samples)

    args.output_path = f"./val_sglang.json"
    save_json(args.output_path, out_samples)
    eval_result(model_answer_path=args.output_path, answer_dict=answer_dict)


if __name__ == "__main__":
    parser = argparse.ArgumentParser()
    args = add_common_sglang_args_and_parse(parser)
    EvalArgs.add_cli_args(parser)
    args = parser.parse_args()

    eval_mmmu(args)<|MERGE_RESOLUTION|>--- conflicted
+++ resolved
@@ -2,14 +2,17 @@
     Bench the sglang-hosted vLM with benchmark MMMU
 
     Usage:
-        python benchmark/mmmu/bench_sglang.py --model-path Qwen/Qwen2-VL-7B-Instruct --chat-template qwen2-vl
+        python benchmark/mmmu/bench_sglang.py --model-path Qwen/Qwen2-VL-7B-Instruct --chat-template qwen2-vl --dataset-path
 
     The eval output will be logged
 """
 
 import argparse
+import base64
+import dataclasses
+import random
+from io import BytesIO
 
-import openai
 from data_utils import save_json
 from eval_utils import (
     EvalArgs,
@@ -21,25 +24,25 @@
 )
 from tqdm import tqdm
 
-from sglang.test.test_utils import add_common_sglang_args_and_parse
+from sglang import Engine
+from sglang.srt.conversation import generate_chat_conv
+from sglang.srt.openai_api.protocol import ChatCompletionRequest
+from sglang.srt.server_args import ServerArgs
 
 
 def eval_mmmu(args):
+    server_args = ServerArgs.from_cli_args(args)
     eval_args = EvalArgs.from_cli_args(args)
 
-<<<<<<< HEAD
     if server_args.chat_template is None:
         raise ValueError("Chat template must be provided for this benchmark")
     model = load_model(args.model_path)
     backend = Engine(**dataclasses.asdict(server_args))
-=======
->>>>>>> d373a48c
     out_samples = dict()
     samples = prepare_samples(eval_args)
 
     answer_dict = {}
 
-<<<<<<< HEAD
     for sample in tqdm(samples):
         image = sample["image_1"]
         if image is not None:
@@ -64,55 +67,17 @@
             else:
                 response = "INVALID GENERATION FOR MULTIPLE IMAGE INPUTS"
 
-=======
-    # had to use an openai server, since SglImage doesn't support image data
-    client = openai.Client(api_key="sk", base_url=f"http://127.0.0.1:{args.port}/v1")
-
-    for i, sample in enumerate(tqdm(samples)):
-        prompt = sample["final_input_prompt"]
-        prefix = prompt.split("<")[0]
-        suffix = prompt.split(">")[1]
-        image = sample["image"]
-        assert image is not None
-        image_path = sample["image_path"]
-        # TODO: batch
-        response = client.chat.completions.create(
-            model="default",
-            messages=[
-                {
-                    "role": "user",
-                    "content": [
-                        {
-                            "type": "text",
-                            "text": prefix,
-                        },
-                        {
-                            "type": "image_url",
-                            "image_url": {"url": image_path},
-                        },
-                        {
-                            "type": "text",
-                            "text": suffix,
-                        },
-                    ],
-                }
-            ],
-            temperature=0,
-            max_completion_tokens=sampling_params["max_new_tokens"],
-            max_tokens=sampling_params["max_new_tokens"],
-        )
-        response = response.choices[0].message.content
->>>>>>> d373a48c
         process_result(response, sample, answer_dict, out_samples)
-
-    args.output_path = f"./val_sglang.json"
+    args.output_path = f"{args.model_path}_val_sglang.json"
     save_json(args.output_path, out_samples)
     eval_result(model_answer_path=args.output_path, answer_dict=answer_dict)
+
+    backend.shutdown()
 
 
 if __name__ == "__main__":
     parser = argparse.ArgumentParser()
-    args = add_common_sglang_args_and_parse(parser)
+    ServerArgs.add_cli_args(parser)
     EvalArgs.add_cli_args(parser)
     args = parser.parse_args()
 
