name: PR Test (AMD)

on:
  push:
    branches: [ main ]
    paths:
      - "python/sglang/**"
      - "test/**"
      - "sgl-kernel/**"
  pull_request:
    branches: [ main ]
    paths:
      - "python/sglang/**"
      - "test/**"
      - "sgl-kernel/**"
  workflow_dispatch:

concurrency:
  group: pr-test-amd-${{ github.ref }}
  cancel-in-progress: true

jobs:
  accuracy-test-1-gpu-amd:
    if: (github.repository == 'sgl-project/sglang' || github.event_name == 'pull_request') && github.event.pull_request.draft == false
    runs-on: linux-mi300-gpu-1
    steps:
      - name: Checkout code
        uses: actions/checkout@v3

      - name: Setup docker
        run: |
          # Ensure GPU isolation if pod is part of kubernetes setup with DEVICE_FLAG.
          if [ -f "/etc/podinfo/gha-render-devices" ]; then
            DEVICE_FLAG=$(cat /etc/podinfo/gha-render-devices)
          else
            DEVICE_FLAG="--device /dev/dri"
          fi
          docker pull lmsysorg/sglang:v0.4.3.post4-rocm630
          docker run -dt --user root --device=/dev/kfd $DEVICE_FLAG \
            -v ${{ github.workspace }}:/sglang-checkout --ipc=host --group-add video \
            --cap-add=SYS_PTRACE -e HF_TOKEN=${HF_TOKEN} --security-opt seccomp=unconfined \
            -w /sglang-checkout --name ci_sglang \
            lmsysorg/sglang:v0.4.3.post4-rocm630

      - name: Install dependencies
        run: |
          docker exec ci_sglang pip install --upgrade pip
          docker exec -w /sglang-checkout/sgl-kernel ci_sglang python3 setup_rocm.py install
          docker exec ci_sglang pip install -e "python[dev_hip]"

          docker exec -w / ci_sglang git clone https://github.com/merrymercy/human-eval.git
          docker exec -w /human-eval ci_sglang pip install -e .

      - name: Evaluate Accuracy
        timeout-minutes: 20
        run: |
          docker exec -w /sglang-checkout/test/srt ci_sglang python3 test_eval_accuracy_large.py
<<<<<<< HEAD
          docker exec -w /sglang-checkout/test/srt ci_sglang python3 test_eval_fp8_accuracy_mini.py
=======
          docker exec -w /sglang-checkout/test/srt ci_sglang python3 models/test_qwen_models.py
>>>>>>> aa957102

  mla-test-1-gpu-amd:
    if: github.event.pull_request.head.repo.fork == false && github.event.pull_request.draft == false
    runs-on: linux-mi300-gpu-1
    steps:
      - name: Checkout code
        uses: actions/checkout@v3

      - name: Setup docker
        run: |
          # Ensure GPU isolation if pod is part of kubernetes setup with DEVICE_FLAG.
          if [ -f "/etc/podinfo/gha-render-devices" ]; then
            DEVICE_FLAG=$(cat /etc/podinfo/gha-render-devices)
          else
            DEVICE_FLAG="--device /dev/dri"
          fi
          docker pull lmsysorg/sglang:v0.4.3.post4-rocm630
          docker run -dt --user root --device=/dev/kfd $DEVICE_FLAG \
            -v ${{ github.workspace }}:/sglang-checkout --ipc=host --group-add video \
            --cap-add=SYS_PTRACE -e HF_TOKEN=${{ secrets.AMD_HF_TOKEN }} --security-opt seccomp=unconfined \
            -w /sglang-checkout --name ci_sglang \
            lmsysorg/sglang:v0.4.3.post4-rocm630

      - name: Install dependencies
        run: |
          docker exec ci_sglang pip install --upgrade pip
          docker exec -w /sglang-checkout/sgl-kernel ci_sglang python3 setup_rocm.py install
          docker exec ci_sglang pip install -e "python[dev_hip]"

          docker exec -w / ci_sglang git clone https://github.com/merrymercy/human-eval.git
          docker exec -w /human-eval ci_sglang pip install -e .

      - name: MLA TEST
        timeout-minutes: 20
        run: |
          docker exec -w /sglang-checkout/test/srt ci_sglang python3 test_mla.py

  finish:
    needs: [
      accuracy-test-1-gpu-amd, mla-test-1-gpu-amd
    ]
    runs-on: ubuntu-latest
    steps:
      - name: Finish
        run: echo "This is an empty step to ensure that all jobs are completed."<|MERGE_RESOLUTION|>--- conflicted
+++ resolved
@@ -55,11 +55,8 @@
         timeout-minutes: 20
         run: |
           docker exec -w /sglang-checkout/test/srt ci_sglang python3 test_eval_accuracy_large.py
-<<<<<<< HEAD
-          docker exec -w /sglang-checkout/test/srt ci_sglang python3 test_eval_fp8_accuracy_mini.py
-=======
+          docker exec -w /sglang-checkout/test/srt ci_sglang python3 test_eval_fp8_accuracy.py
           docker exec -w /sglang-checkout/test/srt ci_sglang python3 models/test_qwen_models.py
->>>>>>> aa957102
 
   mla-test-1-gpu-amd:
     if: github.event.pull_request.head.repo.fork == false && github.event.pull_request.draft == false
